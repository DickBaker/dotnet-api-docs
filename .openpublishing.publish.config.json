{
  "docsets_to_publish": [
    {
      "docset_name": "dotnet-api-docs",
      "build_source_folder": ".",
      "build_output_subfolder": ".",
      "locale": "en-us",
      "monikers": [
        "netframework-4.5.1",
        "netframework-4.5.2",
        "netframework-4.5",
        "netframework-4.6",
        "netframework-4.6.1",
        "netframework-4.6.2",
        "netframework-4.7",
        "netframework-4.7.1",
        "netcore-1.0",
        "netcore-1.1",
        "netcore-2.0",
        "netcore-2.1",
        "netstandard-1.0",
        "netstandard-1.1",
        "netstandard-1.2",
        "netstandard-1.3",
        "netstandard-1.4",
        "netstandard-1.5",
        "netstandard-1.6",
        "netstandard-2.0",
        "xamarinios-10.8",
        "xamarinandroid-7.1",
        "xamarinmac-3.0"
      ],
      "moniker_ranges": [],
      "open_to_public_contributors": true,
      "type_mapping": {
        "Conceptual": "Content",
        "ManagedReference": "Content",
        "RestApi": "Content",
        "Tutorial": "Content"
      },
      "build_entry_point": "docs",
      "template_folder": "_themes",
      "base_path": "dotnet",
      "site_name": "Docs",
      "customized_template_paths": [
        "_dependentPackages/memberpage.plugins/content"
      ],
      "customized_tasks": {
        "docset_prebuild": [
          "_dependentPackages/ECMA2Yaml/tools/Run.ps1",
          "_dependentPackages/CommonPlugins/tools/SplitTOC.ps1",
          "_dependentPackages/CommonPlugins/tools/DiffFolder.ps1"
        ],
        "docset_postbuild": [
          "_dependentPackages/ECMA2Yaml/tools/PostBuild.ps1"
        ]
      },
      "ECMA2Yaml": {
        "SourceXmlFolder": "xml",
        "SourceMetadataFolder": "add\\metadata",
        "OutputYamlFolder": "api",
        "Flatten": true
      },
      "SplitTOC": [
        "api/toc.yml"
      ],
      "DiffFolder": [
        "api"
      ],
      "pdf_build_exclude_tocs": []
    }
  ],
  "notification_subscribers": [],
  "branches_to_filter": [],
  "git_repository_branch_open_to_public_contributors": "master",
  "skip_source_output_uploading": false,
  "need_preview_pull_request": true,
  "need_pr_comments": false,
  "contribution_branch_mappings": {},
  "dependent_repositories": [
    {
      "path_to_root": "_themes",
      "url": "https://github.com/Microsoft/templates.docs.msft",
      "branch": "master",
      "branch_mapping": {}
    },
    {
      "path_to_root": "_themes.pdf",
      "url": "https://github.com/Microsoft/templates.docs.msft.pdf",
      "branch": "master",
      "branch_mapping": {}
    },
    {
      "path_to_root": "samples",
      "url": "https://github.com/dotnet/samples",
      "branch": "master",
      "branch_mapping": {
        "live": "live"
      }
    }
  ],
  "branch_target_mapping": {
    "live": [
      "Publish",
      "Pdf",
      "Intellisense"
    ],
<<<<<<< HEAD
=======
    "serverless-ebook": [
      "Publish",
      "Pdf"
    ],
    "ai-ebook": [
      "Publish",
      "Pdf"
    ],
>>>>>>> 2b851863
    "master": [
      "Publish",
      "Pdf"
    ]
  },
  "need_generate_pdf_url_template": true,
  "targets": {
    "Pdf": {
      "template_folder": "_themes.pdf"
    }
  },
  "need_generate_pdf": false,
  "need_generate_intellisense": false,
  "dependent_packages": [
    {
      "id": "Microsoft.DocAsCode.ECMA2Yaml",
      "nuget_feed": "https://www.myget.org/F/op/api/v2",
      "path_to_root": "_dependentPackages/ECMA2Yaml",
      "target_framework": "net45",
      "version": "latest"
    },
    {
      "id": "memberpage.plugins",
      "nuget_feed": "https://www.myget.org/F/docfx/api/v2",
      "path_to_root": "_dependentPackages/memberpage.plugins",
      "target_framework": "net45",
      "version": "latest"
    },
    {
      "id": "Microsoft.OpenPublishing.CommonPlugins",
      "nuget_feed": "https://www.myget.org/F/op/api/v2",
      "path_to_root": "_dependentPackages/CommonPlugins",
      "target_framework": "net45",
      "version": "latest"
    }
  ]
}<|MERGE_RESOLUTION|>--- conflicted
+++ resolved
@@ -105,17 +105,6 @@
       "Pdf",
       "Intellisense"
     ],
-<<<<<<< HEAD
-=======
-    "serverless-ebook": [
-      "Publish",
-      "Pdf"
-    ],
-    "ai-ebook": [
-      "Publish",
-      "Pdf"
-    ],
->>>>>>> 2b851863
     "master": [
       "Publish",
       "Pdf"
