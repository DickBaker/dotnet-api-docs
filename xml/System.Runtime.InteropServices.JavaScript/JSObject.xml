<Type Name="JSObject" FullName="System.Runtime.InteropServices.JavaScript.JSObject">
  <TypeSignature Language="C#" Value="public class JSObject : IDisposable" />
  <TypeSignature Language="ILAsm" Value=".class public auto ansi beforefieldinit JSObject extends System.Object implements class System.IDisposable" />
  <TypeSignature Language="DocId" Value="T:System.Runtime.InteropServices.JavaScript.JSObject" />
  <TypeSignature Language="VB.NET" Value="Public Class JSObject&#xA;Implements IDisposable" />
  <TypeSignature Language="F#" Value="type JSObject = class&#xA;    interface IDisposable" />
  <TypeSignature Language="C++ CLI" Value="public ref class JSObject : IDisposable" />
  <AssemblyInfo>
    <AssemblyName>System.Runtime.InteropServices.JavaScript</AssemblyName>
    <AssemblyVersion>7.0.0.0</AssemblyVersion>
  </AssemblyInfo>
  <Base>
    <BaseTypeName>System.Object</BaseTypeName>
  </Base>
  <Interfaces>
    <Interface>
      <InterfaceName>System.IDisposable</InterfaceName>
    </Interface>
  </Interfaces>
  <Attributes>
    <Attribute>
      <AttributeName Language="C#">[System.Runtime.Versioning.SupportedOSPlatform("browser")]</AttributeName>
      <AttributeName Language="F#">[&lt;System.Runtime.Versioning.SupportedOSPlatform("browser")&gt;]</AttributeName>
    </Attribute>
  </Attributes>
  <Docs>
    <summary>Represents a reference to an object in the JavaScript host environment and enables interaction with it as a proxy.</summary>
    <remarks>JSObject instances are expensive, so use <see cref="M:System.Runtime.InteropServices.JavaScript.JSObject.Dispose" /> to release instances once you no longer need to retain a reference to the target object.</remarks>
  </Docs>
  <Members>
    <Member MemberName="Dispose">
      <MemberSignature Language="C#" Value="public void Dispose ();" />
      <MemberSignature Language="ILAsm" Value=".method public hidebysig newslot virtual instance void Dispose() cil managed" />
      <MemberSignature Language="DocId" Value="M:System.Runtime.InteropServices.JavaScript.JSObject.Dispose" />
      <MemberSignature Language="VB.NET" Value="Public Sub Dispose ()" />
      <MemberSignature Language="F#" Value="abstract member Dispose : unit -&gt; unit&#xA;override this.Dispose : unit -&gt; unit" Usage="jSObject.Dispose " />
      <MemberSignature Language="C++ CLI" Value="public:&#xA; virtual void Dispose();" />
      <MemberType>Method</MemberType>
      <Implements>
        <InterfaceMember>M:System.IDisposable.Dispose</InterfaceMember>
      </Implements>
      <AssemblyInfo>
        <AssemblyName>System.Runtime.InteropServices.JavaScript</AssemblyName>
        <AssemblyVersion>7.0.0.0</AssemblyVersion>
      </AssemblyInfo>
      <ReturnValue>
        <ReturnType>System.Void</ReturnType>
      </ReturnValue>
      <Parameters />
      <Docs>
        <summary>Performs application-defined tasks associated with freeing, releasing, or resetting unmanaged resources.</summary>
        <remarks>To be added.</remarks>
      </Docs>
    </Member>
    <Member MemberName="GetPropertyAsBoolean">
      <MemberSignature Language="C#" Value="public bool GetPropertyAsBoolean (string propertyName);" />
      <MemberSignature Language="ILAsm" Value=".method public hidebysig instance bool GetPropertyAsBoolean(string propertyName) cil managed" />
      <MemberSignature Language="DocId" Value="M:System.Runtime.InteropServices.JavaScript.JSObject.GetPropertyAsBoolean(System.String)" />
      <MemberSignature Language="VB.NET" Value="Public Function GetPropertyAsBoolean (propertyName As String) As Boolean" />
      <MemberSignature Language="F#" Value="member this.GetPropertyAsBoolean : string -&gt; bool" Usage="jSObject.GetPropertyAsBoolean propertyName" />
      <MemberSignature Language="C++ CLI" Value="public:&#xA; bool GetPropertyAsBoolean(System::String ^ propertyName);" />
      <MemberType>Method</MemberType>
      <AssemblyInfo>
        <AssemblyName>System.Runtime.InteropServices.JavaScript</AssemblyName>
        <AssemblyVersion>7.0.0.0</AssemblyVersion>
      </AssemblyInfo>
      <ReturnValue>
        <ReturnType>System.Boolean</ReturnType>
      </ReturnValue>
      <Parameters>
        <Parameter Name="propertyName" Type="System.String" />
      </Parameters>
      <Docs>
        <param name="propertyName">The name of the property.</param>
        <summary>Returns the value of the specified property as <see cref="T:System.Boolean" /> if the property exists, otherwise <see langword="false" />.</summary>
<<<<<<< HEAD
        <returns>To be added.</returns>
        <remarks>To be added.</remarks>
        <exception cref="T:System.Runtime.InteropServices.JavaScript.JSException">he property value is not a <see cref="T:System.Boolean" />.</exception>
=======
        <returns>The value of the property with the specified name.</returns>
        <remarks>This method throws a <see cref="T:System.Runtime.InteropServices.JavaScript.JSException" /> when the property value is not a Boolean.</remarks>
        <exception cref="T:System.Runtime.InteropServices.JavaScript.JSException">The property value is not a <see cref="T:System.Boolean" />.</exception>
>>>>>>> aa9f32f5
      </Docs>
    </Member>
    <Member MemberName="GetPropertyAsByteArray">
      <MemberSignature Language="C#" Value="public byte[]? GetPropertyAsByteArray (string propertyName);" />
      <MemberSignature Language="ILAsm" Value=".method public hidebysig instance unsigned int8[] GetPropertyAsByteArray(string propertyName) cil managed" />
      <MemberSignature Language="DocId" Value="M:System.Runtime.InteropServices.JavaScript.JSObject.GetPropertyAsByteArray(System.String)" />
      <MemberSignature Language="VB.NET" Value="Public Function GetPropertyAsByteArray (propertyName As String) As Byte()" />
      <MemberSignature Language="F#" Value="member this.GetPropertyAsByteArray : string -&gt; byte[]" Usage="jSObject.GetPropertyAsByteArray propertyName" />
      <MemberSignature Language="C++ CLI" Value="public:&#xA; cli::array &lt;System::Byte&gt; ^ GetPropertyAsByteArray(System::String ^ propertyName);" />
      <MemberType>Method</MemberType>
      <AssemblyInfo>
        <AssemblyName>System.Runtime.InteropServices.JavaScript</AssemblyName>
        <AssemblyVersion>7.0.0.0</AssemblyVersion>
      </AssemblyInfo>
      <ReturnValue>
        <ReturnType>System.Byte[]</ReturnType>
      </ReturnValue>
      <Parameters>
        <Parameter Name="propertyName" Type="System.String" />
      </Parameters>
      <Docs>
        <param name="propertyName">The name of the property.</param>
        <summary>Returns the value of the specified property as a <see cref="T:System.Byte" /> array if the property exists, otherwise <see langword="null" />.</summary>
        <returns>The value of the property with the specified name.</returns>
        <remarks>This method throws a <see cref="T:System.Runtime.InteropServices.JavaScript.JSException" /> when the property value is not an array.</remarks>
        <exception cref="T:System.Runtime.InteropServices.JavaScript.JSException">The property value is not an array.</exception>
      </Docs>
    </Member>
    <Member MemberName="GetPropertyAsDouble">
      <MemberSignature Language="C#" Value="public double GetPropertyAsDouble (string propertyName);" />
      <MemberSignature Language="ILAsm" Value=".method public hidebysig instance float64 GetPropertyAsDouble(string propertyName) cil managed" />
      <MemberSignature Language="DocId" Value="M:System.Runtime.InteropServices.JavaScript.JSObject.GetPropertyAsDouble(System.String)" />
      <MemberSignature Language="VB.NET" Value="Public Function GetPropertyAsDouble (propertyName As String) As Double" />
      <MemberSignature Language="F#" Value="member this.GetPropertyAsDouble : string -&gt; double" Usage="jSObject.GetPropertyAsDouble propertyName" />
      <MemberSignature Language="C++ CLI" Value="public:&#xA; double GetPropertyAsDouble(System::String ^ propertyName);" />
      <MemberType>Method</MemberType>
      <AssemblyInfo>
        <AssemblyName>System.Runtime.InteropServices.JavaScript</AssemblyName>
        <AssemblyVersion>7.0.0.0</AssemblyVersion>
      </AssemblyInfo>
      <ReturnValue>
        <ReturnType>System.Double</ReturnType>
      </ReturnValue>
      <Parameters>
        <Parameter Name="propertyName" Type="System.String" />
      </Parameters>
      <Docs>
<<<<<<< HEAD
        <param name="propertyName">To be added.</param>
        <summary>Returns value of the property as <see cref="T:System.Double" /> if the property exists, otherwise 0.</summary>
        <returns>To be added.</returns>
        <remarks>To be added.</remarks>
=======
        <param name="propertyName">The name of the property.</param>
        <summary>Returns the value of the property as <see cref="T:System.Double" /> if the property exists, otherwise 0.</summary>
        <returns>The value of the property with the specified name.</returns>
        <remarks>This method throws a <see cref="T:System.Runtime.InteropServices.JavaScript.JSException" /> when the property value is not a number.</remarks>
>>>>>>> aa9f32f5
        <exception cref="T:System.Runtime.InteropServices.JavaScript.JSException">The property value is not a number.</exception>
      </Docs>
    </Member>
    <Member MemberName="GetPropertyAsInt32">
      <MemberSignature Language="C#" Value="public int GetPropertyAsInt32 (string propertyName);" />
      <MemberSignature Language="ILAsm" Value=".method public hidebysig instance int32 GetPropertyAsInt32(string propertyName) cil managed" />
      <MemberSignature Language="DocId" Value="M:System.Runtime.InteropServices.JavaScript.JSObject.GetPropertyAsInt32(System.String)" />
      <MemberSignature Language="VB.NET" Value="Public Function GetPropertyAsInt32 (propertyName As String) As Integer" />
      <MemberSignature Language="F#" Value="member this.GetPropertyAsInt32 : string -&gt; int" Usage="jSObject.GetPropertyAsInt32 propertyName" />
      <MemberSignature Language="C++ CLI" Value="public:&#xA; int GetPropertyAsInt32(System::String ^ propertyName);" />
      <MemberType>Method</MemberType>
      <AssemblyInfo>
        <AssemblyName>System.Runtime.InteropServices.JavaScript</AssemblyName>
        <AssemblyVersion>7.0.0.0</AssemblyVersion>
      </AssemblyInfo>
      <ReturnValue>
        <ReturnType>System.Int32</ReturnType>
      </ReturnValue>
      <Parameters>
        <Parameter Name="propertyName" Type="System.String" />
      </Parameters>
      <Docs>
        <param name="propertyName">The name of the property.</param>
        <summary>Returns the value of the property as <see cref="T:System.Int32" /> if the property exists, otherwise 0.</summary>
        <returns>The value of the property with the specified name.</returns>
        <remarks>This method throws a <see cref="T:System.Runtime.InteropServices.JavaScript.JSException" /> when the property value is not an integer.</remarks>
        <exception cref="T:System.Runtime.InteropServices.JavaScript.JSException">The property value is not an integer.</exception>
      </Docs>
    </Member>
    <Member MemberName="GetPropertyAsJSObject">
      <MemberSignature Language="C#" Value="public System.Runtime.InteropServices.JavaScript.JSObject? GetPropertyAsJSObject (string propertyName);" />
      <MemberSignature Language="ILAsm" Value=".method public hidebysig instance class System.Runtime.InteropServices.JavaScript.JSObject GetPropertyAsJSObject(string propertyName) cil managed" />
      <MemberSignature Language="DocId" Value="M:System.Runtime.InteropServices.JavaScript.JSObject.GetPropertyAsJSObject(System.String)" />
      <MemberSignature Language="VB.NET" Value="Public Function GetPropertyAsJSObject (propertyName As String) As JSObject" />
      <MemberSignature Language="F#" Value="member this.GetPropertyAsJSObject : string -&gt; System.Runtime.InteropServices.JavaScript.JSObject" Usage="jSObject.GetPropertyAsJSObject propertyName" />
      <MemberSignature Language="C++ CLI" Value="public:&#xA; System::Runtime::InteropServices::JavaScript::JSObject ^ GetPropertyAsJSObject(System::String ^ propertyName);" />
      <MemberType>Method</MemberType>
      <AssemblyInfo>
        <AssemblyName>System.Runtime.InteropServices.JavaScript</AssemblyName>
        <AssemblyVersion>7.0.0.0</AssemblyVersion>
      </AssemblyInfo>
      <ReturnValue>
        <ReturnType>System.Runtime.InteropServices.JavaScript.JSObject</ReturnType>
      </ReturnValue>
      <Parameters>
        <Parameter Name="propertyName" Type="System.String" />
      </Parameters>
      <Docs>
        <param name="propertyName">The name of the property.</param>
        <summary>Returns the value of the property as <see cref="T:System.Runtime.InteropServices.JavaScript.JSObject" /> proxy if the property exists, otherwise <see langword="null" />.</summary>
        <returns>The value of the property with the specified name.</returns>
        <remarks>This method throws a <see cref="T:System.Runtime.InteropServices.JavaScript.JSException" /> when the property value is not an object.</remarks>
        <exception cref="T:System.Runtime.InteropServices.JavaScript.JSException">The property value is not a <see cref="T:System.Runtime.InteropServices.JavaScript.JSObject" />.</exception>
      </Docs>
    </Member>
    <Member MemberName="GetPropertyAsString">
      <MemberSignature Language="C#" Value="public string? GetPropertyAsString (string propertyName);" />
      <MemberSignature Language="ILAsm" Value=".method public hidebysig instance string GetPropertyAsString(string propertyName) cil managed" />
      <MemberSignature Language="DocId" Value="M:System.Runtime.InteropServices.JavaScript.JSObject.GetPropertyAsString(System.String)" />
      <MemberSignature Language="VB.NET" Value="Public Function GetPropertyAsString (propertyName As String) As String" />
      <MemberSignature Language="F#" Value="member this.GetPropertyAsString : string -&gt; string" Usage="jSObject.GetPropertyAsString propertyName" />
      <MemberSignature Language="C++ CLI" Value="public:&#xA; System::String ^ GetPropertyAsString(System::String ^ propertyName);" />
      <MemberType>Method</MemberType>
      <AssemblyInfo>
        <AssemblyName>System.Runtime.InteropServices.JavaScript</AssemblyName>
        <AssemblyVersion>7.0.0.0</AssemblyVersion>
      </AssemblyInfo>
      <ReturnValue>
        <ReturnType>System.String</ReturnType>
      </ReturnValue>
      <Parameters>
        <Parameter Name="propertyName" Type="System.String" />
      </Parameters>
      <Docs>
        <param name="propertyName">The name of the property.</param>
        <summary>Returns the value of the property as <see cref="T:System.String" /> if the property exists, otherwise <see langword="null" />.</summary>
        <returns>The value of the property with the specified name.</returns>
        <remarks>This method throws a <see cref="T:System.Runtime.InteropServices.JavaScript.JSException" /> when the property value is not a string.</remarks>
        <exception cref="T:System.Runtime.InteropServices.JavaScript.JSException">The property value is not a string.</exception>
      </Docs>
    </Member>
    <Member MemberName="GetTypeOfProperty">
      <MemberSignature Language="C#" Value="public string GetTypeOfProperty (string propertyName);" />
      <MemberSignature Language="ILAsm" Value=".method public hidebysig instance string GetTypeOfProperty(string propertyName) cil managed" />
      <MemberSignature Language="DocId" Value="M:System.Runtime.InteropServices.JavaScript.JSObject.GetTypeOfProperty(System.String)" />
      <MemberSignature Language="VB.NET" Value="Public Function GetTypeOfProperty (propertyName As String) As String" />
      <MemberSignature Language="F#" Value="member this.GetTypeOfProperty : string -&gt; string" Usage="jSObject.GetTypeOfProperty propertyName" />
      <MemberSignature Language="C++ CLI" Value="public:&#xA; System::String ^ GetTypeOfProperty(System::String ^ propertyName);" />
      <MemberType>Method</MemberType>
      <AssemblyInfo>
        <AssemblyName>System.Runtime.InteropServices.JavaScript</AssemblyName>
        <AssemblyVersion>7.0.0.0</AssemblyVersion>
      </AssemblyInfo>
      <ReturnValue>
        <ReturnType>System.String</ReturnType>
      </ReturnValue>
      <Parameters>
        <Parameter Name="propertyName" Type="System.String" />
      </Parameters>
      <Docs>
        <param name="propertyName">The name of the property.</param>
        <summary>Returns <code>typeof()</code> of the property.</summary>
        <returns>One of "undefined", "object", "boolean", "number", "bigint", "string", "symbol" or "function".</returns>
        <remarks>To be added.</remarks>
      </Docs>
    </Member>
    <Member MemberName="HasProperty">
      <MemberSignature Language="C#" Value="public bool HasProperty (string propertyName);" />
      <MemberSignature Language="ILAsm" Value=".method public hidebysig instance bool HasProperty(string propertyName) cil managed" />
      <MemberSignature Language="DocId" Value="M:System.Runtime.InteropServices.JavaScript.JSObject.HasProperty(System.String)" />
      <MemberSignature Language="VB.NET" Value="Public Function HasProperty (propertyName As String) As Boolean" />
      <MemberSignature Language="F#" Value="member this.HasProperty : string -&gt; bool" Usage="jSObject.HasProperty propertyName" />
      <MemberSignature Language="C++ CLI" Value="public:&#xA; bool HasProperty(System::String ^ propertyName);" />
      <MemberType>Method</MemberType>
      <AssemblyInfo>
        <AssemblyName>System.Runtime.InteropServices.JavaScript</AssemblyName>
        <AssemblyVersion>7.0.0.0</AssemblyVersion>
      </AssemblyInfo>
      <ReturnValue>
        <ReturnType>System.Boolean</ReturnType>
      </ReturnValue>
      <Parameters>
        <Parameter Name="propertyName" Type="System.String" />
      </Parameters>
      <Docs>
        <param name="propertyName">The name of the property.</param>
        <summary>Checks whether the target object or one of its prototypes has a property with the specified name.</summary>
        <returns>
          <see langword="true" /> when the object has the property with the specified name.</returns>
        <remarks>To be added.</remarks>
      </Docs>
    </Member>
    <Member MemberName="IsDisposed">
      <MemberSignature Language="C#" Value="public bool IsDisposed { get; }" />
      <MemberSignature Language="ILAsm" Value=".property instance bool IsDisposed" />
      <MemberSignature Language="DocId" Value="P:System.Runtime.InteropServices.JavaScript.JSObject.IsDisposed" />
      <MemberSignature Language="VB.NET" Value="Public ReadOnly Property IsDisposed As Boolean" />
      <MemberSignature Language="F#" Value="member this.IsDisposed : bool" Usage="System.Runtime.InteropServices.JavaScript.JSObject.IsDisposed" />
      <MemberSignature Language="C++ CLI" Value="public:&#xA; property bool IsDisposed { bool get(); };" />
      <MemberType>Property</MemberType>
      <AssemblyInfo>
        <AssemblyName>System.Runtime.InteropServices.JavaScript</AssemblyName>
        <AssemblyVersion>7.0.0.0</AssemblyVersion>
      </AssemblyInfo>
      <ReturnValue>
        <ReturnType>System.Boolean</ReturnType>
      </ReturnValue>
      <Docs>
        <summary>Gets a value that indicates whether the proxy was already disposed.</summary>
        <value>
          <see langword="true" /> if the proxy was already disposed; otherwise, <see langword="false" />.</value>
        <remarks>To be added.</remarks>
      </Docs>
    </Member>
    <Member MemberName="SetProperty">
      <MemberSignature Language="C#" Value="public void SetProperty (string propertyName, bool value);" />
      <MemberSignature Language="ILAsm" Value=".method public hidebysig instance void SetProperty(string propertyName, bool value) cil managed" />
      <MemberSignature Language="DocId" Value="M:System.Runtime.InteropServices.JavaScript.JSObject.SetProperty(System.String,System.Boolean)" />
      <MemberSignature Language="VB.NET" Value="Public Sub SetProperty (propertyName As String, value As Boolean)" />
      <MemberSignature Language="F#" Value="member this.SetProperty : string * bool -&gt; unit" Usage="jSObject.SetProperty (propertyName, value)" />
      <MemberSignature Language="C++ CLI" Value="public:&#xA; void SetProperty(System::String ^ propertyName, bool value);" />
      <MemberType>Method</MemberType>
      <AssemblyInfo>
        <AssemblyName>System.Runtime.InteropServices.JavaScript</AssemblyName>
        <AssemblyVersion>7.0.0.0</AssemblyVersion>
      </AssemblyInfo>
      <ReturnValue>
        <ReturnType>System.Void</ReturnType>
      </ReturnValue>
      <Parameters>
        <Parameter Name="propertyName" Type="System.String" />
        <Parameter Name="value" Type="System.Boolean" />
      </Parameters>
      <Docs>
        <param name="propertyName">The name of the property.</param>
        <param name="value">The value of property to set.</param>
        <summary>Defines a new property on the target object, or modifies an existing property to have the specified value.</summary>
        <remarks>To be added.</remarks>
      </Docs>
    </Member>
    <Member MemberName="SetProperty">
      <MemberSignature Language="C#" Value="public void SetProperty (string propertyName, byte[]? value);" />
      <MemberSignature Language="ILAsm" Value=".method public hidebysig instance void SetProperty(string propertyName, unsigned int8[] value) cil managed" />
      <MemberSignature Language="DocId" Value="M:System.Runtime.InteropServices.JavaScript.JSObject.SetProperty(System.String,System.Byte[])" />
      <MemberSignature Language="VB.NET" Value="Public Sub SetProperty (propertyName As String, value As Byte())" />
      <MemberSignature Language="F#" Value="member this.SetProperty : string * byte[] -&gt; unit" Usage="jSObject.SetProperty (propertyName, value)" />
      <MemberSignature Language="C++ CLI" Value="public:&#xA; void SetProperty(System::String ^ propertyName, cli::array &lt;System::Byte&gt; ^ value);" />
      <MemberType>Method</MemberType>
      <AssemblyInfo>
        <AssemblyName>System.Runtime.InteropServices.JavaScript</AssemblyName>
        <AssemblyVersion>7.0.0.0</AssemblyVersion>
      </AssemblyInfo>
      <ReturnValue>
        <ReturnType>System.Void</ReturnType>
      </ReturnValue>
      <Parameters>
        <Parameter Name="propertyName" Type="System.String" />
        <Parameter Name="value" Type="System.Byte[]" />
      </Parameters>
      <Docs>
        <param name="propertyName">The name of the property.</param>
        <param name="value">The value of property to set.</param>
        <summary>Defines a new property on the target object, or modifies an existing property to have the specified value.</summary>
        <remarks>The method will copy the bytes.</remarks>
      </Docs>
    </Member>
    <Member MemberName="SetProperty">
      <MemberSignature Language="C#" Value="public void SetProperty (string propertyName, double value);" />
      <MemberSignature Language="ILAsm" Value=".method public hidebysig instance void SetProperty(string propertyName, float64 value) cil managed" />
      <MemberSignature Language="DocId" Value="M:System.Runtime.InteropServices.JavaScript.JSObject.SetProperty(System.String,System.Double)" />
      <MemberSignature Language="VB.NET" Value="Public Sub SetProperty (propertyName As String, value As Double)" />
      <MemberSignature Language="F#" Value="member this.SetProperty : string * double -&gt; unit" Usage="jSObject.SetProperty (propertyName, value)" />
      <MemberSignature Language="C++ CLI" Value="public:&#xA; void SetProperty(System::String ^ propertyName, double value);" />
      <MemberType>Method</MemberType>
      <AssemblyInfo>
        <AssemblyName>System.Runtime.InteropServices.JavaScript</AssemblyName>
        <AssemblyVersion>7.0.0.0</AssemblyVersion>
      </AssemblyInfo>
      <ReturnValue>
        <ReturnType>System.Void</ReturnType>
      </ReturnValue>
      <Parameters>
        <Parameter Name="propertyName" Type="System.String" />
        <Parameter Name="value" Type="System.Double" />
      </Parameters>
      <Docs>
        <param name="propertyName">The name of the property.</param>
        <param name="value">The value of property to set.</param>
        <summary>Defines a new property on the target object, or modifies an existing property to have the specified value.</summary>
        <remarks>To be added.</remarks>
      </Docs>
    </Member>
    <Member MemberName="SetProperty">
      <MemberSignature Language="C#" Value="public void SetProperty (string propertyName, int value);" />
      <MemberSignature Language="ILAsm" Value=".method public hidebysig instance void SetProperty(string propertyName, int32 value) cil managed" />
      <MemberSignature Language="DocId" Value="M:System.Runtime.InteropServices.JavaScript.JSObject.SetProperty(System.String,System.Int32)" />
      <MemberSignature Language="VB.NET" Value="Public Sub SetProperty (propertyName As String, value As Integer)" />
      <MemberSignature Language="F#" Value="member this.SetProperty : string * int -&gt; unit" Usage="jSObject.SetProperty (propertyName, value)" />
      <MemberSignature Language="C++ CLI" Value="public:&#xA; void SetProperty(System::String ^ propertyName, int value);" />
      <MemberType>Method</MemberType>
      <AssemblyInfo>
        <AssemblyName>System.Runtime.InteropServices.JavaScript</AssemblyName>
        <AssemblyVersion>7.0.0.0</AssemblyVersion>
      </AssemblyInfo>
      <ReturnValue>
        <ReturnType>System.Void</ReturnType>
      </ReturnValue>
      <Parameters>
        <Parameter Name="propertyName" Type="System.String" />
        <Parameter Name="value" Type="System.Int32" />
      </Parameters>
      <Docs>
        <param name="propertyName">The name of the property.</param>
        <param name="value">The value of property to set.</param>
        <summary>Defines a new property on the target object, or modifies an existing property to have the specified value.</summary>
        <remarks>To be added.</remarks>
      </Docs>
    </Member>
    <Member MemberName="SetProperty">
      <MemberSignature Language="C#" Value="public void SetProperty (string propertyName, System.Runtime.InteropServices.JavaScript.JSObject? value);" />
      <MemberSignature Language="ILAsm" Value=".method public hidebysig instance void SetProperty(string propertyName, class System.Runtime.InteropServices.JavaScript.JSObject value) cil managed" />
      <MemberSignature Language="DocId" Value="M:System.Runtime.InteropServices.JavaScript.JSObject.SetProperty(System.String,System.Runtime.InteropServices.JavaScript.JSObject)" />
      <MemberSignature Language="VB.NET" Value="Public Sub SetProperty (propertyName As String, value As JSObject)" />
      <MemberSignature Language="F#" Value="member this.SetProperty : string * System.Runtime.InteropServices.JavaScript.JSObject -&gt; unit" Usage="jSObject.SetProperty (propertyName, value)" />
      <MemberSignature Language="C++ CLI" Value="public:&#xA; void SetProperty(System::String ^ propertyName, System::Runtime::InteropServices::JavaScript::JSObject ^ value);" />
      <MemberType>Method</MemberType>
      <AssemblyInfo>
        <AssemblyName>System.Runtime.InteropServices.JavaScript</AssemblyName>
        <AssemblyVersion>7.0.0.0</AssemblyVersion>
      </AssemblyInfo>
      <ReturnValue>
        <ReturnType>System.Void</ReturnType>
      </ReturnValue>
      <Parameters>
        <Parameter Name="propertyName" Type="System.String" />
        <Parameter Name="value" Type="System.Runtime.InteropServices.JavaScript.JSObject" />
      </Parameters>
      <Docs>
        <param name="propertyName">The name of the property.</param>
        <param name="value">The value of property to set.</param>
        <summary>Defines a new property on the target object, or modifies an existing property to have the specified value.</summary>
        <remarks>To be added.</remarks>
      </Docs>
    </Member>
    <Member MemberName="SetProperty">
      <MemberSignature Language="C#" Value="public void SetProperty (string propertyName, string? value);" />
      <MemberSignature Language="ILAsm" Value=".method public hidebysig instance void SetProperty(string propertyName, string value) cil managed" />
      <MemberSignature Language="DocId" Value="M:System.Runtime.InteropServices.JavaScript.JSObject.SetProperty(System.String,System.String)" />
      <MemberSignature Language="VB.NET" Value="Public Sub SetProperty (propertyName As String, value As String)" />
      <MemberSignature Language="F#" Value="member this.SetProperty : string * string -&gt; unit" Usage="jSObject.SetProperty (propertyName, value)" />
      <MemberSignature Language="C++ CLI" Value="public:&#xA; void SetProperty(System::String ^ propertyName, System::String ^ value);" />
      <MemberType>Method</MemberType>
      <AssemblyInfo>
        <AssemblyName>System.Runtime.InteropServices.JavaScript</AssemblyName>
        <AssemblyVersion>7.0.0.0</AssemblyVersion>
      </AssemblyInfo>
      <ReturnValue>
        <ReturnType>System.Void</ReturnType>
      </ReturnValue>
      <Parameters>
        <Parameter Name="propertyName" Type="System.String" />
        <Parameter Name="value" Type="System.String" />
      </Parameters>
      <Docs>
        <param name="propertyName">The name of the property.</param>
        <param name="value">The value of property to set.</param>
        <summary>Defines a new property on the target object, or modifies an existing property to have the specified value.</summary>
        <remarks>To be added.</remarks>
      </Docs>
    </Member>
  </Members>
</Type><|MERGE_RESOLUTION|>--- conflicted
+++ resolved
@@ -73,15 +73,9 @@
       <Docs>
         <param name="propertyName">The name of the property.</param>
         <summary>Returns the value of the specified property as <see cref="T:System.Boolean" /> if the property exists, otherwise <see langword="false" />.</summary>
-<<<<<<< HEAD
-        <returns>To be added.</returns>
-        <remarks>To be added.</remarks>
-        <exception cref="T:System.Runtime.InteropServices.JavaScript.JSException">he property value is not a <see cref="T:System.Boolean" />.</exception>
-=======
         <returns>The value of the property with the specified name.</returns>
         <remarks>This method throws a <see cref="T:System.Runtime.InteropServices.JavaScript.JSException" /> when the property value is not a Boolean.</remarks>
         <exception cref="T:System.Runtime.InteropServices.JavaScript.JSException">The property value is not a <see cref="T:System.Boolean" />.</exception>
->>>>>>> aa9f32f5
       </Docs>
     </Member>
     <Member MemberName="GetPropertyAsByteArray">
@@ -129,17 +123,10 @@
         <Parameter Name="propertyName" Type="System.String" />
       </Parameters>
       <Docs>
-<<<<<<< HEAD
-        <param name="propertyName">To be added.</param>
-        <summary>Returns value of the property as <see cref="T:System.Double" /> if the property exists, otherwise 0.</summary>
-        <returns>To be added.</returns>
-        <remarks>To be added.</remarks>
-=======
         <param name="propertyName">The name of the property.</param>
         <summary>Returns the value of the property as <see cref="T:System.Double" /> if the property exists, otherwise 0.</summary>
         <returns>The value of the property with the specified name.</returns>
         <remarks>This method throws a <see cref="T:System.Runtime.InteropServices.JavaScript.JSException" /> when the property value is not a number.</remarks>
->>>>>>> aa9f32f5
         <exception cref="T:System.Runtime.InteropServices.JavaScript.JSException">The property value is not a number.</exception>
       </Docs>
     </Member>
