<Type Name="PropertyReassignmentEventArgs" FullName="Microsoft.Build.Framework.PropertyReassignmentEventArgs">
  <TypeSignature Language="C++ CLI" Value="public ref class PropertyReassignmentEventArgs : Microsoft::Build::Framework::BuildMessageEventArgs" />
  <TypeSignature Language="C#" Value="public class PropertyReassignmentEventArgs : Microsoft.Build.Framework.BuildMessageEventArgs" />
  <TypeSignature Language="ILAsm" Value=".class public auto ansi serializable beforefieldinit PropertyReassignmentEventArgs extends Microsoft.Build.Framework.BuildMessageEventArgs" />
  <TypeSignature Language="DocId" Value="T:Microsoft.Build.Framework.PropertyReassignmentEventArgs" />
  <TypeSignature Language="VB.NET" Value="Public Class PropertyReassignmentEventArgs&#xA;Inherits BuildMessageEventArgs" />
  <TypeSignature Language="F#" Value="type PropertyReassignmentEventArgs = class&#xA;    inherit BuildMessageEventArgs" />
  <AssemblyInfo>
    <AssemblyName>Microsoft.Build.Framework</AssemblyName>
    <AssemblyVersion>15.1.0.0</AssemblyVersion>
  </AssemblyInfo>
  <Base>
    <BaseTypeName>Microsoft.Build.Framework.BuildMessageEventArgs</BaseTypeName>
  </Base>
  <Interfaces />
  <Attributes>
    <Attribute>
      <AttributeName Language="C#">[System.Serializable]</AttributeName>
      <AttributeName Language="F#">[&lt;System.Serializable&gt;]</AttributeName>
    </Attribute>
  </Attributes>
  <Docs>
    <summary>
            The argument for a property reassignment event.
            </summary>
    <remarks>To be added.</remarks>
  </Docs>
  <Members>
    <Member MemberName=".ctor">
      <MemberSignature Language="C++ CLI" Value="public:&#xA; PropertyReassignmentEventArgs();" />
      <MemberSignature Language="C#" Value="public PropertyReassignmentEventArgs ();" />
      <MemberSignature Language="ILAsm" Value=".method public hidebysig specialname rtspecialname instance void .ctor() cil managed" />
      <MemberSignature Language="DocId" Value="M:Microsoft.Build.Framework.PropertyReassignmentEventArgs.#ctor" />
      <MemberSignature Language="VB.NET" Value="Public Sub New ()" />
      <MemberType>Constructor</MemberType>
      <AssemblyInfo>
        <AssemblyName>Microsoft.Build.Framework</AssemblyName>
        <AssemblyVersion>15.1.0.0</AssemblyVersion>
      </AssemblyInfo>
      <Parameters />
      <Docs>
        <summary>
            Creates an instance of the PropertyReassignmentEventArgs class.
            </summary>
        <remarks>To be added.</remarks>
      </Docs>
    </Member>
    <Member MemberName=".ctor">
      <MemberSignature Language="C#" Value="public PropertyReassignmentEventArgs (string propertyName, string previousValue, string newValue, string location, string message, string helpKeyword = default, string senderName = default, Microsoft.Build.Framework.MessageImportance importance = Microsoft.Build.Framework.MessageImportance.Low);" />
      <MemberSignature Language="ILAsm" Value=".method public hidebysig specialname rtspecialname instance void .ctor(string propertyName, string previousValue, string newValue, string location, string message, string helpKeyword, string senderName, valuetype Microsoft.Build.Framework.MessageImportance importance) cil managed" />
      <MemberSignature Language="DocId" Value="M:Microsoft.Build.Framework.PropertyReassignmentEventArgs.#ctor(System.String,System.String,System.String,System.String,System.String,System.String,System.String,Microsoft.Build.Framework.MessageImportance)" />
      <MemberSignature Language="VB.NET" Value="Public Sub New (propertyName As String, previousValue As String, newValue As String, location As String, message As String, Optional helpKeyword As String = Nothing, Optional senderName As String = Nothing, Optional importance As MessageImportance = Microsoft.Build.Framework.MessageImportance.Low)" />
      <MemberSignature Language="F#" Value="new Microsoft.Build.Framework.PropertyReassignmentEventArgs : string * string * string * string * string * string * string * Microsoft.Build.Framework.MessageImportance -&gt; Microsoft.Build.Framework.PropertyReassignmentEventArgs" Usage="new Microsoft.Build.Framework.PropertyReassignmentEventArgs (propertyName, previousValue, newValue, location, message, helpKeyword, senderName, importance)" />
      <MemberType>Constructor</MemberType>
      <AssemblyInfo>
        <AssemblyName>Microsoft.Build.Framework</AssemblyName>
        <AssemblyVersion>15.1.0.0</AssemblyVersion>
      </AssemblyInfo>
      <Parameters>
        <Parameter Name="propertyName" Type="System.String" />
        <Parameter Name="previousValue" Type="System.String" />
        <Parameter Name="newValue" Type="System.String" />
        <Parameter Name="location" Type="System.String" />
        <Parameter Name="message" Type="System.String" />
        <Parameter Name="helpKeyword" Type="System.String" />
        <Parameter Name="senderName" Type="System.String" />
        <Parameter Name="importance" Type="Microsoft.Build.Framework.MessageImportance" />
      </Parameters>
      <Docs>
<<<<<<< HEAD
=======
        <param name="message">To be added.</param>
        <param name="helpKeyword">To be added.</param>
        <param name="senderName">To be added.</param>
        <param name="importance">To be added.</param>
>>>>>>> cdbf3c2e
        <param name="propertyName">The name of the property whose value was reassigned.</param>
        <param name="previousValue">The previous value of the reassigned property.</param>
        <param name="newValue">The new value of the reassigned property.</param>
        <param name="location">The location of the reassignment.</param>
<<<<<<< HEAD
        <param name="message">The message of the reassignment event.</param>
        <param name="helpKeyword">The help keyword of the reassignment.</param>
        <param name="senderName">The sender name of the reassignment event.</param>
        <param name="importance">The importance of the message.</param>
=======
>>>>>>> cdbf3c2e
        <summary>
            Creates an instance of the PropertyReassignmentEventArgs class.
            </summary>
        <remarks>To be added.</remarks>
      </Docs>
    </Member>
    <Member MemberName="Location">
      <MemberSignature Language="C++ CLI" Value="public:&#xA; property System::String ^ Location { System::String ^ get(); void set(System::String ^ value); };" />
      <MemberSignature Language="C#" Value="public string Location { get; set; }" />
      <MemberSignature Language="ILAsm" Value=".property instance string Location" />
      <MemberSignature Language="DocId" Value="P:Microsoft.Build.Framework.PropertyReassignmentEventArgs.Location" />
      <MemberSignature Language="VB.NET" Value="Public Property Location As String" />
      <MemberSignature Language="F#" Value="member this.Location : string with get, set" Usage="Microsoft.Build.Framework.PropertyReassignmentEventArgs.Location" />
      <MemberType>Property</MemberType>
      <AssemblyInfo>
        <AssemblyName>Microsoft.Build.Framework</AssemblyName>
        <AssemblyVersion>15.1.0.0</AssemblyVersion>
      </AssemblyInfo>
      <ReturnValue>
        <ReturnType>System.String</ReturnType>
      </ReturnValue>
      <Docs>
        <summary>
            The location of the reassignment.
            </summary>
        <value>To be added.</value>
        <remarks>To be added.</remarks>
      </Docs>
    </Member>
    <Member MemberName="Message">
      <MemberSignature Language="C#" Value="public override string Message { get; }" />
      <MemberSignature Language="ILAsm" Value=".property instance string Message" />
      <MemberSignature Language="DocId" Value="P:Microsoft.Build.Framework.PropertyReassignmentEventArgs.Message" />
      <MemberSignature Language="VB.NET" Value="Public Overrides ReadOnly Property Message As String" />
      <MemberSignature Language="F#" Value="member this.Message : string" Usage="Microsoft.Build.Framework.PropertyReassignmentEventArgs.Message" />
      <MemberType>Property</MemberType>
      <AssemblyInfo>
        <AssemblyName>Microsoft.Build.Framework</AssemblyName>
        <AssemblyVersion>15.1.0.0</AssemblyVersion>
      </AssemblyInfo>
      <ReturnValue>
        <ReturnType>System.String</ReturnType>
      </ReturnValue>
      <Docs>
        <summary>To be added.</summary>
        <value>To be added.</value>
        <remarks>To be added.</remarks>
      </Docs>
    </Member>
    <Member MemberName="NewValue">
      <MemberSignature Language="C++ CLI" Value="public:&#xA; property System::String ^ NewValue { System::String ^ get(); void set(System::String ^ value); };" />
      <MemberSignature Language="C#" Value="public string NewValue { get; set; }" />
      <MemberSignature Language="ILAsm" Value=".property instance string NewValue" />
      <MemberSignature Language="DocId" Value="P:Microsoft.Build.Framework.PropertyReassignmentEventArgs.NewValue" />
      <MemberSignature Language="VB.NET" Value="Public Property NewValue As String" />
      <MemberSignature Language="F#" Value="member this.NewValue : string with get, set" Usage="Microsoft.Build.Framework.PropertyReassignmentEventArgs.NewValue" />
      <MemberType>Property</MemberType>
      <AssemblyInfo>
        <AssemblyName>Microsoft.Build.Framework</AssemblyName>
        <AssemblyVersion>15.1.0.0</AssemblyVersion>
      </AssemblyInfo>
      <ReturnValue>
        <ReturnType>System.String</ReturnType>
      </ReturnValue>
      <Docs>
        <summary>
            The new value of the reassigned property.
            </summary>
        <value>To be added.</value>
        <remarks>To be added.</remarks>
      </Docs>
    </Member>
    <Member MemberName="PreviousValue">
      <MemberSignature Language="C++ CLI" Value="public:&#xA; property System::String ^ PreviousValue { System::String ^ get(); void set(System::String ^ value); };" />
      <MemberSignature Language="C#" Value="public string PreviousValue { get; set; }" />
      <MemberSignature Language="ILAsm" Value=".property instance string PreviousValue" />
      <MemberSignature Language="DocId" Value="P:Microsoft.Build.Framework.PropertyReassignmentEventArgs.PreviousValue" />
      <MemberSignature Language="VB.NET" Value="Public Property PreviousValue As String" />
      <MemberSignature Language="F#" Value="member this.PreviousValue : string with get, set" Usage="Microsoft.Build.Framework.PropertyReassignmentEventArgs.PreviousValue" />
      <MemberType>Property</MemberType>
      <AssemblyInfo>
        <AssemblyName>Microsoft.Build.Framework</AssemblyName>
        <AssemblyVersion>15.1.0.0</AssemblyVersion>
      </AssemblyInfo>
      <ReturnValue>
        <ReturnType>System.String</ReturnType>
      </ReturnValue>
      <Docs>
        <summary>
            The previous value of the reassigned property.
            </summary>
        <value>To be added.</value>
        <remarks>To be added.</remarks>
      </Docs>
    </Member>
    <Member MemberName="PropertyName">
      <MemberSignature Language="C++ CLI" Value="public:&#xA; property System::String ^ PropertyName { System::String ^ get(); void set(System::String ^ value); };" />
      <MemberSignature Language="C#" Value="public string PropertyName { get; set; }" />
      <MemberSignature Language="ILAsm" Value=".property instance string PropertyName" />
      <MemberSignature Language="DocId" Value="P:Microsoft.Build.Framework.PropertyReassignmentEventArgs.PropertyName" />
      <MemberSignature Language="VB.NET" Value="Public Property PropertyName As String" />
      <MemberSignature Language="F#" Value="member this.PropertyName : string with get, set" Usage="Microsoft.Build.Framework.PropertyReassignmentEventArgs.PropertyName" />
      <MemberType>Property</MemberType>
      <AssemblyInfo>
        <AssemblyName>Microsoft.Build.Framework</AssemblyName>
        <AssemblyVersion>15.1.0.0</AssemblyVersion>
      </AssemblyInfo>
      <ReturnValue>
        <ReturnType>System.String</ReturnType>
      </ReturnValue>
      <Docs>
        <summary>
            The name of the property whose value was reassigned.
            </summary>
        <value>To be added.</value>
        <remarks>To be added.</remarks>
      </Docs>
    </Member>
  </Members>
</Type><|MERGE_RESOLUTION|>--- conflicted
+++ resolved
@@ -1,10 +1,10 @@
 <Type Name="PropertyReassignmentEventArgs" FullName="Microsoft.Build.Framework.PropertyReassignmentEventArgs">
-  <TypeSignature Language="C++ CLI" Value="public ref class PropertyReassignmentEventArgs : Microsoft::Build::Framework::BuildMessageEventArgs" />
   <TypeSignature Language="C#" Value="public class PropertyReassignmentEventArgs : Microsoft.Build.Framework.BuildMessageEventArgs" />
   <TypeSignature Language="ILAsm" Value=".class public auto ansi serializable beforefieldinit PropertyReassignmentEventArgs extends Microsoft.Build.Framework.BuildMessageEventArgs" />
   <TypeSignature Language="DocId" Value="T:Microsoft.Build.Framework.PropertyReassignmentEventArgs" />
   <TypeSignature Language="VB.NET" Value="Public Class PropertyReassignmentEventArgs&#xA;Inherits BuildMessageEventArgs" />
   <TypeSignature Language="F#" Value="type PropertyReassignmentEventArgs = class&#xA;    inherit BuildMessageEventArgs" />
+  <TypeSignature Language="C++ CLI" Value="public ref class PropertyReassignmentEventArgs : Microsoft::Build::Framework::BuildMessageEventArgs" />
   <AssemblyInfo>
     <AssemblyName>Microsoft.Build.Framework</AssemblyName>
     <AssemblyVersion>15.1.0.0</AssemblyVersion>
@@ -27,11 +27,11 @@
   </Docs>
   <Members>
     <Member MemberName=".ctor">
-      <MemberSignature Language="C++ CLI" Value="public:&#xA; PropertyReassignmentEventArgs();" />
       <MemberSignature Language="C#" Value="public PropertyReassignmentEventArgs ();" />
       <MemberSignature Language="ILAsm" Value=".method public hidebysig specialname rtspecialname instance void .ctor() cil managed" />
       <MemberSignature Language="DocId" Value="M:Microsoft.Build.Framework.PropertyReassignmentEventArgs.#ctor" />
       <MemberSignature Language="VB.NET" Value="Public Sub New ()" />
+      <MemberSignature Language="C++ CLI" Value="public:&#xA; PropertyReassignmentEventArgs();" />
       <MemberType>Constructor</MemberType>
       <AssemblyInfo>
         <AssemblyName>Microsoft.Build.Framework</AssemblyName>
@@ -67,24 +67,14 @@
         <Parameter Name="importance" Type="Microsoft.Build.Framework.MessageImportance" />
       </Parameters>
       <Docs>
-<<<<<<< HEAD
-=======
-        <param name="message">To be added.</param>
-        <param name="helpKeyword">To be added.</param>
-        <param name="senderName">To be added.</param>
-        <param name="importance">To be added.</param>
->>>>>>> cdbf3c2e
         <param name="propertyName">The name of the property whose value was reassigned.</param>
         <param name="previousValue">The previous value of the reassigned property.</param>
         <param name="newValue">The new value of the reassigned property.</param>
         <param name="location">The location of the reassignment.</param>
-<<<<<<< HEAD
         <param name="message">The message of the reassignment event.</param>
         <param name="helpKeyword">The help keyword of the reassignment.</param>
         <param name="senderName">The sender name of the reassignment event.</param>
         <param name="importance">The importance of the message.</param>
-=======
->>>>>>> cdbf3c2e
         <summary>
             Creates an instance of the PropertyReassignmentEventArgs class.
             </summary>
@@ -92,12 +82,12 @@
       </Docs>
     </Member>
     <Member MemberName="Location">
-      <MemberSignature Language="C++ CLI" Value="public:&#xA; property System::String ^ Location { System::String ^ get(); void set(System::String ^ value); };" />
       <MemberSignature Language="C#" Value="public string Location { get; set; }" />
       <MemberSignature Language="ILAsm" Value=".property instance string Location" />
       <MemberSignature Language="DocId" Value="P:Microsoft.Build.Framework.PropertyReassignmentEventArgs.Location" />
       <MemberSignature Language="VB.NET" Value="Public Property Location As String" />
       <MemberSignature Language="F#" Value="member this.Location : string with get, set" Usage="Microsoft.Build.Framework.PropertyReassignmentEventArgs.Location" />
+      <MemberSignature Language="C++ CLI" Value="public:&#xA; property System::String ^ Location { System::String ^ get(); void set(System::String ^ value); };" />
       <MemberType>Property</MemberType>
       <AssemblyInfo>
         <AssemblyName>Microsoft.Build.Framework</AssemblyName>
@@ -120,6 +110,7 @@
       <MemberSignature Language="DocId" Value="P:Microsoft.Build.Framework.PropertyReassignmentEventArgs.Message" />
       <MemberSignature Language="VB.NET" Value="Public Overrides ReadOnly Property Message As String" />
       <MemberSignature Language="F#" Value="member this.Message : string" Usage="Microsoft.Build.Framework.PropertyReassignmentEventArgs.Message" />
+      <MemberSignature Language="C++ CLI" Value="public:&#xA; virtual property System::String ^ Message { System::String ^ get(); };" />
       <MemberType>Property</MemberType>
       <AssemblyInfo>
         <AssemblyName>Microsoft.Build.Framework</AssemblyName>
@@ -135,12 +126,12 @@
       </Docs>
     </Member>
     <Member MemberName="NewValue">
-      <MemberSignature Language="C++ CLI" Value="public:&#xA; property System::String ^ NewValue { System::String ^ get(); void set(System::String ^ value); };" />
       <MemberSignature Language="C#" Value="public string NewValue { get; set; }" />
       <MemberSignature Language="ILAsm" Value=".property instance string NewValue" />
       <MemberSignature Language="DocId" Value="P:Microsoft.Build.Framework.PropertyReassignmentEventArgs.NewValue" />
       <MemberSignature Language="VB.NET" Value="Public Property NewValue As String" />
       <MemberSignature Language="F#" Value="member this.NewValue : string with get, set" Usage="Microsoft.Build.Framework.PropertyReassignmentEventArgs.NewValue" />
+      <MemberSignature Language="C++ CLI" Value="public:&#xA; property System::String ^ NewValue { System::String ^ get(); void set(System::String ^ value); };" />
       <MemberType>Property</MemberType>
       <AssemblyInfo>
         <AssemblyName>Microsoft.Build.Framework</AssemblyName>
@@ -158,12 +149,12 @@
       </Docs>
     </Member>
     <Member MemberName="PreviousValue">
-      <MemberSignature Language="C++ CLI" Value="public:&#xA; property System::String ^ PreviousValue { System::String ^ get(); void set(System::String ^ value); };" />
       <MemberSignature Language="C#" Value="public string PreviousValue { get; set; }" />
       <MemberSignature Language="ILAsm" Value=".property instance string PreviousValue" />
       <MemberSignature Language="DocId" Value="P:Microsoft.Build.Framework.PropertyReassignmentEventArgs.PreviousValue" />
       <MemberSignature Language="VB.NET" Value="Public Property PreviousValue As String" />
       <MemberSignature Language="F#" Value="member this.PreviousValue : string with get, set" Usage="Microsoft.Build.Framework.PropertyReassignmentEventArgs.PreviousValue" />
+      <MemberSignature Language="C++ CLI" Value="public:&#xA; property System::String ^ PreviousValue { System::String ^ get(); void set(System::String ^ value); };" />
       <MemberType>Property</MemberType>
       <AssemblyInfo>
         <AssemblyName>Microsoft.Build.Framework</AssemblyName>
@@ -181,12 +172,12 @@
       </Docs>
     </Member>
     <Member MemberName="PropertyName">
-      <MemberSignature Language="C++ CLI" Value="public:&#xA; property System::String ^ PropertyName { System::String ^ get(); void set(System::String ^ value); };" />
       <MemberSignature Language="C#" Value="public string PropertyName { get; set; }" />
       <MemberSignature Language="ILAsm" Value=".property instance string PropertyName" />
       <MemberSignature Language="DocId" Value="P:Microsoft.Build.Framework.PropertyReassignmentEventArgs.PropertyName" />
       <MemberSignature Language="VB.NET" Value="Public Property PropertyName As String" />
       <MemberSignature Language="F#" Value="member this.PropertyName : string with get, set" Usage="Microsoft.Build.Framework.PropertyReassignmentEventArgs.PropertyName" />
+      <MemberSignature Language="C++ CLI" Value="public:&#xA; property System::String ^ PropertyName { System::String ^ get(); void set(System::String ^ value); };" />
       <MemberType>Property</MemberType>
       <AssemblyInfo>
         <AssemblyName>Microsoft.Build.Framework</AssemblyName>
