--- conflicted
+++ resolved
@@ -1,10 +1,10 @@
 <Type Name="SdkResultFactory" FullName="Microsoft.Build.Framework.SdkResultFactory">
-  <TypeSignature Language="C++ CLI" Value="public ref class SdkResultFactory abstract" />
   <TypeSignature Language="C#" Value="public abstract class SdkResultFactory" />
   <TypeSignature Language="ILAsm" Value=".class public auto ansi abstract beforefieldinit SdkResultFactory extends System.Object" />
   <TypeSignature Language="DocId" Value="T:Microsoft.Build.Framework.SdkResultFactory" />
   <TypeSignature Language="VB.NET" Value="Public MustInherit Class SdkResultFactory" />
   <TypeSignature Language="F#" Value="type SdkResultFactory = class" />
+  <TypeSignature Language="C++ CLI" Value="public ref class SdkResultFactory abstract" />
   <AssemblyInfo>
     <AssemblyName>Microsoft.Build.Framework</AssemblyName>
     <AssemblyVersion>15.1.0.0</AssemblyVersion>
@@ -22,11 +22,11 @@
   </Docs>
   <Members>
     <Member MemberName=".ctor">
-      <MemberSignature Language="C++ CLI" Value="protected:&#xA; SdkResultFactory();" />
       <MemberSignature Language="C#" Value="protected SdkResultFactory ();" />
       <MemberSignature Language="ILAsm" Value=".method familyhidebysig specialname rtspecialname instance void .ctor() cil managed" />
       <MemberSignature Language="DocId" Value="M:Microsoft.Build.Framework.SdkResultFactory.#ctor" />
       <MemberSignature Language="VB.NET" Value="Protected Sub New ()" />
+      <MemberSignature Language="C++ CLI" Value="protected:&#xA; SdkResultFactory();" />
       <MemberType>Constructor</MemberType>
       <AssemblyInfo>
         <AssemblyName>Microsoft.Build.Framework</AssemblyName>
@@ -121,13 +121,8 @@
         <Parameter Name="warnings" Type="System.Collections.Generic.IEnumerable&lt;System.String&gt;" Index="4" FrameworkAlternate="msbuild-16;msbuild-16-netcore" />
       </Parameters>
       <Docs>
-<<<<<<< HEAD
         <param name="paths">SDK paths which should be imported</param>
         <param name="version">SDK version which should be imported</param>
-=======
-        <param name="version">To be added.</param>
-        <param name="paths">SDK paths which should be imported</param>
->>>>>>> cdbf3c2e
         <param name="propertiesToAdd">Properties to set in the evaluation</param>
         <param name="itemsToAdd">Items to add to the evaluation</param>
         <param name="warnings">Optional warnings to display during resolution.</param>
