--- conflicted
+++ resolved
@@ -1,10 +1,10 @@
 <Type Name="LoggerVerbosity" FullName="Microsoft.Build.Framework.LoggerVerbosity">
-  <TypeSignature Language="C++ CLI" Value="public enum class LoggerVerbosity" />
   <TypeSignature Language="C#" Value="public enum LoggerVerbosity" />
   <TypeSignature Language="ILAsm" Value=".class public auto ansi sealed LoggerVerbosity extends System.Enum" />
   <TypeSignature Language="DocId" Value="T:Microsoft.Build.Framework.LoggerVerbosity" />
   <TypeSignature Language="VB.NET" Value="Public Enum LoggerVerbosity" />
   <TypeSignature Language="F#" Value="type LoggerVerbosity = " />
+  <TypeSignature Language="C++ CLI" Value="public enum class LoggerVerbosity" />
   <AssemblyInfo>
     <AssemblyName>Microsoft.Build.Framework</AssemblyName>
     <AssemblyVersion>2.0.0.0</AssemblyVersion>
@@ -36,23 +36,16 @@
             3) Normal -- display all errors, warnings, high importance events, some status events, and a build summary
             4) Detailed -- display all errors, warnings, high and normal importance events, all status events, and a build summary
             5) Diagnostic -- display all events, and a build summary
-<<<<<<< HEAD
-=======
-            
-            WARNING: VS Automation code for the Tools/Options MSBuild build verbosity setting will be broken
-            by changes to this enum (not to mention existing MSBuild clients and vsproject code). 
-            Please make sure to talk to automation devs before changing it.
->>>>>>> cdbf3c2e
             </remarks>
   </Docs>
   <Members>
     <Member MemberName="Detailed">
-      <MemberSignature Language="C++ CLI" Value="Detailed" />
       <MemberSignature Language="C#" Value="Detailed" />
       <MemberSignature Language="ILAsm" Value=".field public static literal valuetype Microsoft.Build.Framework.LoggerVerbosity Detailed = int32(3)" />
       <MemberSignature Language="DocId" Value="F:Microsoft.Build.Framework.LoggerVerbosity.Detailed" />
       <MemberSignature Language="VB.NET" Value="Detailed" />
       <MemberSignature Language="F#" Value="Detailed = 3" Usage="Microsoft.Build.Framework.LoggerVerbosity.Detailed" />
+      <MemberSignature Language="C++ CLI" Value="Detailed" />
       <MemberType>Field</MemberType>
       <AssemblyInfo>
         <AssemblyName>Microsoft.Build.Framework</AssemblyName>
@@ -72,12 +65,12 @@
       </Docs>
     </Member>
     <Member MemberName="Diagnostic">
-      <MemberSignature Language="C++ CLI" Value="Diagnostic" />
       <MemberSignature Language="C#" Value="Diagnostic" />
       <MemberSignature Language="ILAsm" Value=".field public static literal valuetype Microsoft.Build.Framework.LoggerVerbosity Diagnostic = int32(4)" />
       <MemberSignature Language="DocId" Value="F:Microsoft.Build.Framework.LoggerVerbosity.Diagnostic" />
       <MemberSignature Language="VB.NET" Value="Diagnostic" />
       <MemberSignature Language="F#" Value="Diagnostic = 4" Usage="Microsoft.Build.Framework.LoggerVerbosity.Diagnostic" />
+      <MemberSignature Language="C++ CLI" Value="Diagnostic" />
       <MemberType>Field</MemberType>
       <AssemblyInfo>
         <AssemblyName>Microsoft.Build.Framework</AssemblyName>
@@ -97,12 +90,12 @@
       </Docs>
     </Member>
     <Member MemberName="Minimal">
-      <MemberSignature Language="C++ CLI" Value="Minimal" />
       <MemberSignature Language="C#" Value="Minimal" />
       <MemberSignature Language="ILAsm" Value=".field public static literal valuetype Microsoft.Build.Framework.LoggerVerbosity Minimal = int32(1)" />
       <MemberSignature Language="DocId" Value="F:Microsoft.Build.Framework.LoggerVerbosity.Minimal" />
       <MemberSignature Language="VB.NET" Value="Minimal" />
       <MemberSignature Language="F#" Value="Minimal = 1" Usage="Microsoft.Build.Framework.LoggerVerbosity.Minimal" />
+      <MemberSignature Language="C++ CLI" Value="Minimal" />
       <MemberType>Field</MemberType>
       <AssemblyInfo>
         <AssemblyName>Microsoft.Build.Framework</AssemblyName>
@@ -122,12 +115,12 @@
       </Docs>
     </Member>
     <Member MemberName="Normal">
-      <MemberSignature Language="C++ CLI" Value="Normal" />
       <MemberSignature Language="C#" Value="Normal" />
       <MemberSignature Language="ILAsm" Value=".field public static literal valuetype Microsoft.Build.Framework.LoggerVerbosity Normal = int32(2)" />
       <MemberSignature Language="DocId" Value="F:Microsoft.Build.Framework.LoggerVerbosity.Normal" />
       <MemberSignature Language="VB.NET" Value="Normal" />
       <MemberSignature Language="F#" Value="Normal = 2" Usage="Microsoft.Build.Framework.LoggerVerbosity.Normal" />
+      <MemberSignature Language="C++ CLI" Value="Normal" />
       <MemberType>Field</MemberType>
       <AssemblyInfo>
         <AssemblyName>Microsoft.Build.Framework</AssemblyName>
@@ -147,12 +140,12 @@
       </Docs>
     </Member>
     <Member MemberName="Quiet">
-      <MemberSignature Language="C++ CLI" Value="Quiet" />
       <MemberSignature Language="C#" Value="Quiet" />
       <MemberSignature Language="ILAsm" Value=".field public static literal valuetype Microsoft.Build.Framework.LoggerVerbosity Quiet = int32(0)" />
       <MemberSignature Language="DocId" Value="F:Microsoft.Build.Framework.LoggerVerbosity.Quiet" />
       <MemberSignature Language="VB.NET" Value="Quiet" />
       <MemberSignature Language="F#" Value="Quiet = 0" Usage="Microsoft.Build.Framework.LoggerVerbosity.Quiet" />
+      <MemberSignature Language="C++ CLI" Value="Quiet" />
       <MemberType>Field</MemberType>
       <AssemblyInfo>
         <AssemblyName>Microsoft.Build.Framework</AssemblyName>
