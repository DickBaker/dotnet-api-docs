<Type Name="EnvironmentVariableReadEventArgs" FullName="Microsoft.Build.Framework.EnvironmentVariableReadEventArgs">
  <TypeSignature Language="C++ CLI" Value="public ref class EnvironmentVariableReadEventArgs : Microsoft::Build::Framework::BuildMessageEventArgs" />
  <TypeSignature Language="C#" Value="public class EnvironmentVariableReadEventArgs : Microsoft.Build.Framework.BuildMessageEventArgs" />
  <TypeSignature Language="ILAsm" Value=".class public auto ansi serializable beforefieldinit EnvironmentVariableReadEventArgs extends Microsoft.Build.Framework.BuildMessageEventArgs" />
  <TypeSignature Language="DocId" Value="T:Microsoft.Build.Framework.EnvironmentVariableReadEventArgs" />
  <TypeSignature Language="VB.NET" Value="Public Class EnvironmentVariableReadEventArgs&#xA;Inherits BuildMessageEventArgs" />
  <TypeSignature Language="F#" Value="type EnvironmentVariableReadEventArgs = class&#xA;    inherit BuildMessageEventArgs" />
  <AssemblyInfo>
    <AssemblyName>Microsoft.Build.Framework</AssemblyName>
    <AssemblyVersion>15.1.0.0</AssemblyVersion>
  </AssemblyInfo>
  <Base>
    <BaseTypeName>Microsoft.Build.Framework.BuildMessageEventArgs</BaseTypeName>
  </Base>
  <Interfaces />
  <Attributes>
    <Attribute>
      <AttributeName Language="C#">[System.Serializable]</AttributeName>
      <AttributeName Language="F#">[&lt;System.Serializable&gt;]</AttributeName>
    </Attribute>
  </Attributes>
  <Docs>
    <summary>
            Arguments for the environment variable read event.
            </summary>
    <remarks>To be added.</remarks>
  </Docs>
  <Members>
    <Member MemberName=".ctor">
      <MemberSignature Language="C++ CLI" Value="public:&#xA; EnvironmentVariableReadEventArgs();" />
      <MemberSignature Language="C#" Value="public EnvironmentVariableReadEventArgs ();" />
      <MemberSignature Language="ILAsm" Value=".method public hidebysig specialname rtspecialname instance void .ctor() cil managed" />
      <MemberSignature Language="DocId" Value="M:Microsoft.Build.Framework.EnvironmentVariableReadEventArgs.#ctor" />
      <MemberSignature Language="VB.NET" Value="Public Sub New ()" />
      <MemberType>Constructor</MemberType>
      <AssemblyInfo>
        <AssemblyName>Microsoft.Build.Framework</AssemblyName>
        <AssemblyVersion>15.1.0.0</AssemblyVersion>
      </AssemblyInfo>
      <Parameters />
      <Docs>
        <summary>
            Initializes an instance of the EnvironmentVariableReadEventArgs class.
            </summary>
        <remarks>To be added.</remarks>
      </Docs>
    </Member>
    <Member MemberName=".ctor">
      <MemberSignature Language="C#" Value="public EnvironmentVariableReadEventArgs (string environmentVariableName, string message, string helpKeyword = default, string senderName = default, Microsoft.Build.Framework.MessageImportance importance = Microsoft.Build.Framework.MessageImportance.Low);" />
      <MemberSignature Language="ILAsm" Value=".method public hidebysig specialname rtspecialname instance void .ctor(string environmentVariableName, string message, string helpKeyword, string senderName, valuetype Microsoft.Build.Framework.MessageImportance importance) cil managed" />
      <MemberSignature Language="DocId" Value="M:Microsoft.Build.Framework.EnvironmentVariableReadEventArgs.#ctor(System.String,System.String,System.String,System.String,Microsoft.Build.Framework.MessageImportance)" />
      <MemberSignature Language="VB.NET" Value="Public Sub New (environmentVariableName As String, message As String, Optional helpKeyword As String = Nothing, Optional senderName As String = Nothing, Optional importance As MessageImportance = Microsoft.Build.Framework.MessageImportance.Low)" />
      <MemberSignature Language="F#" Value="new Microsoft.Build.Framework.EnvironmentVariableReadEventArgs : string * string * string * string * Microsoft.Build.Framework.MessageImportance -&gt; Microsoft.Build.Framework.EnvironmentVariableReadEventArgs" Usage="new Microsoft.Build.Framework.EnvironmentVariableReadEventArgs (environmentVariableName, message, helpKeyword, senderName, importance)" />
      <MemberType>Constructor</MemberType>
      <AssemblyInfo>
        <AssemblyName>Microsoft.Build.Framework</AssemblyName>
        <AssemblyVersion>15.1.0.0</AssemblyVersion>
      </AssemblyInfo>
      <Parameters>
        <Parameter Name="environmentVariableName" Type="System.String" />
        <Parameter Name="message" Type="System.String" />
        <Parameter Name="helpKeyword" Type="System.String" />
        <Parameter Name="senderName" Type="System.String" />
        <Parameter Name="importance" Type="Microsoft.Build.Framework.MessageImportance" />
      </Parameters>
      <Docs>
<<<<<<< HEAD
        <param name="environmentVariableName">The name of the environment variable that was read.</param>
        <param name="message">The value of the environment variable that was read.</param>
        <param name="helpKeyword">Help keyword.</param>
        <param name="senderName">The name of the sender of the event.</param>
        <param name="importance">The importance of the message.</param>
=======
        <param name="message">To be added.</param>
        <param name="helpKeyword">To be added.</param>
        <param name="senderName">To be added.</param>
        <param name="importance">To be added.</param>
        <param name="environmentVariableName">The name of the environment variable that was read.</param>
>>>>>>> cdbf3c2e
        <summary>
            Initializes an instance of the EnvironmentVariableReadEventArgs class.
            </summary>
        <remarks>To be added.</remarks>
      </Docs>
    </Member>
    <Member MemberName="EnvironmentVariableName">
      <MemberSignature Language="C++ CLI" Value="public:&#xA; property System::String ^ EnvironmentVariableName { System::String ^ get(); void set(System::String ^ value); };" />
      <MemberSignature Language="C#" Value="public string EnvironmentVariableName { get; set; }" />
      <MemberSignature Language="ILAsm" Value=".property instance string EnvironmentVariableName" />
      <MemberSignature Language="DocId" Value="P:Microsoft.Build.Framework.EnvironmentVariableReadEventArgs.EnvironmentVariableName" />
      <MemberSignature Language="VB.NET" Value="Public Property EnvironmentVariableName As String" />
      <MemberSignature Language="F#" Value="member this.EnvironmentVariableName : string with get, set" Usage="Microsoft.Build.Framework.EnvironmentVariableReadEventArgs.EnvironmentVariableName" />
      <MemberType>Property</MemberType>
      <AssemblyInfo>
        <AssemblyName>Microsoft.Build.Framework</AssemblyName>
        <AssemblyVersion>15.1.0.0</AssemblyVersion>
      </AssemblyInfo>
      <ReturnValue>
        <ReturnType>System.String</ReturnType>
      </ReturnValue>
      <Docs>
        <summary>
            The name of the environment variable that was read.
            </summary>
        <value>To be added.</value>
        <remarks>To be added.</remarks>
      </Docs>
    </Member>
  </Members>
</Type><|MERGE_RESOLUTION|>--- conflicted
+++ resolved
@@ -1,10 +1,10 @@
 <Type Name="EnvironmentVariableReadEventArgs" FullName="Microsoft.Build.Framework.EnvironmentVariableReadEventArgs">
-  <TypeSignature Language="C++ CLI" Value="public ref class EnvironmentVariableReadEventArgs : Microsoft::Build::Framework::BuildMessageEventArgs" />
   <TypeSignature Language="C#" Value="public class EnvironmentVariableReadEventArgs : Microsoft.Build.Framework.BuildMessageEventArgs" />
   <TypeSignature Language="ILAsm" Value=".class public auto ansi serializable beforefieldinit EnvironmentVariableReadEventArgs extends Microsoft.Build.Framework.BuildMessageEventArgs" />
   <TypeSignature Language="DocId" Value="T:Microsoft.Build.Framework.EnvironmentVariableReadEventArgs" />
   <TypeSignature Language="VB.NET" Value="Public Class EnvironmentVariableReadEventArgs&#xA;Inherits BuildMessageEventArgs" />
   <TypeSignature Language="F#" Value="type EnvironmentVariableReadEventArgs = class&#xA;    inherit BuildMessageEventArgs" />
+  <TypeSignature Language="C++ CLI" Value="public ref class EnvironmentVariableReadEventArgs : Microsoft::Build::Framework::BuildMessageEventArgs" />
   <AssemblyInfo>
     <AssemblyName>Microsoft.Build.Framework</AssemblyName>
     <AssemblyVersion>15.1.0.0</AssemblyVersion>
@@ -27,11 +27,11 @@
   </Docs>
   <Members>
     <Member MemberName=".ctor">
-      <MemberSignature Language="C++ CLI" Value="public:&#xA; EnvironmentVariableReadEventArgs();" />
       <MemberSignature Language="C#" Value="public EnvironmentVariableReadEventArgs ();" />
       <MemberSignature Language="ILAsm" Value=".method public hidebysig specialname rtspecialname instance void .ctor() cil managed" />
       <MemberSignature Language="DocId" Value="M:Microsoft.Build.Framework.EnvironmentVariableReadEventArgs.#ctor" />
       <MemberSignature Language="VB.NET" Value="Public Sub New ()" />
+      <MemberSignature Language="C++ CLI" Value="public:&#xA; EnvironmentVariableReadEventArgs();" />
       <MemberType>Constructor</MemberType>
       <AssemblyInfo>
         <AssemblyName>Microsoft.Build.Framework</AssemblyName>
@@ -64,19 +64,11 @@
         <Parameter Name="importance" Type="Microsoft.Build.Framework.MessageImportance" />
       </Parameters>
       <Docs>
-<<<<<<< HEAD
         <param name="environmentVariableName">The name of the environment variable that was read.</param>
         <param name="message">The value of the environment variable that was read.</param>
         <param name="helpKeyword">Help keyword.</param>
         <param name="senderName">The name of the sender of the event.</param>
         <param name="importance">The importance of the message.</param>
-=======
-        <param name="message">To be added.</param>
-        <param name="helpKeyword">To be added.</param>
-        <param name="senderName">To be added.</param>
-        <param name="importance">To be added.</param>
-        <param name="environmentVariableName">The name of the environment variable that was read.</param>
->>>>>>> cdbf3c2e
         <summary>
             Initializes an instance of the EnvironmentVariableReadEventArgs class.
             </summary>
@@ -84,12 +76,12 @@
       </Docs>
     </Member>
     <Member MemberName="EnvironmentVariableName">
-      <MemberSignature Language="C++ CLI" Value="public:&#xA; property System::String ^ EnvironmentVariableName { System::String ^ get(); void set(System::String ^ value); };" />
       <MemberSignature Language="C#" Value="public string EnvironmentVariableName { get; set; }" />
       <MemberSignature Language="ILAsm" Value=".property instance string EnvironmentVariableName" />
       <MemberSignature Language="DocId" Value="P:Microsoft.Build.Framework.EnvironmentVariableReadEventArgs.EnvironmentVariableName" />
       <MemberSignature Language="VB.NET" Value="Public Property EnvironmentVariableName As String" />
       <MemberSignature Language="F#" Value="member this.EnvironmentVariableName : string with get, set" Usage="Microsoft.Build.Framework.EnvironmentVariableReadEventArgs.EnvironmentVariableName" />
+      <MemberSignature Language="C++ CLI" Value="public:&#xA; property System::String ^ EnvironmentVariableName { System::String ^ get(); void set(System::String ^ value); };" />
       <MemberType>Property</MemberType>
       <AssemblyInfo>
         <AssemblyName>Microsoft.Build.Framework</AssemblyName>
