<Type Name="ProjectGraph" FullName="Microsoft.Build.Graph.ProjectGraph">
  <TypeSignature Language="C++ CLI" Value="public ref class ProjectGraph sealed" />
  <TypeSignature Language="C#" Value="public sealed class ProjectGraph" />
  <TypeSignature Language="ILAsm" Value=".class public auto ansi sealed beforefieldinit ProjectGraph extends System.Object" />
  <TypeSignature Language="DocId" Value="T:Microsoft.Build.Graph.ProjectGraph" />
  <TypeSignature Language="VB.NET" Value="Public NotInheritable Class ProjectGraph" />
  <TypeSignature Language="F#" Value="type ProjectGraph = class" />
  <AssemblyInfo>
    <AssemblyName>Microsoft.Build</AssemblyName>
    <AssemblyVersion>15.1.0.0</AssemblyVersion>
  </AssemblyInfo>
  <Base>
    <BaseTypeName>System.Object</BaseTypeName>
  </Base>
  <Interfaces />
  <Attributes>
    <Attribute>
      <AttributeName Language="C#">[System.Diagnostics.DebuggerDisplay("#roots={GraphRoots.Count}, #nodes={ProjectNodes.Count}, #entryPoints={EntryPointNodes.Count}")]</AttributeName>
      <AttributeName Language="F#">[&lt;System.Diagnostics.DebuggerDisplay("#roots={GraphRoots.Count}, #nodes={ProjectNodes.Count}, #entryPoints={EntryPointNodes.Count}")&gt;]</AttributeName>
    </Attribute>
  </Attributes>
  <Docs>
    <summary>
                Represents a graph of evaluated projects.
            </summary>
    <remarks>To be added.</remarks>
  </Docs>
  <Members>
    <Member MemberName=".ctor">
      <MemberSignature Language="C++ CLI" Value="public:&#xA; ProjectGraph(Microsoft::Build::Graph::ProjectGraphEntryPoint entryPoint);" />
      <MemberSignature Language="C#" Value="public ProjectGraph (Microsoft.Build.Graph.ProjectGraphEntryPoint entryPoint);" />
      <MemberSignature Language="ILAsm" Value=".method public hidebysig specialname rtspecialname instance void .ctor(valuetype Microsoft.Build.Graph.ProjectGraphEntryPoint entryPoint) cil managed" />
      <MemberSignature Language="DocId" Value="M:Microsoft.Build.Graph.ProjectGraph.#ctor(Microsoft.Build.Graph.ProjectGraphEntryPoint)" />
      <MemberSignature Language="VB.NET" Value="Public Sub New (entryPoint As ProjectGraphEntryPoint)" />
      <MemberSignature Language="F#" Value="new Microsoft.Build.Graph.ProjectGraph : Microsoft.Build.Graph.ProjectGraphEntryPoint -&gt; Microsoft.Build.Graph.ProjectGraph" Usage="new Microsoft.Build.Graph.ProjectGraph entryPoint" />
      <MemberType>Constructor</MemberType>
      <AssemblyInfo>
        <AssemblyName>Microsoft.Build</AssemblyName>
        <AssemblyVersion>15.1.0.0</AssemblyVersion>
      </AssemblyInfo>
      <Parameters>
        <Parameter Name="entryPoint" Type="Microsoft.Build.Graph.ProjectGraphEntryPoint" />
      </Parameters>
      <Docs>
        <param name="entryPoint">The entry point to use in constructing the graph</param>
        <summary>
                Constructs a graph starting from the given graph entry point, evaluating with the global project collection.
            </summary>
        <remarks>To be added.</remarks>
        <exception cref="T:Microsoft.Build.Exceptions.InvalidProjectFileException">
                If the evaluation of any project in the graph fails
            </exception>
      </Docs>
    </Member>
    <Member MemberName=".ctor">
      <MemberSignature Language="C++ CLI" Value="public:&#xA; ProjectGraph(System::Collections::Generic::IEnumerable&lt;Microsoft::Build::Graph::ProjectGraphEntryPoint&gt; ^ entryPoints);" />
      <MemberSignature Language="C#" Value="public ProjectGraph (System.Collections.Generic.IEnumerable&lt;Microsoft.Build.Graph.ProjectGraphEntryPoint&gt; entryPoints);" />
      <MemberSignature Language="ILAsm" Value=".method public hidebysig specialname rtspecialname instance void .ctor(class System.Collections.Generic.IEnumerable`1&lt;valuetype Microsoft.Build.Graph.ProjectGraphEntryPoint&gt; entryPoints) cil managed" />
      <MemberSignature Language="DocId" Value="M:Microsoft.Build.Graph.ProjectGraph.#ctor(System.Collections.Generic.IEnumerable{Microsoft.Build.Graph.ProjectGraphEntryPoint})" />
      <MemberSignature Language="VB.NET" Value="Public Sub New (entryPoints As IEnumerable(Of ProjectGraphEntryPoint))" />
      <MemberSignature Language="F#" Value="new Microsoft.Build.Graph.ProjectGraph : seq&lt;Microsoft.Build.Graph.ProjectGraphEntryPoint&gt; -&gt; Microsoft.Build.Graph.ProjectGraph" Usage="new Microsoft.Build.Graph.ProjectGraph entryPoints" />
      <MemberType>Constructor</MemberType>
      <AssemblyInfo>
        <AssemblyName>Microsoft.Build</AssemblyName>
        <AssemblyVersion>15.1.0.0</AssemblyVersion>
      </AssemblyInfo>
      <Parameters>
        <Parameter Name="entryPoints" Type="System.Collections.Generic.IEnumerable&lt;Microsoft.Build.Graph.ProjectGraphEntryPoint&gt;" />
      </Parameters>
      <Docs>
        <param name="entryPoints">The entry points to use in constructing the graph</param>
        <summary>
                Constructs a graph starting from the given graph entry points, evaluating with the global project collection.
            </summary>
        <remarks>To be added.</remarks>
        <exception cref="T:Microsoft.Build.Exceptions.InvalidProjectFileException">
                If the evaluation of any project in the graph fails
            </exception>
      </Docs>
    </Member>
    <Member MemberName=".ctor">
      <MemberSignature Language="C++ CLI" Value="public:&#xA; ProjectGraph(System::Collections::Generic::IEnumerable&lt;System::String ^&gt; ^ entryProjectFiles);" />
      <MemberSignature Language="C#" Value="public ProjectGraph (System.Collections.Generic.IEnumerable&lt;string&gt; entryProjectFiles);" />
      <MemberSignature Language="ILAsm" Value=".method public hidebysig specialname rtspecialname instance void .ctor(class System.Collections.Generic.IEnumerable`1&lt;string&gt; entryProjectFiles) cil managed" />
      <MemberSignature Language="DocId" Value="M:Microsoft.Build.Graph.ProjectGraph.#ctor(System.Collections.Generic.IEnumerable{System.String})" />
      <MemberSignature Language="VB.NET" Value="Public Sub New (entryProjectFiles As IEnumerable(Of String))" />
      <MemberSignature Language="F#" Value="new Microsoft.Build.Graph.ProjectGraph : seq&lt;string&gt; -&gt; Microsoft.Build.Graph.ProjectGraph" Usage="new Microsoft.Build.Graph.ProjectGraph entryProjectFiles" />
      <MemberType>Constructor</MemberType>
      <AssemblyInfo>
        <AssemblyName>Microsoft.Build</AssemblyName>
        <AssemblyVersion>15.1.0.0</AssemblyVersion>
      </AssemblyInfo>
      <Parameters>
        <Parameter Name="entryProjectFiles" Type="System.Collections.Generic.IEnumerable&lt;System.String&gt;" />
      </Parameters>
      <Docs>
        <param name="entryProjectFiles">The project files to use as the entry points in constructing the graph</param>
        <summary>
                Constructs a graph starting from the given project files, evaluating with the global project collection and no
                global properties.
            </summary>
        <remarks>To be added.</remarks>
        <exception cref="T:Microsoft.Build.Exceptions.InvalidProjectFileException">
                If the evaluation of any project in the graph fails
            </exception>
      </Docs>
    </Member>
    <Member MemberName=".ctor">
      <MemberSignature Language="C++ CLI" Value="public:&#xA; ProjectGraph(System::String ^ entryProjectFile);" />
      <MemberSignature Language="C#" Value="public ProjectGraph (string entryProjectFile);" />
      <MemberSignature Language="ILAsm" Value=".method public hidebysig specialname rtspecialname instance void .ctor(string entryProjectFile) cil managed" />
      <MemberSignature Language="DocId" Value="M:Microsoft.Build.Graph.ProjectGraph.#ctor(System.String)" />
      <MemberSignature Language="VB.NET" Value="Public Sub New (entryProjectFile As String)" />
      <MemberSignature Language="F#" Value="new Microsoft.Build.Graph.ProjectGraph : string -&gt; Microsoft.Build.Graph.ProjectGraph" Usage="new Microsoft.Build.Graph.ProjectGraph entryProjectFile" />
      <MemberType>Constructor</MemberType>
      <AssemblyInfo>
        <AssemblyName>Microsoft.Build</AssemblyName>
        <AssemblyVersion>15.1.0.0</AssemblyVersion>
      </AssemblyInfo>
      <Parameters>
        <Parameter Name="entryProjectFile" Type="System.String" />
      </Parameters>
      <Docs>
        <param name="entryProjectFile">The project file to use as the entry point in constructing the graph</param>
        <summary>
                Constructs a graph starting from the given project file, evaluating with the global project collection and no
                global properties.
            </summary>
        <remarks>To be added.</remarks>
        <exception cref="T:Microsoft.Build.Exceptions.InvalidProjectFileException">
                If the evaluation of any project in the graph fails
            </exception>
      </Docs>
    </Member>
    <Member MemberName=".ctor">
      <MemberSignature Language="C++ CLI" Value="public:&#xA; ProjectGraph(Microsoft::Build::Graph::ProjectGraphEntryPoint entryPoint, Microsoft::Build::Evaluation::ProjectCollection ^ projectCollection);" />
      <MemberSignature Language="C#" Value="public ProjectGraph (Microsoft.Build.Graph.ProjectGraphEntryPoint entryPoint, Microsoft.Build.Evaluation.ProjectCollection projectCollection);" />
      <MemberSignature Language="ILAsm" Value=".method public hidebysig specialname rtspecialname instance void .ctor(valuetype Microsoft.Build.Graph.ProjectGraphEntryPoint entryPoint, class Microsoft.Build.Evaluation.ProjectCollection projectCollection) cil managed" />
      <MemberSignature Language="DocId" Value="M:Microsoft.Build.Graph.ProjectGraph.#ctor(Microsoft.Build.Graph.ProjectGraphEntryPoint,Microsoft.Build.Evaluation.ProjectCollection)" />
      <MemberSignature Language="VB.NET" Value="Public Sub New (entryPoint As ProjectGraphEntryPoint, projectCollection As ProjectCollection)" />
      <MemberSignature Language="F#" Value="new Microsoft.Build.Graph.ProjectGraph : Microsoft.Build.Graph.ProjectGraphEntryPoint * Microsoft.Build.Evaluation.ProjectCollection -&gt; Microsoft.Build.Graph.ProjectGraph" Usage="new Microsoft.Build.Graph.ProjectGraph (entryPoint, projectCollection)" />
      <MemberType>Constructor</MemberType>
      <AssemblyInfo>
        <AssemblyName>Microsoft.Build</AssemblyName>
        <AssemblyVersion>15.1.0.0</AssemblyVersion>
      </AssemblyInfo>
      <Parameters>
        <Parameter Name="entryPoint" Type="Microsoft.Build.Graph.ProjectGraphEntryPoint" />
        <Parameter Name="projectCollection" Type="Microsoft.Build.Evaluation.ProjectCollection" />
      </Parameters>
      <Docs>
        <param name="entryPoint">The entry point to use in constructing the graph</param>
        <param name="projectCollection">
                The collection with which all projects in the graph should be associated. May not be
                null.
            </param>
        <summary>
                Constructs a graph starting from the given graph entry point, evaluating with the provided project collection.
            </summary>
        <remarks>To be added.</remarks>
        <exception cref="T:Microsoft.Build.Exceptions.InvalidProjectFileException">
                If the evaluation of any project in the graph fails
            </exception>
      </Docs>
    </Member>
    <Member MemberName=".ctor">
      <MemberSignature Language="C++ CLI" Value="public:&#xA; ProjectGraph(System::Collections::Generic::IEnumerable&lt;System::String ^&gt; ^ entryProjectFiles, Microsoft::Build::Evaluation::ProjectCollection ^ projectCollection);" />
      <MemberSignature Language="C#" Value="public ProjectGraph (System.Collections.Generic.IEnumerable&lt;string&gt; entryProjectFiles, Microsoft.Build.Evaluation.ProjectCollection projectCollection);" />
      <MemberSignature Language="ILAsm" Value=".method public hidebysig specialname rtspecialname instance void .ctor(class System.Collections.Generic.IEnumerable`1&lt;string&gt; entryProjectFiles, class Microsoft.Build.Evaluation.ProjectCollection projectCollection) cil managed" />
      <MemberSignature Language="DocId" Value="M:Microsoft.Build.Graph.ProjectGraph.#ctor(System.Collections.Generic.IEnumerable{System.String},Microsoft.Build.Evaluation.ProjectCollection)" />
      <MemberSignature Language="VB.NET" Value="Public Sub New (entryProjectFiles As IEnumerable(Of String), projectCollection As ProjectCollection)" />
      <MemberSignature Language="F#" Value="new Microsoft.Build.Graph.ProjectGraph : seq&lt;string&gt; * Microsoft.Build.Evaluation.ProjectCollection -&gt; Microsoft.Build.Graph.ProjectGraph" Usage="new Microsoft.Build.Graph.ProjectGraph (entryProjectFiles, projectCollection)" />
      <MemberType>Constructor</MemberType>
      <AssemblyInfo>
        <AssemblyName>Microsoft.Build</AssemblyName>
        <AssemblyVersion>15.1.0.0</AssemblyVersion>
      </AssemblyInfo>
      <Parameters>
        <Parameter Name="entryProjectFiles" Type="System.Collections.Generic.IEnumerable&lt;System.String&gt;" />
        <Parameter Name="projectCollection" Type="Microsoft.Build.Evaluation.ProjectCollection" />
      </Parameters>
      <Docs>
        <param name="entryProjectFiles">The project files to use as the entry points in constructing the graph</param>
        <param name="projectCollection">
                The collection with which all projects in the graph should be associated. May not be
                null.
            </param>
        <summary>
                Constructs a graph starting from the given project files, evaluating with the provided project collection and no
                global properties.
            </summary>
        <remarks>To be added.</remarks>
        <exception cref="T:Microsoft.Build.Exceptions.InvalidProjectFileException">
                If the evaluation of any project in the graph fails
            </exception>
      </Docs>
    </Member>
    <Member MemberName=".ctor">
      <MemberSignature Language="C++ CLI" Value="public:&#xA; ProjectGraph(System::Collections::Generic::IEnumerable&lt;System::String ^&gt; ^ entryProjectFiles, System::Collections::Generic::IDictionary&lt;System::String ^, System::String ^&gt; ^ globalProperties);" />
      <MemberSignature Language="C#" Value="public ProjectGraph (System.Collections.Generic.IEnumerable&lt;string&gt; entryProjectFiles, System.Collections.Generic.IDictionary&lt;string,string&gt; globalProperties);" />
      <MemberSignature Language="ILAsm" Value=".method public hidebysig specialname rtspecialname instance void .ctor(class System.Collections.Generic.IEnumerable`1&lt;string&gt; entryProjectFiles, class System.Collections.Generic.IDictionary`2&lt;string, string&gt; globalProperties) cil managed" />
      <MemberSignature Language="DocId" Value="M:Microsoft.Build.Graph.ProjectGraph.#ctor(System.Collections.Generic.IEnumerable{System.String},System.Collections.Generic.IDictionary{System.String,System.String})" />
      <MemberSignature Language="VB.NET" Value="Public Sub New (entryProjectFiles As IEnumerable(Of String), globalProperties As IDictionary(Of String, String))" />
      <MemberSignature Language="F#" Value="new Microsoft.Build.Graph.ProjectGraph : seq&lt;string&gt; * System.Collections.Generic.IDictionary&lt;string, string&gt; -&gt; Microsoft.Build.Graph.ProjectGraph" Usage="new Microsoft.Build.Graph.ProjectGraph (entryProjectFiles, globalProperties)" />
      <MemberType>Constructor</MemberType>
      <AssemblyInfo>
        <AssemblyName>Microsoft.Build</AssemblyName>
        <AssemblyVersion>15.1.0.0</AssemblyVersion>
      </AssemblyInfo>
      <Parameters>
        <Parameter Name="entryProjectFiles" Type="System.Collections.Generic.IEnumerable&lt;System.String&gt;" />
        <Parameter Name="globalProperties" Type="System.Collections.Generic.IDictionary&lt;System.String,System.String&gt;" />
      </Parameters>
      <Docs>
        <param name="entryProjectFiles">The project files to use as the entry points in constructing the graph</param>
        <param name="globalProperties">
                The global properties to use for all projects. May be null, in which case no global
                properties will be set.
            </param>
        <summary>
                Constructs a graph starting from the given project files, evaluating with the provided global properties and the
                global project collection.
            </summary>
        <remarks>To be added.</remarks>
        <exception cref="T:Microsoft.Build.Exceptions.InvalidProjectFileException">
                If the evaluation of any project in the graph fails
            </exception>
      </Docs>
    </Member>
    <Member MemberName=".ctor">
      <MemberSignature Language="C++ CLI" Value="public:&#xA; ProjectGraph(System::String ^ entryProjectFile, Microsoft::Build::Evaluation::ProjectCollection ^ projectCollection);" />
      <MemberSignature Language="C#" Value="public ProjectGraph (string entryProjectFile, Microsoft.Build.Evaluation.ProjectCollection projectCollection);" />
      <MemberSignature Language="ILAsm" Value=".method public hidebysig specialname rtspecialname instance void .ctor(string entryProjectFile, class Microsoft.Build.Evaluation.ProjectCollection projectCollection) cil managed" />
      <MemberSignature Language="DocId" Value="M:Microsoft.Build.Graph.ProjectGraph.#ctor(System.String,Microsoft.Build.Evaluation.ProjectCollection)" />
      <MemberSignature Language="VB.NET" Value="Public Sub New (entryProjectFile As String, projectCollection As ProjectCollection)" />
      <MemberSignature Language="F#" Value="new Microsoft.Build.Graph.ProjectGraph : string * Microsoft.Build.Evaluation.ProjectCollection -&gt; Microsoft.Build.Graph.ProjectGraph" Usage="new Microsoft.Build.Graph.ProjectGraph (entryProjectFile, projectCollection)" />
      <MemberType>Constructor</MemberType>
      <AssemblyInfo>
        <AssemblyName>Microsoft.Build</AssemblyName>
        <AssemblyVersion>15.1.0.0</AssemblyVersion>
      </AssemblyInfo>
      <Parameters>
        <Parameter Name="entryProjectFile" Type="System.String" />
        <Parameter Name="projectCollection" Type="Microsoft.Build.Evaluation.ProjectCollection" />
      </Parameters>
      <Docs>
        <param name="entryProjectFile">The project file to use as the entry point in constructing the graph</param>
        <param name="projectCollection">
                The collection with which all projects in the graph should be associated. May not be
                null.
            </param>
        <summary>
                Constructs a graph starting from the given project file, evaluating with the provided project collection and no
                global properties.
            </summary>
        <remarks>To be added.</remarks>
        <exception cref="T:Microsoft.Build.Exceptions.InvalidProjectFileException">
                If the evaluation of any project in the graph fails
            </exception>
      </Docs>
    </Member>
    <Member MemberName=".ctor">
      <MemberSignature Language="C++ CLI" Value="public:&#xA; ProjectGraph(System::String ^ entryProjectFile, System::Collections::Generic::IDictionary&lt;System::String ^, System::String ^&gt; ^ globalProperties);" />
      <MemberSignature Language="C#" Value="public ProjectGraph (string entryProjectFile, System.Collections.Generic.IDictionary&lt;string,string&gt; globalProperties);" />
      <MemberSignature Language="ILAsm" Value=".method public hidebysig specialname rtspecialname instance void .ctor(string entryProjectFile, class System.Collections.Generic.IDictionary`2&lt;string, string&gt; globalProperties) cil managed" />
      <MemberSignature Language="DocId" Value="M:Microsoft.Build.Graph.ProjectGraph.#ctor(System.String,System.Collections.Generic.IDictionary{System.String,System.String})" />
      <MemberSignature Language="VB.NET" Value="Public Sub New (entryProjectFile As String, globalProperties As IDictionary(Of String, String))" />
      <MemberSignature Language="F#" Value="new Microsoft.Build.Graph.ProjectGraph : string * System.Collections.Generic.IDictionary&lt;string, string&gt; -&gt; Microsoft.Build.Graph.ProjectGraph" Usage="new Microsoft.Build.Graph.ProjectGraph (entryProjectFile, globalProperties)" />
      <MemberType>Constructor</MemberType>
      <AssemblyInfo>
        <AssemblyName>Microsoft.Build</AssemblyName>
        <AssemblyVersion>15.1.0.0</AssemblyVersion>
      </AssemblyInfo>
      <Parameters>
        <Parameter Name="entryProjectFile" Type="System.String" />
        <Parameter Name="globalProperties" Type="System.Collections.Generic.IDictionary&lt;System.String,System.String&gt;" />
      </Parameters>
      <Docs>
        <param name="entryProjectFile">The project file to use as the entry point in constructing the graph</param>
        <param name="globalProperties">
                The global properties to use for all projects. May be null, in which case no global
                properties will be set.
            </param>
        <summary>
                Constructs a graph starting from the given project file, evaluating with the provided global properties and the
                global project collection.
            </summary>
        <remarks>To be added.</remarks>
        <exception cref="T:Microsoft.Build.Exceptions.InvalidProjectFileException">
                If the evaluation of any project in the graph fails
            </exception>
      </Docs>
    </Member>
    <Member MemberName=".ctor">
      <MemberSignature Language="C++ CLI" Value="public:&#xA; ProjectGraph(System::Collections::Generic::IEnumerable&lt;Microsoft::Build::Graph::ProjectGraphEntryPoint&gt; ^ entryPoints, Microsoft::Build::Evaluation::ProjectCollection ^ projectCollection, Microsoft::Build::Graph::ProjectGraph::ProjectInstanceFactoryFunc ^ projectInstanceFactory);" />
      <MemberSignature Language="C#" Value="public ProjectGraph (System.Collections.Generic.IEnumerable&lt;Microsoft.Build.Graph.ProjectGraphEntryPoint&gt; entryPoints, Microsoft.Build.Evaluation.ProjectCollection projectCollection, Microsoft.Build.Graph.ProjectGraph.ProjectInstanceFactoryFunc projectInstanceFactory);" />
      <MemberSignature Language="ILAsm" Value=".method public hidebysig specialname rtspecialname instance void .ctor(class System.Collections.Generic.IEnumerable`1&lt;valuetype Microsoft.Build.Graph.ProjectGraphEntryPoint&gt; entryPoints, class Microsoft.Build.Evaluation.ProjectCollection projectCollection, class Microsoft.Build.Graph.ProjectGraph/ProjectInstanceFactoryFunc projectInstanceFactory) cil managed" />
      <MemberSignature Language="DocId" Value="M:Microsoft.Build.Graph.ProjectGraph.#ctor(System.Collections.Generic.IEnumerable{Microsoft.Build.Graph.ProjectGraphEntryPoint},Microsoft.Build.Evaluation.ProjectCollection,Microsoft.Build.Graph.ProjectGraph.ProjectInstanceFactoryFunc)" />
      <MemberSignature Language="VB.NET" Value="Public Sub New (entryPoints As IEnumerable(Of ProjectGraphEntryPoint), projectCollection As ProjectCollection, projectInstanceFactory As ProjectGraph.ProjectInstanceFactoryFunc)" />
      <MemberSignature Language="F#" Value="new Microsoft.Build.Graph.ProjectGraph : seq&lt;Microsoft.Build.Graph.ProjectGraphEntryPoint&gt; * Microsoft.Build.Evaluation.ProjectCollection * Microsoft.Build.Graph.ProjectGraph.ProjectInstanceFactoryFunc -&gt; Microsoft.Build.Graph.ProjectGraph" Usage="new Microsoft.Build.Graph.ProjectGraph (entryPoints, projectCollection, projectInstanceFactory)" />
      <MemberType>Constructor</MemberType>
      <AssemblyInfo>
        <AssemblyName>Microsoft.Build</AssemblyName>
        <AssemblyVersion>15.1.0.0</AssemblyVersion>
      </AssemblyInfo>
      <Parameters>
        <Parameter Name="entryPoints" Type="System.Collections.Generic.IEnumerable&lt;Microsoft.Build.Graph.ProjectGraphEntryPoint&gt;" />
        <Parameter Name="projectCollection" Type="Microsoft.Build.Evaluation.ProjectCollection" />
        <Parameter Name="projectInstanceFactory" Type="Microsoft.Build.Graph.ProjectGraph+ProjectInstanceFactoryFunc" />
      </Parameters>
      <Docs>
        <param name="entryPoints">The entry points to use in constructing the graph</param>
        <param name="projectCollection">
                The collection with which all projects in the graph should be associated. May not be
                null.
            </param>
        <param name="projectInstanceFactory">
                A delegate used for constructing a <see cref="T:Microsoft.Build.Execution.ProjectInstance" />, called for each
                project created during graph creation. This value can be null, which uses
                a default implementation that calls the ProjectInstance constructor. See the remarks
                on <see cref="T:Microsoft.Build.Graph.ProjectGraph.ProjectInstanceFactoryFunc" /> for other scenarios.
            </param>
        <summary>
                Constructs a graph starting from the given graph entry points, evaluating with the provided project collection.
            </summary>
        <remarks>To be added.</remarks>
        <exception cref="T:Microsoft.Build.Exceptions.InvalidProjectFileException">
                If the evaluation of any project in the graph fails
            </exception>
        <exception cref="T:System.InvalidOperationException">
                If a null reference is returned from <paramref name="projectInstanceFactory" /></exception>
<<<<<<< HEAD
        <exception cref="T:Microsoft.Build.Exceptions.CircularDependencyException">
=======
        <exception cref="T:Microsoft.Build.BackEnd.CircularDependencyException">
>>>>>>> cdbf3c2e
                If the evaluation is successful but the project graph contains a circular
                dependency
            </exception>
      </Docs>
    </Member>
    <Member MemberName=".ctor">
      <MemberSignature Language="C++ CLI" Value="public:&#xA; ProjectGraph(System::Collections::Generic::IEnumerable&lt;System::String ^&gt; ^ entryProjectFiles, System::Collections::Generic::IDictionary&lt;System::String ^, System::String ^&gt; ^ globalProperties, Microsoft::Build::Evaluation::ProjectCollection ^ projectCollection);" />
      <MemberSignature Language="C#" Value="public ProjectGraph (System.Collections.Generic.IEnumerable&lt;string&gt; entryProjectFiles, System.Collections.Generic.IDictionary&lt;string,string&gt; globalProperties, Microsoft.Build.Evaluation.ProjectCollection projectCollection);" />
      <MemberSignature Language="ILAsm" Value=".method public hidebysig specialname rtspecialname instance void .ctor(class System.Collections.Generic.IEnumerable`1&lt;string&gt; entryProjectFiles, class System.Collections.Generic.IDictionary`2&lt;string, string&gt; globalProperties, class Microsoft.Build.Evaluation.ProjectCollection projectCollection) cil managed" />
      <MemberSignature Language="DocId" Value="M:Microsoft.Build.Graph.ProjectGraph.#ctor(System.Collections.Generic.IEnumerable{System.String},System.Collections.Generic.IDictionary{System.String,System.String},Microsoft.Build.Evaluation.ProjectCollection)" />
      <MemberSignature Language="VB.NET" Value="Public Sub New (entryProjectFiles As IEnumerable(Of String), globalProperties As IDictionary(Of String, String), projectCollection As ProjectCollection)" />
      <MemberSignature Language="F#" Value="new Microsoft.Build.Graph.ProjectGraph : seq&lt;string&gt; * System.Collections.Generic.IDictionary&lt;string, string&gt; * Microsoft.Build.Evaluation.ProjectCollection -&gt; Microsoft.Build.Graph.ProjectGraph" Usage="new Microsoft.Build.Graph.ProjectGraph (entryProjectFiles, globalProperties, projectCollection)" />
      <MemberType>Constructor</MemberType>
      <AssemblyInfo>
        <AssemblyName>Microsoft.Build</AssemblyName>
        <AssemblyVersion>15.1.0.0</AssemblyVersion>
      </AssemblyInfo>
      <Parameters>
        <Parameter Name="entryProjectFiles" Type="System.Collections.Generic.IEnumerable&lt;System.String&gt;" />
        <Parameter Name="globalProperties" Type="System.Collections.Generic.IDictionary&lt;System.String,System.String&gt;" />
        <Parameter Name="projectCollection" Type="Microsoft.Build.Evaluation.ProjectCollection" />
      </Parameters>
      <Docs>
        <param name="entryProjectFiles">The project files to use as the entry points in constructing the graph</param>
        <param name="globalProperties">
                The global properties to use for all projects. May be null, in which case no global
                properties will be set.
            </param>
        <param name="projectCollection">
                The collection with which all projects in the graph should be associated. May not be
                null.
            </param>
        <summary>
                Constructs a graph starting from the given project files, evaluating with the provided global properties and the
                provided project collection.
            </summary>
        <remarks>To be added.</remarks>
        <exception cref="T:Microsoft.Build.Exceptions.InvalidProjectFileException">
                If the evaluation of any project in the graph fails
            </exception>
      </Docs>
    </Member>
    <Member MemberName=".ctor">
      <MemberSignature Language="C++ CLI" Value="public:&#xA; ProjectGraph(System::String ^ entryProjectFile, Microsoft::Build::Evaluation::ProjectCollection ^ projectCollection, Microsoft::Build::Graph::ProjectGraph::ProjectInstanceFactoryFunc ^ projectInstanceFactory);" />
      <MemberSignature Language="C#" Value="public ProjectGraph (string entryProjectFile, Microsoft.Build.Evaluation.ProjectCollection projectCollection, Microsoft.Build.Graph.ProjectGraph.ProjectInstanceFactoryFunc projectInstanceFactory);" />
      <MemberSignature Language="ILAsm" Value=".method public hidebysig specialname rtspecialname instance void .ctor(string entryProjectFile, class Microsoft.Build.Evaluation.ProjectCollection projectCollection, class Microsoft.Build.Graph.ProjectGraph/ProjectInstanceFactoryFunc projectInstanceFactory) cil managed" />
      <MemberSignature Language="DocId" Value="M:Microsoft.Build.Graph.ProjectGraph.#ctor(System.String,Microsoft.Build.Evaluation.ProjectCollection,Microsoft.Build.Graph.ProjectGraph.ProjectInstanceFactoryFunc)" />
      <MemberSignature Language="VB.NET" Value="Public Sub New (entryProjectFile As String, projectCollection As ProjectCollection, projectInstanceFactory As ProjectGraph.ProjectInstanceFactoryFunc)" />
      <MemberSignature Language="F#" Value="new Microsoft.Build.Graph.ProjectGraph : string * Microsoft.Build.Evaluation.ProjectCollection * Microsoft.Build.Graph.ProjectGraph.ProjectInstanceFactoryFunc -&gt; Microsoft.Build.Graph.ProjectGraph" Usage="new Microsoft.Build.Graph.ProjectGraph (entryProjectFile, projectCollection, projectInstanceFactory)" />
      <MemberType>Constructor</MemberType>
      <AssemblyInfo>
        <AssemblyName>Microsoft.Build</AssemblyName>
        <AssemblyVersion>15.1.0.0</AssemblyVersion>
      </AssemblyInfo>
      <Parameters>
        <Parameter Name="entryProjectFile" Type="System.String" />
        <Parameter Name="projectCollection" Type="Microsoft.Build.Evaluation.ProjectCollection" />
        <Parameter Name="projectInstanceFactory" Type="Microsoft.Build.Graph.ProjectGraph+ProjectInstanceFactoryFunc" />
      </Parameters>
      <Docs>
        <param name="entryProjectFile">The project file to use as the entry point in constructing the graph</param>
        <param name="projectCollection">
                The collection with which all projects in the graph should be associated. May not be
                null.
            </param>
        <param name="projectInstanceFactory">
                A delegate used for constructing a <see cref="T:Microsoft.Build.Execution.ProjectInstance" />, called for each
                project created during graph creation. This value can be null, which uses
                a default implementation that calls the ProjectInstance constructor. See the remarks
                on the <see cref="T:Microsoft.Build.Graph.ProjectGraph.ProjectInstanceFactoryFunc" /> for other scenarios.
            </param>
        <summary>
                Constructs a graph starting from the given project file, evaluating with the global project collection and no
                global properties.
            </summary>
        <remarks>To be added.</remarks>
        <exception cref="T:System.AggregateException">
                If the evaluation of any project in the graph fails, the InnerException contains
                <see cref="T:Microsoft.Build.Exceptions.InvalidProjectFileException" />
                If a null reference is returned from <paramref name="projectInstanceFactory" />, the InnerException contains
                <see cref="T:System.InvalidOperationException" /></exception>
      </Docs>
    </Member>
    <Member MemberName=".ctor">
      <MemberSignature Language="C++ CLI" Value="public:&#xA; ProjectGraph(System::String ^ entryProjectFile, System::Collections::Generic::IDictionary&lt;System::String ^, System::String ^&gt; ^ globalProperties, Microsoft::Build::Evaluation::ProjectCollection ^ projectCollection);" />
      <MemberSignature Language="C#" Value="public ProjectGraph (string entryProjectFile, System.Collections.Generic.IDictionary&lt;string,string&gt; globalProperties, Microsoft.Build.Evaluation.ProjectCollection projectCollection);" />
      <MemberSignature Language="ILAsm" Value=".method public hidebysig specialname rtspecialname instance void .ctor(string entryProjectFile, class System.Collections.Generic.IDictionary`2&lt;string, string&gt; globalProperties, class Microsoft.Build.Evaluation.ProjectCollection projectCollection) cil managed" />
      <MemberSignature Language="DocId" Value="M:Microsoft.Build.Graph.ProjectGraph.#ctor(System.String,System.Collections.Generic.IDictionary{System.String,System.String},Microsoft.Build.Evaluation.ProjectCollection)" />
      <MemberSignature Language="VB.NET" Value="Public Sub New (entryProjectFile As String, globalProperties As IDictionary(Of String, String), projectCollection As ProjectCollection)" />
      <MemberSignature Language="F#" Value="new Microsoft.Build.Graph.ProjectGraph : string * System.Collections.Generic.IDictionary&lt;string, string&gt; * Microsoft.Build.Evaluation.ProjectCollection -&gt; Microsoft.Build.Graph.ProjectGraph" Usage="new Microsoft.Build.Graph.ProjectGraph (entryProjectFile, globalProperties, projectCollection)" />
      <MemberType>Constructor</MemberType>
      <AssemblyInfo>
        <AssemblyName>Microsoft.Build</AssemblyName>
        <AssemblyVersion>15.1.0.0</AssemblyVersion>
      </AssemblyInfo>
      <Parameters>
        <Parameter Name="entryProjectFile" Type="System.String" />
        <Parameter Name="globalProperties" Type="System.Collections.Generic.IDictionary&lt;System.String,System.String&gt;" />
        <Parameter Name="projectCollection" Type="Microsoft.Build.Evaluation.ProjectCollection" />
      </Parameters>
      <Docs>
        <param name="entryProjectFile">The project file to use as the entry point in constructing the graph</param>
        <param name="globalProperties">
                The global properties to use for all projects. May be null, in which case no global
                properties will be set.
            </param>
        <param name="projectCollection">
                The collection with which all projects in the graph should be associated. May not be
                null.
            </param>
        <summary>
                Constructs a graph starting from the given project file, evaluating with the provided global properties and the
                provided project collection.
            </summary>
        <remarks>To be added.</remarks>
        <exception cref="T:Microsoft.Build.Exceptions.InvalidProjectFileException">
                If the evaluation of any project in the graph fails
            </exception>
      </Docs>
    </Member>
    <Member MemberName=".ctor">
      <MemberSignature Language="C++ CLI" Value="public:&#xA; ProjectGraph(System::Collections::Generic::IEnumerable&lt;Microsoft::Build::Graph::ProjectGraphEntryPoint&gt; ^ entryPoints, Microsoft::Build::Evaluation::ProjectCollection ^ projectCollection, Microsoft::Build::Graph::ProjectGraph::ProjectInstanceFactoryFunc ^ projectInstanceFactory, System::Threading::CancellationToken cancellationToken);" />
      <MemberSignature Language="C#" Value="public ProjectGraph (System.Collections.Generic.IEnumerable&lt;Microsoft.Build.Graph.ProjectGraphEntryPoint&gt; entryPoints, Microsoft.Build.Evaluation.ProjectCollection projectCollection, Microsoft.Build.Graph.ProjectGraph.ProjectInstanceFactoryFunc projectInstanceFactory, System.Threading.CancellationToken cancellationToken);" />
      <MemberSignature Language="ILAsm" Value=".method public hidebysig specialname rtspecialname instance void .ctor(class System.Collections.Generic.IEnumerable`1&lt;valuetype Microsoft.Build.Graph.ProjectGraphEntryPoint&gt; entryPoints, class Microsoft.Build.Evaluation.ProjectCollection projectCollection, class Microsoft.Build.Graph.ProjectGraph/ProjectInstanceFactoryFunc projectInstanceFactory, valuetype System.Threading.CancellationToken cancellationToken) cil managed" />
      <MemberSignature Language="DocId" Value="M:Microsoft.Build.Graph.ProjectGraph.#ctor(System.Collections.Generic.IEnumerable{Microsoft.Build.Graph.ProjectGraphEntryPoint},Microsoft.Build.Evaluation.ProjectCollection,Microsoft.Build.Graph.ProjectGraph.ProjectInstanceFactoryFunc,System.Threading.CancellationToken)" />
      <MemberSignature Language="VB.NET" Value="Public Sub New (entryPoints As IEnumerable(Of ProjectGraphEntryPoint), projectCollection As ProjectCollection, projectInstanceFactory As ProjectGraph.ProjectInstanceFactoryFunc, cancellationToken As CancellationToken)" />
      <MemberSignature Language="F#" Value="new Microsoft.Build.Graph.ProjectGraph : seq&lt;Microsoft.Build.Graph.ProjectGraphEntryPoint&gt; * Microsoft.Build.Evaluation.ProjectCollection * Microsoft.Build.Graph.ProjectGraph.ProjectInstanceFactoryFunc * System.Threading.CancellationToken -&gt; Microsoft.Build.Graph.ProjectGraph" Usage="new Microsoft.Build.Graph.ProjectGraph (entryPoints, projectCollection, projectInstanceFactory, cancellationToken)" />
      <MemberType>Constructor</MemberType>
      <AssemblyInfo>
        <AssemblyName>Microsoft.Build</AssemblyName>
        <AssemblyVersion>15.1.0.0</AssemblyVersion>
      </AssemblyInfo>
      <Parameters>
        <Parameter Name="entryPoints" Type="System.Collections.Generic.IEnumerable&lt;Microsoft.Build.Graph.ProjectGraphEntryPoint&gt;" />
        <Parameter Name="projectCollection" Type="Microsoft.Build.Evaluation.ProjectCollection" />
        <Parameter Name="projectInstanceFactory" Type="Microsoft.Build.Graph.ProjectGraph+ProjectInstanceFactoryFunc" />
        <Parameter Name="cancellationToken" Type="System.Threading.CancellationToken" />
      </Parameters>
      <Docs>
        <param name="entryPoints">The entry points to use in constructing the graph</param>
        <param name="projectCollection">
                The collection with which all projects in the graph should be associated. May not be
                null.
            </param>
        <param name="projectInstanceFactory">
                A delegate used for constructing a <see cref="T:Microsoft.Build.Execution.ProjectInstance" />, called for each
                project created during graph creation. This value can be null, which uses
                a default implementation that calls the ProjectInstance constructor. See the remarks
                on <see cref="T:Microsoft.Build.Graph.ProjectGraph.ProjectInstanceFactoryFunc" /> for other scenarios.
            </param>
        <param name="cancellationToken">
                The <see cref="T:System.Threading.CancellationToken" /> token to observe.
            </param>
        <summary>
                Constructs a graph starting from the given graph entry points, evaluating with the provided project collection.
            </summary>
        <remarks>To be added.</remarks>
        <exception cref="T:Microsoft.Build.Exceptions.InvalidProjectFileException">
                If the evaluation of any project in the graph fails
            </exception>
        <exception cref="T:System.InvalidOperationException">
                If a null reference is returned from <paramref name="projectInstanceFactory" /></exception>
<<<<<<< HEAD
        <exception cref="T:Microsoft.Build.Exceptions.CircularDependencyException">
=======
        <exception cref="T:Microsoft.Build.BackEnd.CircularDependencyException">
>>>>>>> cdbf3c2e
                If the evaluation is successful but the project graph contains a circular
                dependency
            </exception>
      </Docs>
    </Member>
    <Member MemberName=".ctor">
      <MemberSignature Language="C++ CLI" Value="public:&#xA; ProjectGraph(System::Collections::Generic::IEnumerable&lt;Microsoft::Build::Graph::ProjectGraphEntryPoint&gt; ^ entryPoints, Microsoft::Build::Evaluation::ProjectCollection ^ projectCollection, Microsoft::Build::Graph::ProjectGraph::ProjectInstanceFactoryFunc ^ projectInstanceFactory, int degreeOfParallelism, System::Threading::CancellationToken cancellationToken);" />
      <MemberSignature Language="C#" Value="public ProjectGraph (System.Collections.Generic.IEnumerable&lt;Microsoft.Build.Graph.ProjectGraphEntryPoint&gt; entryPoints, Microsoft.Build.Evaluation.ProjectCollection projectCollection, Microsoft.Build.Graph.ProjectGraph.ProjectInstanceFactoryFunc projectInstanceFactory, int degreeOfParallelism, System.Threading.CancellationToken cancellationToken);" />
      <MemberSignature Language="ILAsm" Value=".method public hidebysig specialname rtspecialname instance void .ctor(class System.Collections.Generic.IEnumerable`1&lt;valuetype Microsoft.Build.Graph.ProjectGraphEntryPoint&gt; entryPoints, class Microsoft.Build.Evaluation.ProjectCollection projectCollection, class Microsoft.Build.Graph.ProjectGraph/ProjectInstanceFactoryFunc projectInstanceFactory, int32 degreeOfParallelism, valuetype System.Threading.CancellationToken cancellationToken) cil managed" />
      <MemberSignature Language="DocId" Value="M:Microsoft.Build.Graph.ProjectGraph.#ctor(System.Collections.Generic.IEnumerable{Microsoft.Build.Graph.ProjectGraphEntryPoint},Microsoft.Build.Evaluation.ProjectCollection,Microsoft.Build.Graph.ProjectGraph.ProjectInstanceFactoryFunc,System.Int32,System.Threading.CancellationToken)" />
      <MemberSignature Language="VB.NET" Value="Public Sub New (entryPoints As IEnumerable(Of ProjectGraphEntryPoint), projectCollection As ProjectCollection, projectInstanceFactory As ProjectGraph.ProjectInstanceFactoryFunc, degreeOfParallelism As Integer, cancellationToken As CancellationToken)" />
      <MemberSignature Language="F#" Value="new Microsoft.Build.Graph.ProjectGraph : seq&lt;Microsoft.Build.Graph.ProjectGraphEntryPoint&gt; * Microsoft.Build.Evaluation.ProjectCollection * Microsoft.Build.Graph.ProjectGraph.ProjectInstanceFactoryFunc * int * System.Threading.CancellationToken -&gt; Microsoft.Build.Graph.ProjectGraph" Usage="new Microsoft.Build.Graph.ProjectGraph (entryPoints, projectCollection, projectInstanceFactory, degreeOfParallelism, cancellationToken)" />
      <MemberType>Constructor</MemberType>
      <AssemblyInfo>
        <AssemblyName>Microsoft.Build</AssemblyName>
        <AssemblyVersion>15.1.0.0</AssemblyVersion>
      </AssemblyInfo>
      <Parameters>
        <Parameter Name="entryPoints" Type="System.Collections.Generic.IEnumerable&lt;Microsoft.Build.Graph.ProjectGraphEntryPoint&gt;" />
        <Parameter Name="projectCollection" Type="Microsoft.Build.Evaluation.ProjectCollection" />
        <Parameter Name="projectInstanceFactory" Type="Microsoft.Build.Graph.ProjectGraph+ProjectInstanceFactoryFunc" />
        <Parameter Name="degreeOfParallelism" Type="System.Int32" />
        <Parameter Name="cancellationToken" Type="System.Threading.CancellationToken" />
      </Parameters>
      <Docs>
        <param name="entryPoints">The entry points to use in constructing the graph</param>
        <param name="projectCollection">
                The collection with which all projects in the graph should be associated. May not be
                null.
            </param>
        <param name="projectInstanceFactory">
                A delegate used for constructing a <see cref="T:Microsoft.Build.Execution.ProjectInstance" />, called for each
                project created during graph creation. This value can be null, which uses
                a default implementation that calls the ProjectInstance constructor. See the remarks
                on <see cref="T:Microsoft.Build.Graph.ProjectGraph.ProjectInstanceFactoryFunc" /> for other scenarios.
            </param>
        <param name="degreeOfParallelism">
                Number of threads to participate in building the project graph.
            </param>
        <param name="cancellationToken">
                The <see cref="T:System.Threading.CancellationToken" /> token to observe.
            </param>
        <summary>
                Constructs a graph starting from the given graph entry points, evaluating with the provided project collection.
            </summary>
        <remarks>To be added.</remarks>
        <exception cref="T:Microsoft.Build.Exceptions.InvalidProjectFileException">
                If the evaluation of any project in the graph fails
            </exception>
        <exception cref="T:System.InvalidOperationException">
                If a null reference is returned from <paramref name="projectInstanceFactory" /></exception>
<<<<<<< HEAD
        <exception cref="T:Microsoft.Build.Exceptions.CircularDependencyException">
=======
        <exception cref="T:Microsoft.Build.BackEnd.CircularDependencyException">
>>>>>>> cdbf3c2e
                If the evaluation is successful but the project graph contains a circular
                dependency
            </exception>
      </Docs>
    </Member>
    <Member MemberName="ConstructionMetrics">
      <MemberSignature Language="C++ CLI" Value="public:&#xA; property Microsoft::Build::Graph::ProjectGraph::GraphConstructionMetrics ConstructionMetrics { Microsoft::Build::Graph::ProjectGraph::GraphConstructionMetrics get(); };" />
      <MemberSignature Language="C#" Value="public Microsoft.Build.Graph.ProjectGraph.GraphConstructionMetrics ConstructionMetrics { get; }" />
      <MemberSignature Language="ILAsm" Value=".property instance valuetype Microsoft.Build.Graph.ProjectGraph/GraphConstructionMetrics ConstructionMetrics" />
      <MemberSignature Language="DocId" Value="P:Microsoft.Build.Graph.ProjectGraph.ConstructionMetrics" />
      <MemberSignature Language="VB.NET" Value="Public ReadOnly Property ConstructionMetrics As ProjectGraph.GraphConstructionMetrics" />
      <MemberSignature Language="F#" Value="member this.ConstructionMetrics : Microsoft.Build.Graph.ProjectGraph.GraphConstructionMetrics" Usage="Microsoft.Build.Graph.ProjectGraph.ConstructionMetrics" />
      <MemberType>Property</MemberType>
      <AssemblyInfo>
        <AssemblyName>Microsoft.Build</AssemblyName>
        <AssemblyVersion>15.1.0.0</AssemblyVersion>
      </AssemblyInfo>
      <ReturnValue>
        <ReturnType>Microsoft.Build.Graph.ProjectGraph+GraphConstructionMetrics</ReturnType>
      </ReturnValue>
      <Docs>
        <summary>To be added.</summary>
        <value>To be added.</value>
        <remarks>To be added.</remarks>
      </Docs>
    </Member>
    <Member MemberName="EntryPointNodes">
      <MemberSignature Language="C++ CLI" Value="public:&#xA; property System::Collections::Generic::IReadOnlyCollection&lt;Microsoft::Build::Graph::ProjectGraphNode ^&gt; ^ EntryPointNodes { System::Collections::Generic::IReadOnlyCollection&lt;Microsoft::Build::Graph::ProjectGraphNode ^&gt; ^ get(); };" />
      <MemberSignature Language="C#" Value="public System.Collections.Generic.IReadOnlyCollection&lt;Microsoft.Build.Graph.ProjectGraphNode&gt; EntryPointNodes { get; }" />
      <MemberSignature Language="ILAsm" Value=".property instance class System.Collections.Generic.IReadOnlyCollection`1&lt;class Microsoft.Build.Graph.ProjectGraphNode&gt; EntryPointNodes" />
      <MemberSignature Language="DocId" Value="P:Microsoft.Build.Graph.ProjectGraph.EntryPointNodes" />
      <MemberSignature Language="VB.NET" Value="Public ReadOnly Property EntryPointNodes As IReadOnlyCollection(Of ProjectGraphNode)" />
      <MemberSignature Language="F#" Value="member this.EntryPointNodes : System.Collections.Generic.IReadOnlyCollection&lt;Microsoft.Build.Graph.ProjectGraphNode&gt;" Usage="Microsoft.Build.Graph.ProjectGraph.EntryPointNodes" />
      <MemberType>Property</MemberType>
      <AssemblyInfo>
        <AssemblyName>Microsoft.Build</AssemblyName>
        <AssemblyVersion>15.1.0.0</AssemblyVersion>
      </AssemblyInfo>
      <ReturnValue>
        <ReturnType>System.Collections.Generic.IReadOnlyCollection&lt;Microsoft.Build.Graph.ProjectGraphNode&gt;</ReturnType>
      </ReturnValue>
      <Docs>
        <summary>
                Gets the project nodes representing the entry points.
            </summary>
        <value>To be added.</value>
        <remarks>To be added.</remarks>
      </Docs>
    </Member>
    <Member MemberName="GetTargetLists">
      <MemberSignature Language="C++ CLI" Value="public:&#xA; System::Collections::Generic::IReadOnlyDictionary&lt;Microsoft::Build::Graph::ProjectGraphNode ^, System::Collections::Immutable::ImmutableList&lt;System::String ^&gt; ^&gt; ^ GetTargetLists(System::Collections::Generic::ICollection&lt;System::String ^&gt; ^ entryProjectTargets);" />
      <MemberSignature Language="C#" Value="public System.Collections.Generic.IReadOnlyDictionary&lt;Microsoft.Build.Graph.ProjectGraphNode,System.Collections.Immutable.ImmutableList&lt;string&gt;&gt; GetTargetLists (System.Collections.Generic.ICollection&lt;string&gt; entryProjectTargets);" />
      <MemberSignature Language="ILAsm" Value=".method public hidebysig instance class System.Collections.Generic.IReadOnlyDictionary`2&lt;class Microsoft.Build.Graph.ProjectGraphNode, class System.Collections.Immutable.ImmutableList`1&lt;string&gt;&gt; GetTargetLists(class System.Collections.Generic.ICollection`1&lt;string&gt; entryProjectTargets) cil managed" />
      <MemberSignature Language="DocId" Value="M:Microsoft.Build.Graph.ProjectGraph.GetTargetLists(System.Collections.Generic.ICollection{System.String})" />
      <MemberSignature Language="VB.NET" Value="Public Function GetTargetLists (entryProjectTargets As ICollection(Of String)) As IReadOnlyDictionary(Of ProjectGraphNode, ImmutableList(Of String))" />
      <MemberSignature Language="F#" Value="member this.GetTargetLists : System.Collections.Generic.ICollection&lt;string&gt; -&gt; System.Collections.Generic.IReadOnlyDictionary&lt;Microsoft.Build.Graph.ProjectGraphNode, System.Collections.Immutable.ImmutableList&lt;string&gt;&gt;" Usage="projectGraph.GetTargetLists entryProjectTargets" />
      <MemberType>Method</MemberType>
      <AssemblyInfo>
        <AssemblyName>Microsoft.Build</AssemblyName>
        <AssemblyVersion>15.1.0.0</AssemblyVersion>
      </AssemblyInfo>
      <ReturnValue>
        <ReturnType>System.Collections.Generic.IReadOnlyDictionary&lt;Microsoft.Build.Graph.ProjectGraphNode,System.Collections.Immutable.ImmutableList&lt;System.String&gt;&gt;</ReturnType>
      </ReturnValue>
      <Parameters>
        <Parameter Name="entryProjectTargets" Type="System.Collections.Generic.ICollection&lt;System.String&gt;" />
      </Parameters>
      <Docs>
        <param name="entryProjectTargets">
                The target list for the <see cref="P:Microsoft.Build.Graph.ProjectGraph.GraphRoots" />. May be null or empty, in which case the entry projects' default
                targets will be used.
            </param>
        <summary>
                Gets the target list to be executed for every project in the graph, given a particular target list for the entry
                project.
            </summary>
        <returns>
                A dictionary containing the target list for each node. If a node's target list is empty, then no targets were
                inferred for that node and it should get skipped during a graph based build.
            </returns>
        <remarks>
                This method uses the ProjectReferenceTargets items to determine the targets to run per node. The results can then
                be used to start building each project individually, assuming a given project is built after its references.
            </remarks>
      </Docs>
    </Member>
    <Member MemberName="GraphRoots">
      <MemberSignature Language="C++ CLI" Value="public:&#xA; property System::Collections::Generic::IReadOnlyCollection&lt;Microsoft::Build::Graph::ProjectGraphNode ^&gt; ^ GraphRoots { System::Collections::Generic::IReadOnlyCollection&lt;Microsoft::Build::Graph::ProjectGraphNode ^&gt; ^ get(); };" />
      <MemberSignature Language="C#" Value="public System.Collections.Generic.IReadOnlyCollection&lt;Microsoft.Build.Graph.ProjectGraphNode&gt; GraphRoots { get; }" />
      <MemberSignature Language="ILAsm" Value=".property instance class System.Collections.Generic.IReadOnlyCollection`1&lt;class Microsoft.Build.Graph.ProjectGraphNode&gt; GraphRoots" />
      <MemberSignature Language="DocId" Value="P:Microsoft.Build.Graph.ProjectGraph.GraphRoots" />
      <MemberSignature Language="VB.NET" Value="Public ReadOnly Property GraphRoots As IReadOnlyCollection(Of ProjectGraphNode)" />
      <MemberSignature Language="F#" Value="member this.GraphRoots : System.Collections.Generic.IReadOnlyCollection&lt;Microsoft.Build.Graph.ProjectGraphNode&gt;" Usage="Microsoft.Build.Graph.ProjectGraph.GraphRoots" />
      <MemberType>Property</MemberType>
      <AssemblyInfo>
        <AssemblyName>Microsoft.Build</AssemblyName>
        <AssemblyVersion>15.1.0.0</AssemblyVersion>
      </AssemblyInfo>
      <ReturnValue>
        <ReturnType>System.Collections.Generic.IReadOnlyCollection&lt;Microsoft.Build.Graph.ProjectGraphNode&gt;</ReturnType>
      </ReturnValue>
      <Docs>
        <summary>To be added.</summary>
        <value>To be added.</value>
        <remarks>To be added.</remarks>
      </Docs>
    </Member>
    <Member MemberName="ProjectNodes">
      <MemberSignature Language="C++ CLI" Value="public:&#xA; property System::Collections::Generic::IReadOnlyCollection&lt;Microsoft::Build::Graph::ProjectGraphNode ^&gt; ^ ProjectNodes { System::Collections::Generic::IReadOnlyCollection&lt;Microsoft::Build::Graph::ProjectGraphNode ^&gt; ^ get(); };" />
      <MemberSignature Language="C#" Value="public System.Collections.Generic.IReadOnlyCollection&lt;Microsoft.Build.Graph.ProjectGraphNode&gt; ProjectNodes { get; }" />
      <MemberSignature Language="ILAsm" Value=".property instance class System.Collections.Generic.IReadOnlyCollection`1&lt;class Microsoft.Build.Graph.ProjectGraphNode&gt; ProjectNodes" />
      <MemberSignature Language="DocId" Value="P:Microsoft.Build.Graph.ProjectGraph.ProjectNodes" />
      <MemberSignature Language="VB.NET" Value="Public ReadOnly Property ProjectNodes As IReadOnlyCollection(Of ProjectGraphNode)" />
      <MemberSignature Language="F#" Value="member this.ProjectNodes : System.Collections.Generic.IReadOnlyCollection&lt;Microsoft.Build.Graph.ProjectGraphNode&gt;" Usage="Microsoft.Build.Graph.ProjectGraph.ProjectNodes" />
      <MemberType>Property</MemberType>
      <AssemblyInfo>
        <AssemblyName>Microsoft.Build</AssemblyName>
        <AssemblyVersion>15.1.0.0</AssemblyVersion>
      </AssemblyInfo>
      <ReturnValue>
        <ReturnType>System.Collections.Generic.IReadOnlyCollection&lt;Microsoft.Build.Graph.ProjectGraphNode&gt;</ReturnType>
      </ReturnValue>
      <Docs>
        <summary>
                Get an unordered collection of all project nodes in the graph.
            </summary>
        <value>To be added.</value>
        <remarks>To be added.</remarks>
      </Docs>
    </Member>
    <Member MemberName="ProjectNodesTopologicallySorted">
      <MemberSignature Language="C++ CLI" Value="public:&#xA; property System::Collections::Generic::IReadOnlyCollection&lt;Microsoft::Build::Graph::ProjectGraphNode ^&gt; ^ ProjectNodesTopologicallySorted { System::Collections::Generic::IReadOnlyCollection&lt;Microsoft::Build::Graph::ProjectGraphNode ^&gt; ^ get(); };" />
      <MemberSignature Language="C#" Value="public System.Collections.Generic.IReadOnlyCollection&lt;Microsoft.Build.Graph.ProjectGraphNode&gt; ProjectNodesTopologicallySorted { get; }" />
      <MemberSignature Language="ILAsm" Value=".property instance class System.Collections.Generic.IReadOnlyCollection`1&lt;class Microsoft.Build.Graph.ProjectGraphNode&gt; ProjectNodesTopologicallySorted" />
      <MemberSignature Language="DocId" Value="P:Microsoft.Build.Graph.ProjectGraph.ProjectNodesTopologicallySorted" />
      <MemberSignature Language="VB.NET" Value="Public ReadOnly Property ProjectNodesTopologicallySorted As IReadOnlyCollection(Of ProjectGraphNode)" />
      <MemberSignature Language="F#" Value="member this.ProjectNodesTopologicallySorted : System.Collections.Generic.IReadOnlyCollection&lt;Microsoft.Build.Graph.ProjectGraphNode&gt;" Usage="Microsoft.Build.Graph.ProjectGraph.ProjectNodesTopologicallySorted" />
      <MemberType>Property</MemberType>
      <AssemblyInfo>
        <AssemblyName>Microsoft.Build</AssemblyName>
        <AssemblyVersion>15.1.0.0</AssemblyVersion>
      </AssemblyInfo>
      <ReturnValue>
        <ReturnType>System.Collections.Generic.IReadOnlyCollection&lt;Microsoft.Build.Graph.ProjectGraphNode&gt;</ReturnType>
      </ReturnValue>
      <Docs>
        <summary>
                Get a topologically sorted collection of all project nodes in the graph.
                Referenced projects appear before the referencing projects.
            </summary>
        <value>To be added.</value>
        <remarks>To be added.</remarks>
      </Docs>
    </Member>
  </Members>
</Type><|MERGE_RESOLUTION|>--- conflicted
+++ resolved
@@ -1,10 +1,10 @@
 <Type Name="ProjectGraph" FullName="Microsoft.Build.Graph.ProjectGraph">
-  <TypeSignature Language="C++ CLI" Value="public ref class ProjectGraph sealed" />
   <TypeSignature Language="C#" Value="public sealed class ProjectGraph" />
   <TypeSignature Language="ILAsm" Value=".class public auto ansi sealed beforefieldinit ProjectGraph extends System.Object" />
   <TypeSignature Language="DocId" Value="T:Microsoft.Build.Graph.ProjectGraph" />
   <TypeSignature Language="VB.NET" Value="Public NotInheritable Class ProjectGraph" />
   <TypeSignature Language="F#" Value="type ProjectGraph = class" />
+  <TypeSignature Language="C++ CLI" Value="public ref class ProjectGraph sealed" />
   <AssemblyInfo>
     <AssemblyName>Microsoft.Build</AssemblyName>
     <AssemblyVersion>15.1.0.0</AssemblyVersion>
@@ -27,12 +27,12 @@
   </Docs>
   <Members>
     <Member MemberName=".ctor">
-      <MemberSignature Language="C++ CLI" Value="public:&#xA; ProjectGraph(Microsoft::Build::Graph::ProjectGraphEntryPoint entryPoint);" />
       <MemberSignature Language="C#" Value="public ProjectGraph (Microsoft.Build.Graph.ProjectGraphEntryPoint entryPoint);" />
       <MemberSignature Language="ILAsm" Value=".method public hidebysig specialname rtspecialname instance void .ctor(valuetype Microsoft.Build.Graph.ProjectGraphEntryPoint entryPoint) cil managed" />
       <MemberSignature Language="DocId" Value="M:Microsoft.Build.Graph.ProjectGraph.#ctor(Microsoft.Build.Graph.ProjectGraphEntryPoint)" />
       <MemberSignature Language="VB.NET" Value="Public Sub New (entryPoint As ProjectGraphEntryPoint)" />
       <MemberSignature Language="F#" Value="new Microsoft.Build.Graph.ProjectGraph : Microsoft.Build.Graph.ProjectGraphEntryPoint -&gt; Microsoft.Build.Graph.ProjectGraph" Usage="new Microsoft.Build.Graph.ProjectGraph entryPoint" />
+      <MemberSignature Language="C++ CLI" Value="public:&#xA; ProjectGraph(Microsoft::Build::Graph::ProjectGraphEntryPoint entryPoint);" />
       <MemberType>Constructor</MemberType>
       <AssemblyInfo>
         <AssemblyName>Microsoft.Build</AssemblyName>
@@ -53,12 +53,12 @@
       </Docs>
     </Member>
     <Member MemberName=".ctor">
-      <MemberSignature Language="C++ CLI" Value="public:&#xA; ProjectGraph(System::Collections::Generic::IEnumerable&lt;Microsoft::Build::Graph::ProjectGraphEntryPoint&gt; ^ entryPoints);" />
       <MemberSignature Language="C#" Value="public ProjectGraph (System.Collections.Generic.IEnumerable&lt;Microsoft.Build.Graph.ProjectGraphEntryPoint&gt; entryPoints);" />
       <MemberSignature Language="ILAsm" Value=".method public hidebysig specialname rtspecialname instance void .ctor(class System.Collections.Generic.IEnumerable`1&lt;valuetype Microsoft.Build.Graph.ProjectGraphEntryPoint&gt; entryPoints) cil managed" />
       <MemberSignature Language="DocId" Value="M:Microsoft.Build.Graph.ProjectGraph.#ctor(System.Collections.Generic.IEnumerable{Microsoft.Build.Graph.ProjectGraphEntryPoint})" />
       <MemberSignature Language="VB.NET" Value="Public Sub New (entryPoints As IEnumerable(Of ProjectGraphEntryPoint))" />
       <MemberSignature Language="F#" Value="new Microsoft.Build.Graph.ProjectGraph : seq&lt;Microsoft.Build.Graph.ProjectGraphEntryPoint&gt; -&gt; Microsoft.Build.Graph.ProjectGraph" Usage="new Microsoft.Build.Graph.ProjectGraph entryPoints" />
+      <MemberSignature Language="C++ CLI" Value="public:&#xA; ProjectGraph(System::Collections::Generic::IEnumerable&lt;Microsoft::Build::Graph::ProjectGraphEntryPoint&gt; ^ entryPoints);" />
       <MemberType>Constructor</MemberType>
       <AssemblyInfo>
         <AssemblyName>Microsoft.Build</AssemblyName>
@@ -79,12 +79,12 @@
       </Docs>
     </Member>
     <Member MemberName=".ctor">
-      <MemberSignature Language="C++ CLI" Value="public:&#xA; ProjectGraph(System::Collections::Generic::IEnumerable&lt;System::String ^&gt; ^ entryProjectFiles);" />
       <MemberSignature Language="C#" Value="public ProjectGraph (System.Collections.Generic.IEnumerable&lt;string&gt; entryProjectFiles);" />
       <MemberSignature Language="ILAsm" Value=".method public hidebysig specialname rtspecialname instance void .ctor(class System.Collections.Generic.IEnumerable`1&lt;string&gt; entryProjectFiles) cil managed" />
       <MemberSignature Language="DocId" Value="M:Microsoft.Build.Graph.ProjectGraph.#ctor(System.Collections.Generic.IEnumerable{System.String})" />
       <MemberSignature Language="VB.NET" Value="Public Sub New (entryProjectFiles As IEnumerable(Of String))" />
       <MemberSignature Language="F#" Value="new Microsoft.Build.Graph.ProjectGraph : seq&lt;string&gt; -&gt; Microsoft.Build.Graph.ProjectGraph" Usage="new Microsoft.Build.Graph.ProjectGraph entryProjectFiles" />
+      <MemberSignature Language="C++ CLI" Value="public:&#xA; ProjectGraph(System::Collections::Generic::IEnumerable&lt;System::String ^&gt; ^ entryProjectFiles);" />
       <MemberType>Constructor</MemberType>
       <AssemblyInfo>
         <AssemblyName>Microsoft.Build</AssemblyName>
@@ -106,12 +106,12 @@
       </Docs>
     </Member>
     <Member MemberName=".ctor">
-      <MemberSignature Language="C++ CLI" Value="public:&#xA; ProjectGraph(System::String ^ entryProjectFile);" />
       <MemberSignature Language="C#" Value="public ProjectGraph (string entryProjectFile);" />
       <MemberSignature Language="ILAsm" Value=".method public hidebysig specialname rtspecialname instance void .ctor(string entryProjectFile) cil managed" />
       <MemberSignature Language="DocId" Value="M:Microsoft.Build.Graph.ProjectGraph.#ctor(System.String)" />
       <MemberSignature Language="VB.NET" Value="Public Sub New (entryProjectFile As String)" />
       <MemberSignature Language="F#" Value="new Microsoft.Build.Graph.ProjectGraph : string -&gt; Microsoft.Build.Graph.ProjectGraph" Usage="new Microsoft.Build.Graph.ProjectGraph entryProjectFile" />
+      <MemberSignature Language="C++ CLI" Value="public:&#xA; ProjectGraph(System::String ^ entryProjectFile);" />
       <MemberType>Constructor</MemberType>
       <AssemblyInfo>
         <AssemblyName>Microsoft.Build</AssemblyName>
@@ -133,12 +133,12 @@
       </Docs>
     </Member>
     <Member MemberName=".ctor">
-      <MemberSignature Language="C++ CLI" Value="public:&#xA; ProjectGraph(Microsoft::Build::Graph::ProjectGraphEntryPoint entryPoint, Microsoft::Build::Evaluation::ProjectCollection ^ projectCollection);" />
       <MemberSignature Language="C#" Value="public ProjectGraph (Microsoft.Build.Graph.ProjectGraphEntryPoint entryPoint, Microsoft.Build.Evaluation.ProjectCollection projectCollection);" />
       <MemberSignature Language="ILAsm" Value=".method public hidebysig specialname rtspecialname instance void .ctor(valuetype Microsoft.Build.Graph.ProjectGraphEntryPoint entryPoint, class Microsoft.Build.Evaluation.ProjectCollection projectCollection) cil managed" />
       <MemberSignature Language="DocId" Value="M:Microsoft.Build.Graph.ProjectGraph.#ctor(Microsoft.Build.Graph.ProjectGraphEntryPoint,Microsoft.Build.Evaluation.ProjectCollection)" />
       <MemberSignature Language="VB.NET" Value="Public Sub New (entryPoint As ProjectGraphEntryPoint, projectCollection As ProjectCollection)" />
       <MemberSignature Language="F#" Value="new Microsoft.Build.Graph.ProjectGraph : Microsoft.Build.Graph.ProjectGraphEntryPoint * Microsoft.Build.Evaluation.ProjectCollection -&gt; Microsoft.Build.Graph.ProjectGraph" Usage="new Microsoft.Build.Graph.ProjectGraph (entryPoint, projectCollection)" />
+      <MemberSignature Language="C++ CLI" Value="public:&#xA; ProjectGraph(Microsoft::Build::Graph::ProjectGraphEntryPoint entryPoint, Microsoft::Build::Evaluation::ProjectCollection ^ projectCollection);" />
       <MemberType>Constructor</MemberType>
       <AssemblyInfo>
         <AssemblyName>Microsoft.Build</AssemblyName>
@@ -164,12 +164,12 @@
       </Docs>
     </Member>
     <Member MemberName=".ctor">
-      <MemberSignature Language="C++ CLI" Value="public:&#xA; ProjectGraph(System::Collections::Generic::IEnumerable&lt;System::String ^&gt; ^ entryProjectFiles, Microsoft::Build::Evaluation::ProjectCollection ^ projectCollection);" />
       <MemberSignature Language="C#" Value="public ProjectGraph (System.Collections.Generic.IEnumerable&lt;string&gt; entryProjectFiles, Microsoft.Build.Evaluation.ProjectCollection projectCollection);" />
       <MemberSignature Language="ILAsm" Value=".method public hidebysig specialname rtspecialname instance void .ctor(class System.Collections.Generic.IEnumerable`1&lt;string&gt; entryProjectFiles, class Microsoft.Build.Evaluation.ProjectCollection projectCollection) cil managed" />
       <MemberSignature Language="DocId" Value="M:Microsoft.Build.Graph.ProjectGraph.#ctor(System.Collections.Generic.IEnumerable{System.String},Microsoft.Build.Evaluation.ProjectCollection)" />
       <MemberSignature Language="VB.NET" Value="Public Sub New (entryProjectFiles As IEnumerable(Of String), projectCollection As ProjectCollection)" />
       <MemberSignature Language="F#" Value="new Microsoft.Build.Graph.ProjectGraph : seq&lt;string&gt; * Microsoft.Build.Evaluation.ProjectCollection -&gt; Microsoft.Build.Graph.ProjectGraph" Usage="new Microsoft.Build.Graph.ProjectGraph (entryProjectFiles, projectCollection)" />
+      <MemberSignature Language="C++ CLI" Value="public:&#xA; ProjectGraph(System::Collections::Generic::IEnumerable&lt;System::String ^&gt; ^ entryProjectFiles, Microsoft::Build::Evaluation::ProjectCollection ^ projectCollection);" />
       <MemberType>Constructor</MemberType>
       <AssemblyInfo>
         <AssemblyName>Microsoft.Build</AssemblyName>
@@ -196,12 +196,12 @@
       </Docs>
     </Member>
     <Member MemberName=".ctor">
-      <MemberSignature Language="C++ CLI" Value="public:&#xA; ProjectGraph(System::Collections::Generic::IEnumerable&lt;System::String ^&gt; ^ entryProjectFiles, System::Collections::Generic::IDictionary&lt;System::String ^, System::String ^&gt; ^ globalProperties);" />
       <MemberSignature Language="C#" Value="public ProjectGraph (System.Collections.Generic.IEnumerable&lt;string&gt; entryProjectFiles, System.Collections.Generic.IDictionary&lt;string,string&gt; globalProperties);" />
       <MemberSignature Language="ILAsm" Value=".method public hidebysig specialname rtspecialname instance void .ctor(class System.Collections.Generic.IEnumerable`1&lt;string&gt; entryProjectFiles, class System.Collections.Generic.IDictionary`2&lt;string, string&gt; globalProperties) cil managed" />
       <MemberSignature Language="DocId" Value="M:Microsoft.Build.Graph.ProjectGraph.#ctor(System.Collections.Generic.IEnumerable{System.String},System.Collections.Generic.IDictionary{System.String,System.String})" />
       <MemberSignature Language="VB.NET" Value="Public Sub New (entryProjectFiles As IEnumerable(Of String), globalProperties As IDictionary(Of String, String))" />
       <MemberSignature Language="F#" Value="new Microsoft.Build.Graph.ProjectGraph : seq&lt;string&gt; * System.Collections.Generic.IDictionary&lt;string, string&gt; -&gt; Microsoft.Build.Graph.ProjectGraph" Usage="new Microsoft.Build.Graph.ProjectGraph (entryProjectFiles, globalProperties)" />
+      <MemberSignature Language="C++ CLI" Value="public:&#xA; ProjectGraph(System::Collections::Generic::IEnumerable&lt;System::String ^&gt; ^ entryProjectFiles, System::Collections::Generic::IDictionary&lt;System::String ^, System::String ^&gt; ^ globalProperties);" />
       <MemberType>Constructor</MemberType>
       <AssemblyInfo>
         <AssemblyName>Microsoft.Build</AssemblyName>
@@ -228,12 +228,12 @@
       </Docs>
     </Member>
     <Member MemberName=".ctor">
-      <MemberSignature Language="C++ CLI" Value="public:&#xA; ProjectGraph(System::String ^ entryProjectFile, Microsoft::Build::Evaluation::ProjectCollection ^ projectCollection);" />
       <MemberSignature Language="C#" Value="public ProjectGraph (string entryProjectFile, Microsoft.Build.Evaluation.ProjectCollection projectCollection);" />
       <MemberSignature Language="ILAsm" Value=".method public hidebysig specialname rtspecialname instance void .ctor(string entryProjectFile, class Microsoft.Build.Evaluation.ProjectCollection projectCollection) cil managed" />
       <MemberSignature Language="DocId" Value="M:Microsoft.Build.Graph.ProjectGraph.#ctor(System.String,Microsoft.Build.Evaluation.ProjectCollection)" />
       <MemberSignature Language="VB.NET" Value="Public Sub New (entryProjectFile As String, projectCollection As ProjectCollection)" />
       <MemberSignature Language="F#" Value="new Microsoft.Build.Graph.ProjectGraph : string * Microsoft.Build.Evaluation.ProjectCollection -&gt; Microsoft.Build.Graph.ProjectGraph" Usage="new Microsoft.Build.Graph.ProjectGraph (entryProjectFile, projectCollection)" />
+      <MemberSignature Language="C++ CLI" Value="public:&#xA; ProjectGraph(System::String ^ entryProjectFile, Microsoft::Build::Evaluation::ProjectCollection ^ projectCollection);" />
       <MemberType>Constructor</MemberType>
       <AssemblyInfo>
         <AssemblyName>Microsoft.Build</AssemblyName>
@@ -260,12 +260,12 @@
       </Docs>
     </Member>
     <Member MemberName=".ctor">
-      <MemberSignature Language="C++ CLI" Value="public:&#xA; ProjectGraph(System::String ^ entryProjectFile, System::Collections::Generic::IDictionary&lt;System::String ^, System::String ^&gt; ^ globalProperties);" />
       <MemberSignature Language="C#" Value="public ProjectGraph (string entryProjectFile, System.Collections.Generic.IDictionary&lt;string,string&gt; globalProperties);" />
       <MemberSignature Language="ILAsm" Value=".method public hidebysig specialname rtspecialname instance void .ctor(string entryProjectFile, class System.Collections.Generic.IDictionary`2&lt;string, string&gt; globalProperties) cil managed" />
       <MemberSignature Language="DocId" Value="M:Microsoft.Build.Graph.ProjectGraph.#ctor(System.String,System.Collections.Generic.IDictionary{System.String,System.String})" />
       <MemberSignature Language="VB.NET" Value="Public Sub New (entryProjectFile As String, globalProperties As IDictionary(Of String, String))" />
       <MemberSignature Language="F#" Value="new Microsoft.Build.Graph.ProjectGraph : string * System.Collections.Generic.IDictionary&lt;string, string&gt; -&gt; Microsoft.Build.Graph.ProjectGraph" Usage="new Microsoft.Build.Graph.ProjectGraph (entryProjectFile, globalProperties)" />
+      <MemberSignature Language="C++ CLI" Value="public:&#xA; ProjectGraph(System::String ^ entryProjectFile, System::Collections::Generic::IDictionary&lt;System::String ^, System::String ^&gt; ^ globalProperties);" />
       <MemberType>Constructor</MemberType>
       <AssemblyInfo>
         <AssemblyName>Microsoft.Build</AssemblyName>
@@ -292,12 +292,12 @@
       </Docs>
     </Member>
     <Member MemberName=".ctor">
-      <MemberSignature Language="C++ CLI" Value="public:&#xA; ProjectGraph(System::Collections::Generic::IEnumerable&lt;Microsoft::Build::Graph::ProjectGraphEntryPoint&gt; ^ entryPoints, Microsoft::Build::Evaluation::ProjectCollection ^ projectCollection, Microsoft::Build::Graph::ProjectGraph::ProjectInstanceFactoryFunc ^ projectInstanceFactory);" />
       <MemberSignature Language="C#" Value="public ProjectGraph (System.Collections.Generic.IEnumerable&lt;Microsoft.Build.Graph.ProjectGraphEntryPoint&gt; entryPoints, Microsoft.Build.Evaluation.ProjectCollection projectCollection, Microsoft.Build.Graph.ProjectGraph.ProjectInstanceFactoryFunc projectInstanceFactory);" />
       <MemberSignature Language="ILAsm" Value=".method public hidebysig specialname rtspecialname instance void .ctor(class System.Collections.Generic.IEnumerable`1&lt;valuetype Microsoft.Build.Graph.ProjectGraphEntryPoint&gt; entryPoints, class Microsoft.Build.Evaluation.ProjectCollection projectCollection, class Microsoft.Build.Graph.ProjectGraph/ProjectInstanceFactoryFunc projectInstanceFactory) cil managed" />
       <MemberSignature Language="DocId" Value="M:Microsoft.Build.Graph.ProjectGraph.#ctor(System.Collections.Generic.IEnumerable{Microsoft.Build.Graph.ProjectGraphEntryPoint},Microsoft.Build.Evaluation.ProjectCollection,Microsoft.Build.Graph.ProjectGraph.ProjectInstanceFactoryFunc)" />
       <MemberSignature Language="VB.NET" Value="Public Sub New (entryPoints As IEnumerable(Of ProjectGraphEntryPoint), projectCollection As ProjectCollection, projectInstanceFactory As ProjectGraph.ProjectInstanceFactoryFunc)" />
       <MemberSignature Language="F#" Value="new Microsoft.Build.Graph.ProjectGraph : seq&lt;Microsoft.Build.Graph.ProjectGraphEntryPoint&gt; * Microsoft.Build.Evaluation.ProjectCollection * Microsoft.Build.Graph.ProjectGraph.ProjectInstanceFactoryFunc -&gt; Microsoft.Build.Graph.ProjectGraph" Usage="new Microsoft.Build.Graph.ProjectGraph (entryPoints, projectCollection, projectInstanceFactory)" />
+      <MemberSignature Language="C++ CLI" Value="public:&#xA; ProjectGraph(System::Collections::Generic::IEnumerable&lt;Microsoft::Build::Graph::ProjectGraphEntryPoint&gt; ^ entryPoints, Microsoft::Build::Evaluation::ProjectCollection ^ projectCollection, Microsoft::Build::Graph::ProjectGraph::ProjectInstanceFactoryFunc ^ projectInstanceFactory);" />
       <MemberType>Constructor</MemberType>
       <AssemblyInfo>
         <AssemblyName>Microsoft.Build</AssemblyName>
@@ -324,28 +324,28 @@
                 Constructs a graph starting from the given graph entry points, evaluating with the provided project collection.
             </summary>
         <remarks>To be added.</remarks>
+        <exception cref="T:Microsoft.Build.BackEnd.CircularDependencyException">
+                If the evaluation is successful but the project graph contains a circular
+                dependency
+            </exception>
         <exception cref="T:Microsoft.Build.Exceptions.InvalidProjectFileException">
                 If the evaluation of any project in the graph fails
             </exception>
         <exception cref="T:System.InvalidOperationException">
                 If a null reference is returned from <paramref name="projectInstanceFactory" /></exception>
-<<<<<<< HEAD
         <exception cref="T:Microsoft.Build.Exceptions.CircularDependencyException">
-=======
-        <exception cref="T:Microsoft.Build.BackEnd.CircularDependencyException">
->>>>>>> cdbf3c2e
                 If the evaluation is successful but the project graph contains a circular
                 dependency
             </exception>
       </Docs>
     </Member>
     <Member MemberName=".ctor">
-      <MemberSignature Language="C++ CLI" Value="public:&#xA; ProjectGraph(System::Collections::Generic::IEnumerable&lt;System::String ^&gt; ^ entryProjectFiles, System::Collections::Generic::IDictionary&lt;System::String ^, System::String ^&gt; ^ globalProperties, Microsoft::Build::Evaluation::ProjectCollection ^ projectCollection);" />
       <MemberSignature Language="C#" Value="public ProjectGraph (System.Collections.Generic.IEnumerable&lt;string&gt; entryProjectFiles, System.Collections.Generic.IDictionary&lt;string,string&gt; globalProperties, Microsoft.Build.Evaluation.ProjectCollection projectCollection);" />
       <MemberSignature Language="ILAsm" Value=".method public hidebysig specialname rtspecialname instance void .ctor(class System.Collections.Generic.IEnumerable`1&lt;string&gt; entryProjectFiles, class System.Collections.Generic.IDictionary`2&lt;string, string&gt; globalProperties, class Microsoft.Build.Evaluation.ProjectCollection projectCollection) cil managed" />
       <MemberSignature Language="DocId" Value="M:Microsoft.Build.Graph.ProjectGraph.#ctor(System.Collections.Generic.IEnumerable{System.String},System.Collections.Generic.IDictionary{System.String,System.String},Microsoft.Build.Evaluation.ProjectCollection)" />
       <MemberSignature Language="VB.NET" Value="Public Sub New (entryProjectFiles As IEnumerable(Of String), globalProperties As IDictionary(Of String, String), projectCollection As ProjectCollection)" />
       <MemberSignature Language="F#" Value="new Microsoft.Build.Graph.ProjectGraph : seq&lt;string&gt; * System.Collections.Generic.IDictionary&lt;string, string&gt; * Microsoft.Build.Evaluation.ProjectCollection -&gt; Microsoft.Build.Graph.ProjectGraph" Usage="new Microsoft.Build.Graph.ProjectGraph (entryProjectFiles, globalProperties, projectCollection)" />
+      <MemberSignature Language="C++ CLI" Value="public:&#xA; ProjectGraph(System::Collections::Generic::IEnumerable&lt;System::String ^&gt; ^ entryProjectFiles, System::Collections::Generic::IDictionary&lt;System::String ^, System::String ^&gt; ^ globalProperties, Microsoft::Build::Evaluation::ProjectCollection ^ projectCollection);" />
       <MemberType>Constructor</MemberType>
       <AssemblyInfo>
         <AssemblyName>Microsoft.Build</AssemblyName>
@@ -377,12 +377,12 @@
       </Docs>
     </Member>
     <Member MemberName=".ctor">
-      <MemberSignature Language="C++ CLI" Value="public:&#xA; ProjectGraph(System::String ^ entryProjectFile, Microsoft::Build::Evaluation::ProjectCollection ^ projectCollection, Microsoft::Build::Graph::ProjectGraph::ProjectInstanceFactoryFunc ^ projectInstanceFactory);" />
       <MemberSignature Language="C#" Value="public ProjectGraph (string entryProjectFile, Microsoft.Build.Evaluation.ProjectCollection projectCollection, Microsoft.Build.Graph.ProjectGraph.ProjectInstanceFactoryFunc projectInstanceFactory);" />
       <MemberSignature Language="ILAsm" Value=".method public hidebysig specialname rtspecialname instance void .ctor(string entryProjectFile, class Microsoft.Build.Evaluation.ProjectCollection projectCollection, class Microsoft.Build.Graph.ProjectGraph/ProjectInstanceFactoryFunc projectInstanceFactory) cil managed" />
       <MemberSignature Language="DocId" Value="M:Microsoft.Build.Graph.ProjectGraph.#ctor(System.String,Microsoft.Build.Evaluation.ProjectCollection,Microsoft.Build.Graph.ProjectGraph.ProjectInstanceFactoryFunc)" />
       <MemberSignature Language="VB.NET" Value="Public Sub New (entryProjectFile As String, projectCollection As ProjectCollection, projectInstanceFactory As ProjectGraph.ProjectInstanceFactoryFunc)" />
       <MemberSignature Language="F#" Value="new Microsoft.Build.Graph.ProjectGraph : string * Microsoft.Build.Evaluation.ProjectCollection * Microsoft.Build.Graph.ProjectGraph.ProjectInstanceFactoryFunc -&gt; Microsoft.Build.Graph.ProjectGraph" Usage="new Microsoft.Build.Graph.ProjectGraph (entryProjectFile, projectCollection, projectInstanceFactory)" />
+      <MemberSignature Language="C++ CLI" Value="public:&#xA; ProjectGraph(System::String ^ entryProjectFile, Microsoft::Build::Evaluation::ProjectCollection ^ projectCollection, Microsoft::Build::Graph::ProjectGraph::ProjectInstanceFactoryFunc ^ projectInstanceFactory);" />
       <MemberType>Constructor</MemberType>
       <AssemblyInfo>
         <AssemblyName>Microsoft.Build</AssemblyName>
@@ -418,12 +418,12 @@
       </Docs>
     </Member>
     <Member MemberName=".ctor">
-      <MemberSignature Language="C++ CLI" Value="public:&#xA; ProjectGraph(System::String ^ entryProjectFile, System::Collections::Generic::IDictionary&lt;System::String ^, System::String ^&gt; ^ globalProperties, Microsoft::Build::Evaluation::ProjectCollection ^ projectCollection);" />
       <MemberSignature Language="C#" Value="public ProjectGraph (string entryProjectFile, System.Collections.Generic.IDictionary&lt;string,string&gt; globalProperties, Microsoft.Build.Evaluation.ProjectCollection projectCollection);" />
       <MemberSignature Language="ILAsm" Value=".method public hidebysig specialname rtspecialname instance void .ctor(string entryProjectFile, class System.Collections.Generic.IDictionary`2&lt;string, string&gt; globalProperties, class Microsoft.Build.Evaluation.ProjectCollection projectCollection) cil managed" />
       <MemberSignature Language="DocId" Value="M:Microsoft.Build.Graph.ProjectGraph.#ctor(System.String,System.Collections.Generic.IDictionary{System.String,System.String},Microsoft.Build.Evaluation.ProjectCollection)" />
       <MemberSignature Language="VB.NET" Value="Public Sub New (entryProjectFile As String, globalProperties As IDictionary(Of String, String), projectCollection As ProjectCollection)" />
       <MemberSignature Language="F#" Value="new Microsoft.Build.Graph.ProjectGraph : string * System.Collections.Generic.IDictionary&lt;string, string&gt; * Microsoft.Build.Evaluation.ProjectCollection -&gt; Microsoft.Build.Graph.ProjectGraph" Usage="new Microsoft.Build.Graph.ProjectGraph (entryProjectFile, globalProperties, projectCollection)" />
+      <MemberSignature Language="C++ CLI" Value="public:&#xA; ProjectGraph(System::String ^ entryProjectFile, System::Collections::Generic::IDictionary&lt;System::String ^, System::String ^&gt; ^ globalProperties, Microsoft::Build::Evaluation::ProjectCollection ^ projectCollection);" />
       <MemberType>Constructor</MemberType>
       <AssemblyInfo>
         <AssemblyName>Microsoft.Build</AssemblyName>
@@ -455,12 +455,12 @@
       </Docs>
     </Member>
     <Member MemberName=".ctor">
-      <MemberSignature Language="C++ CLI" Value="public:&#xA; ProjectGraph(System::Collections::Generic::IEnumerable&lt;Microsoft::Build::Graph::ProjectGraphEntryPoint&gt; ^ entryPoints, Microsoft::Build::Evaluation::ProjectCollection ^ projectCollection, Microsoft::Build::Graph::ProjectGraph::ProjectInstanceFactoryFunc ^ projectInstanceFactory, System::Threading::CancellationToken cancellationToken);" />
       <MemberSignature Language="C#" Value="public ProjectGraph (System.Collections.Generic.IEnumerable&lt;Microsoft.Build.Graph.ProjectGraphEntryPoint&gt; entryPoints, Microsoft.Build.Evaluation.ProjectCollection projectCollection, Microsoft.Build.Graph.ProjectGraph.ProjectInstanceFactoryFunc projectInstanceFactory, System.Threading.CancellationToken cancellationToken);" />
       <MemberSignature Language="ILAsm" Value=".method public hidebysig specialname rtspecialname instance void .ctor(class System.Collections.Generic.IEnumerable`1&lt;valuetype Microsoft.Build.Graph.ProjectGraphEntryPoint&gt; entryPoints, class Microsoft.Build.Evaluation.ProjectCollection projectCollection, class Microsoft.Build.Graph.ProjectGraph/ProjectInstanceFactoryFunc projectInstanceFactory, valuetype System.Threading.CancellationToken cancellationToken) cil managed" />
       <MemberSignature Language="DocId" Value="M:Microsoft.Build.Graph.ProjectGraph.#ctor(System.Collections.Generic.IEnumerable{Microsoft.Build.Graph.ProjectGraphEntryPoint},Microsoft.Build.Evaluation.ProjectCollection,Microsoft.Build.Graph.ProjectGraph.ProjectInstanceFactoryFunc,System.Threading.CancellationToken)" />
       <MemberSignature Language="VB.NET" Value="Public Sub New (entryPoints As IEnumerable(Of ProjectGraphEntryPoint), projectCollection As ProjectCollection, projectInstanceFactory As ProjectGraph.ProjectInstanceFactoryFunc, cancellationToken As CancellationToken)" />
       <MemberSignature Language="F#" Value="new Microsoft.Build.Graph.ProjectGraph : seq&lt;Microsoft.Build.Graph.ProjectGraphEntryPoint&gt; * Microsoft.Build.Evaluation.ProjectCollection * Microsoft.Build.Graph.ProjectGraph.ProjectInstanceFactoryFunc * System.Threading.CancellationToken -&gt; Microsoft.Build.Graph.ProjectGraph" Usage="new Microsoft.Build.Graph.ProjectGraph (entryPoints, projectCollection, projectInstanceFactory, cancellationToken)" />
+      <MemberSignature Language="C++ CLI" Value="public:&#xA; ProjectGraph(System::Collections::Generic::IEnumerable&lt;Microsoft::Build::Graph::ProjectGraphEntryPoint&gt; ^ entryPoints, Microsoft::Build::Evaluation::ProjectCollection ^ projectCollection, Microsoft::Build::Graph::ProjectGraph::ProjectInstanceFactoryFunc ^ projectInstanceFactory, System::Threading::CancellationToken cancellationToken);" />
       <MemberType>Constructor</MemberType>
       <AssemblyInfo>
         <AssemblyName>Microsoft.Build</AssemblyName>
@@ -491,28 +491,28 @@
                 Constructs a graph starting from the given graph entry points, evaluating with the provided project collection.
             </summary>
         <remarks>To be added.</remarks>
+        <exception cref="T:Microsoft.Build.BackEnd.CircularDependencyException">
+                If the evaluation is successful but the project graph contains a circular
+                dependency
+            </exception>
         <exception cref="T:Microsoft.Build.Exceptions.InvalidProjectFileException">
                 If the evaluation of any project in the graph fails
             </exception>
         <exception cref="T:System.InvalidOperationException">
                 If a null reference is returned from <paramref name="projectInstanceFactory" /></exception>
-<<<<<<< HEAD
         <exception cref="T:Microsoft.Build.Exceptions.CircularDependencyException">
-=======
-        <exception cref="T:Microsoft.Build.BackEnd.CircularDependencyException">
->>>>>>> cdbf3c2e
                 If the evaluation is successful but the project graph contains a circular
                 dependency
             </exception>
       </Docs>
     </Member>
     <Member MemberName=".ctor">
-      <MemberSignature Language="C++ CLI" Value="public:&#xA; ProjectGraph(System::Collections::Generic::IEnumerable&lt;Microsoft::Build::Graph::ProjectGraphEntryPoint&gt; ^ entryPoints, Microsoft::Build::Evaluation::ProjectCollection ^ projectCollection, Microsoft::Build::Graph::ProjectGraph::ProjectInstanceFactoryFunc ^ projectInstanceFactory, int degreeOfParallelism, System::Threading::CancellationToken cancellationToken);" />
       <MemberSignature Language="C#" Value="public ProjectGraph (System.Collections.Generic.IEnumerable&lt;Microsoft.Build.Graph.ProjectGraphEntryPoint&gt; entryPoints, Microsoft.Build.Evaluation.ProjectCollection projectCollection, Microsoft.Build.Graph.ProjectGraph.ProjectInstanceFactoryFunc projectInstanceFactory, int degreeOfParallelism, System.Threading.CancellationToken cancellationToken);" />
       <MemberSignature Language="ILAsm" Value=".method public hidebysig specialname rtspecialname instance void .ctor(class System.Collections.Generic.IEnumerable`1&lt;valuetype Microsoft.Build.Graph.ProjectGraphEntryPoint&gt; entryPoints, class Microsoft.Build.Evaluation.ProjectCollection projectCollection, class Microsoft.Build.Graph.ProjectGraph/ProjectInstanceFactoryFunc projectInstanceFactory, int32 degreeOfParallelism, valuetype System.Threading.CancellationToken cancellationToken) cil managed" />
       <MemberSignature Language="DocId" Value="M:Microsoft.Build.Graph.ProjectGraph.#ctor(System.Collections.Generic.IEnumerable{Microsoft.Build.Graph.ProjectGraphEntryPoint},Microsoft.Build.Evaluation.ProjectCollection,Microsoft.Build.Graph.ProjectGraph.ProjectInstanceFactoryFunc,System.Int32,System.Threading.CancellationToken)" />
       <MemberSignature Language="VB.NET" Value="Public Sub New (entryPoints As IEnumerable(Of ProjectGraphEntryPoint), projectCollection As ProjectCollection, projectInstanceFactory As ProjectGraph.ProjectInstanceFactoryFunc, degreeOfParallelism As Integer, cancellationToken As CancellationToken)" />
       <MemberSignature Language="F#" Value="new Microsoft.Build.Graph.ProjectGraph : seq&lt;Microsoft.Build.Graph.ProjectGraphEntryPoint&gt; * Microsoft.Build.Evaluation.ProjectCollection * Microsoft.Build.Graph.ProjectGraph.ProjectInstanceFactoryFunc * int * System.Threading.CancellationToken -&gt; Microsoft.Build.Graph.ProjectGraph" Usage="new Microsoft.Build.Graph.ProjectGraph (entryPoints, projectCollection, projectInstanceFactory, degreeOfParallelism, cancellationToken)" />
+      <MemberSignature Language="C++ CLI" Value="public:&#xA; ProjectGraph(System::Collections::Generic::IEnumerable&lt;Microsoft::Build::Graph::ProjectGraphEntryPoint&gt; ^ entryPoints, Microsoft::Build::Evaluation::ProjectCollection ^ projectCollection, Microsoft::Build::Graph::ProjectGraph::ProjectInstanceFactoryFunc ^ projectInstanceFactory, int degreeOfParallelism, System::Threading::CancellationToken cancellationToken);" />
       <MemberType>Constructor</MemberType>
       <AssemblyInfo>
         <AssemblyName>Microsoft.Build</AssemblyName>
@@ -547,28 +547,28 @@
                 Constructs a graph starting from the given graph entry points, evaluating with the provided project collection.
             </summary>
         <remarks>To be added.</remarks>
+        <exception cref="T:Microsoft.Build.BackEnd.CircularDependencyException">
+                If the evaluation is successful but the project graph contains a circular
+                dependency
+            </exception>
         <exception cref="T:Microsoft.Build.Exceptions.InvalidProjectFileException">
                 If the evaluation of any project in the graph fails
             </exception>
         <exception cref="T:System.InvalidOperationException">
                 If a null reference is returned from <paramref name="projectInstanceFactory" /></exception>
-<<<<<<< HEAD
         <exception cref="T:Microsoft.Build.Exceptions.CircularDependencyException">
-=======
-        <exception cref="T:Microsoft.Build.BackEnd.CircularDependencyException">
->>>>>>> cdbf3c2e
                 If the evaluation is successful but the project graph contains a circular
                 dependency
             </exception>
       </Docs>
     </Member>
     <Member MemberName="ConstructionMetrics">
-      <MemberSignature Language="C++ CLI" Value="public:&#xA; property Microsoft::Build::Graph::ProjectGraph::GraphConstructionMetrics ConstructionMetrics { Microsoft::Build::Graph::ProjectGraph::GraphConstructionMetrics get(); };" />
       <MemberSignature Language="C#" Value="public Microsoft.Build.Graph.ProjectGraph.GraphConstructionMetrics ConstructionMetrics { get; }" />
       <MemberSignature Language="ILAsm" Value=".property instance valuetype Microsoft.Build.Graph.ProjectGraph/GraphConstructionMetrics ConstructionMetrics" />
       <MemberSignature Language="DocId" Value="P:Microsoft.Build.Graph.ProjectGraph.ConstructionMetrics" />
       <MemberSignature Language="VB.NET" Value="Public ReadOnly Property ConstructionMetrics As ProjectGraph.GraphConstructionMetrics" />
       <MemberSignature Language="F#" Value="member this.ConstructionMetrics : Microsoft.Build.Graph.ProjectGraph.GraphConstructionMetrics" Usage="Microsoft.Build.Graph.ProjectGraph.ConstructionMetrics" />
+      <MemberSignature Language="C++ CLI" Value="public:&#xA; property Microsoft::Build::Graph::ProjectGraph::GraphConstructionMetrics ConstructionMetrics { Microsoft::Build::Graph::ProjectGraph::GraphConstructionMetrics get(); };" />
       <MemberType>Property</MemberType>
       <AssemblyInfo>
         <AssemblyName>Microsoft.Build</AssemblyName>
@@ -584,12 +584,12 @@
       </Docs>
     </Member>
     <Member MemberName="EntryPointNodes">
-      <MemberSignature Language="C++ CLI" Value="public:&#xA; property System::Collections::Generic::IReadOnlyCollection&lt;Microsoft::Build::Graph::ProjectGraphNode ^&gt; ^ EntryPointNodes { System::Collections::Generic::IReadOnlyCollection&lt;Microsoft::Build::Graph::ProjectGraphNode ^&gt; ^ get(); };" />
       <MemberSignature Language="C#" Value="public System.Collections.Generic.IReadOnlyCollection&lt;Microsoft.Build.Graph.ProjectGraphNode&gt; EntryPointNodes { get; }" />
       <MemberSignature Language="ILAsm" Value=".property instance class System.Collections.Generic.IReadOnlyCollection`1&lt;class Microsoft.Build.Graph.ProjectGraphNode&gt; EntryPointNodes" />
       <MemberSignature Language="DocId" Value="P:Microsoft.Build.Graph.ProjectGraph.EntryPointNodes" />
       <MemberSignature Language="VB.NET" Value="Public ReadOnly Property EntryPointNodes As IReadOnlyCollection(Of ProjectGraphNode)" />
       <MemberSignature Language="F#" Value="member this.EntryPointNodes : System.Collections.Generic.IReadOnlyCollection&lt;Microsoft.Build.Graph.ProjectGraphNode&gt;" Usage="Microsoft.Build.Graph.ProjectGraph.EntryPointNodes" />
+      <MemberSignature Language="C++ CLI" Value="public:&#xA; property System::Collections::Generic::IReadOnlyCollection&lt;Microsoft::Build::Graph::ProjectGraphNode ^&gt; ^ EntryPointNodes { System::Collections::Generic::IReadOnlyCollection&lt;Microsoft::Build::Graph::ProjectGraphNode ^&gt; ^ get(); };" />
       <MemberType>Property</MemberType>
       <AssemblyInfo>
         <AssemblyName>Microsoft.Build</AssemblyName>
@@ -607,12 +607,12 @@
       </Docs>
     </Member>
     <Member MemberName="GetTargetLists">
-      <MemberSignature Language="C++ CLI" Value="public:&#xA; System::Collections::Generic::IReadOnlyDictionary&lt;Microsoft::Build::Graph::ProjectGraphNode ^, System::Collections::Immutable::ImmutableList&lt;System::String ^&gt; ^&gt; ^ GetTargetLists(System::Collections::Generic::ICollection&lt;System::String ^&gt; ^ entryProjectTargets);" />
       <MemberSignature Language="C#" Value="public System.Collections.Generic.IReadOnlyDictionary&lt;Microsoft.Build.Graph.ProjectGraphNode,System.Collections.Immutable.ImmutableList&lt;string&gt;&gt; GetTargetLists (System.Collections.Generic.ICollection&lt;string&gt; entryProjectTargets);" />
       <MemberSignature Language="ILAsm" Value=".method public hidebysig instance class System.Collections.Generic.IReadOnlyDictionary`2&lt;class Microsoft.Build.Graph.ProjectGraphNode, class System.Collections.Immutable.ImmutableList`1&lt;string&gt;&gt; GetTargetLists(class System.Collections.Generic.ICollection`1&lt;string&gt; entryProjectTargets) cil managed" />
       <MemberSignature Language="DocId" Value="M:Microsoft.Build.Graph.ProjectGraph.GetTargetLists(System.Collections.Generic.ICollection{System.String})" />
       <MemberSignature Language="VB.NET" Value="Public Function GetTargetLists (entryProjectTargets As ICollection(Of String)) As IReadOnlyDictionary(Of ProjectGraphNode, ImmutableList(Of String))" />
       <MemberSignature Language="F#" Value="member this.GetTargetLists : System.Collections.Generic.ICollection&lt;string&gt; -&gt; System.Collections.Generic.IReadOnlyDictionary&lt;Microsoft.Build.Graph.ProjectGraphNode, System.Collections.Immutable.ImmutableList&lt;string&gt;&gt;" Usage="projectGraph.GetTargetLists entryProjectTargets" />
+      <MemberSignature Language="C++ CLI" Value="public:&#xA; System::Collections::Generic::IReadOnlyDictionary&lt;Microsoft::Build::Graph::ProjectGraphNode ^, System::Collections::Immutable::ImmutableList&lt;System::String ^&gt; ^&gt; ^ GetTargetLists(System::Collections::Generic::ICollection&lt;System::String ^&gt; ^ entryProjectTargets);" />
       <MemberType>Method</MemberType>
       <AssemblyInfo>
         <AssemblyName>Microsoft.Build</AssemblyName>
@@ -644,12 +644,12 @@
       </Docs>
     </Member>
     <Member MemberName="GraphRoots">
-      <MemberSignature Language="C++ CLI" Value="public:&#xA; property System::Collections::Generic::IReadOnlyCollection&lt;Microsoft::Build::Graph::ProjectGraphNode ^&gt; ^ GraphRoots { System::Collections::Generic::IReadOnlyCollection&lt;Microsoft::Build::Graph::ProjectGraphNode ^&gt; ^ get(); };" />
       <MemberSignature Language="C#" Value="public System.Collections.Generic.IReadOnlyCollection&lt;Microsoft.Build.Graph.ProjectGraphNode&gt; GraphRoots { get; }" />
       <MemberSignature Language="ILAsm" Value=".property instance class System.Collections.Generic.IReadOnlyCollection`1&lt;class Microsoft.Build.Graph.ProjectGraphNode&gt; GraphRoots" />
       <MemberSignature Language="DocId" Value="P:Microsoft.Build.Graph.ProjectGraph.GraphRoots" />
       <MemberSignature Language="VB.NET" Value="Public ReadOnly Property GraphRoots As IReadOnlyCollection(Of ProjectGraphNode)" />
       <MemberSignature Language="F#" Value="member this.GraphRoots : System.Collections.Generic.IReadOnlyCollection&lt;Microsoft.Build.Graph.ProjectGraphNode&gt;" Usage="Microsoft.Build.Graph.ProjectGraph.GraphRoots" />
+      <MemberSignature Language="C++ CLI" Value="public:&#xA; property System::Collections::Generic::IReadOnlyCollection&lt;Microsoft::Build::Graph::ProjectGraphNode ^&gt; ^ GraphRoots { System::Collections::Generic::IReadOnlyCollection&lt;Microsoft::Build::Graph::ProjectGraphNode ^&gt; ^ get(); };" />
       <MemberType>Property</MemberType>
       <AssemblyInfo>
         <AssemblyName>Microsoft.Build</AssemblyName>
@@ -665,12 +665,12 @@
       </Docs>
     </Member>
     <Member MemberName="ProjectNodes">
-      <MemberSignature Language="C++ CLI" Value="public:&#xA; property System::Collections::Generic::IReadOnlyCollection&lt;Microsoft::Build::Graph::ProjectGraphNode ^&gt; ^ ProjectNodes { System::Collections::Generic::IReadOnlyCollection&lt;Microsoft::Build::Graph::ProjectGraphNode ^&gt; ^ get(); };" />
       <MemberSignature Language="C#" Value="public System.Collections.Generic.IReadOnlyCollection&lt;Microsoft.Build.Graph.ProjectGraphNode&gt; ProjectNodes { get; }" />
       <MemberSignature Language="ILAsm" Value=".property instance class System.Collections.Generic.IReadOnlyCollection`1&lt;class Microsoft.Build.Graph.ProjectGraphNode&gt; ProjectNodes" />
       <MemberSignature Language="DocId" Value="P:Microsoft.Build.Graph.ProjectGraph.ProjectNodes" />
       <MemberSignature Language="VB.NET" Value="Public ReadOnly Property ProjectNodes As IReadOnlyCollection(Of ProjectGraphNode)" />
       <MemberSignature Language="F#" Value="member this.ProjectNodes : System.Collections.Generic.IReadOnlyCollection&lt;Microsoft.Build.Graph.ProjectGraphNode&gt;" Usage="Microsoft.Build.Graph.ProjectGraph.ProjectNodes" />
+      <MemberSignature Language="C++ CLI" Value="public:&#xA; property System::Collections::Generic::IReadOnlyCollection&lt;Microsoft::Build::Graph::ProjectGraphNode ^&gt; ^ ProjectNodes { System::Collections::Generic::IReadOnlyCollection&lt;Microsoft::Build::Graph::ProjectGraphNode ^&gt; ^ get(); };" />
       <MemberType>Property</MemberType>
       <AssemblyInfo>
         <AssemblyName>Microsoft.Build</AssemblyName>
@@ -688,12 +688,12 @@
       </Docs>
     </Member>
     <Member MemberName="ProjectNodesTopologicallySorted">
-      <MemberSignature Language="C++ CLI" Value="public:&#xA; property System::Collections::Generic::IReadOnlyCollection&lt;Microsoft::Build::Graph::ProjectGraphNode ^&gt; ^ ProjectNodesTopologicallySorted { System::Collections::Generic::IReadOnlyCollection&lt;Microsoft::Build::Graph::ProjectGraphNode ^&gt; ^ get(); };" />
       <MemberSignature Language="C#" Value="public System.Collections.Generic.IReadOnlyCollection&lt;Microsoft.Build.Graph.ProjectGraphNode&gt; ProjectNodesTopologicallySorted { get; }" />
       <MemberSignature Language="ILAsm" Value=".property instance class System.Collections.Generic.IReadOnlyCollection`1&lt;class Microsoft.Build.Graph.ProjectGraphNode&gt; ProjectNodesTopologicallySorted" />
       <MemberSignature Language="DocId" Value="P:Microsoft.Build.Graph.ProjectGraph.ProjectNodesTopologicallySorted" />
       <MemberSignature Language="VB.NET" Value="Public ReadOnly Property ProjectNodesTopologicallySorted As IReadOnlyCollection(Of ProjectGraphNode)" />
       <MemberSignature Language="F#" Value="member this.ProjectNodesTopologicallySorted : System.Collections.Generic.IReadOnlyCollection&lt;Microsoft.Build.Graph.ProjectGraphNode&gt;" Usage="Microsoft.Build.Graph.ProjectGraph.ProjectNodesTopologicallySorted" />
+      <MemberSignature Language="C++ CLI" Value="public:&#xA; property System::Collections::Generic::IReadOnlyCollection&lt;Microsoft::Build::Graph::ProjectGraphNode ^&gt; ^ ProjectNodesTopologicallySorted { System::Collections::Generic::IReadOnlyCollection&lt;Microsoft::Build::Graph::ProjectGraphNode ^&gt; ^ get(); };" />
       <MemberType>Property</MemberType>
       <AssemblyInfo>
         <AssemblyName>Microsoft.Build</AssemblyName>
