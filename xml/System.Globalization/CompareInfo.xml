--- conflicted
+++ resolved
@@ -82,12 +82,8 @@
 
  ]]></format>
     </remarks>
-<<<<<<< HEAD
     <related type="ExternalDocumentation" href="https://www.microsoft.com/en-us/download/details.aspx?id=10921">Sorting Weight Tables for Windows operating systems</related> 
     <related type="ExternalDocumentation"  href="https://www.unicode.org/Public/UCA/latest/allkeys.txt">Default Unicode Collation Elemeent Table, for Linux and macOS</related>
-=======
-    <related type="ExternalDocumentation" href="https://www.microsoft.com/en-us/download/details.aspx?id=10921">Sorting Weight Tables for Windows operating systems</related>
->>>>>>> 20d67c9b
   </Docs>
   <Members>
     <MemberGroup MemberName="Compare">
