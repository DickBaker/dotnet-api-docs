<Type Name="FieldInfo" FullName="System.Reflection.FieldInfo">
  <TypeSignature Language="C#" Value="public abstract class FieldInfo : System.Reflection.MemberInfo" FrameworkAlternate="dotnet-uwp-10.0;net-5.0;net-6.0;net-7.0;net-8.0;netcore-1.0;netcore-1.1;netcore-2.0;netcore-2.1;netcore-2.2;netcore-3.0;netcore-3.1;netstandard-1.0;netstandard-1.1;netstandard-1.2;netstandard-1.3;netstandard-1.4;netstandard-1.5;netstandard-1.6;netstandard-2.0;netstandard-2.1;xamarinandroid-7.1;xamarinios-10.8" />
  <TypeSignature Language="ILAsm" Value=".class public auto ansi abstract beforefieldinit FieldInfo extends System.Reflection.MemberInfo" FrameworkAlternate="dotnet-uwp-10.0;net-5.0;net-6.0;net-7.0;net-8.0;netcore-1.0;netcore-1.1;netcore-2.0;netcore-2.1;netcore-2.2;netcore-3.0;netcore-3.1;netstandard-1.0;netstandard-1.1;netstandard-1.2;netstandard-1.3;netstandard-1.4;netstandard-1.5;netstandard-1.6;netstandard-2.0;netstandard-2.1" />
  <TypeSignature Language="DocId" Value="T:System.Reflection.FieldInfo" />
  <TypeSignature Language="VB.NET" Value="Public MustInherit Class FieldInfo&#xA;Inherits MemberInfo" FrameworkAlternate="dotnet-uwp-10.0;net-5.0;net-6.0;net-7.0;net-8.0;netcore-1.0;netcore-1.1;netcore-2.0;netcore-2.1;netcore-2.2;netcore-3.0;netcore-3.1;netstandard-1.0;netstandard-1.1;netstandard-1.2;netstandard-1.3;netstandard-1.4;netstandard-1.5;netstandard-1.6;netstandard-2.0;netstandard-2.1;xamarinandroid-7.1;xamarinios-10.8" />
  <TypeSignature Language="F#" Value="type FieldInfo = class&#xA;    inherit MemberInfo" FrameworkAlternate="dotnet-uwp-10.0;net-5.0;net-6.0;net-7.0;net-8.0;netcore-1.0;netcore-1.1;netcore-2.0;netcore-2.1;netcore-2.2;netcore-3.0;netcore-3.1;netstandard-1.0;netstandard-1.1;netstandard-1.2;netstandard-1.3;netstandard-1.4;netstandard-1.5;netstandard-1.6;netstandard-2.0;netstandard-2.1;xamarinandroid-7.1;xamarinios-10.8" />
  <TypeSignature Language="C++ CLI" Value="public ref class FieldInfo abstract : System::Reflection::MemberInfo" FrameworkAlternate="dotnet-uwp-10.0;net-5.0;net-6.0;net-7.0;net-8.0;netcore-1.0;netcore-1.1;netcore-2.0;netcore-2.1;netcore-2.2;netcore-3.0;netcore-3.1;netstandard-1.0;netstandard-1.1;netstandard-1.2;netstandard-1.3;netstandard-1.4;netstandard-1.5;netstandard-1.6;netstandard-2.0;netstandard-2.1;xamarinandroid-7.1;xamarinios-10.8" />
  <TypeSignature Language="C#" Value="public abstract class FieldInfo : System.Reflection.MemberInfo, System.Runtime.InteropServices._FieldInfo" FrameworkAlternate="netframework-1.1;netframework-2.0;netframework-3.0;netframework-3.5;netframework-4.0;netframework-4.5;netframework-4.5.1;netframework-4.5.2;netframework-4.6;netframework-4.6.1;netframework-4.6.2;netframework-4.7;netframework-4.7.1;netframework-4.7.2;netframework-4.8;netframework-4.8.1;xamarinmac-3.0" />
  <TypeSignature Language="ILAsm" Value=".class public auto ansi abstract serializable beforefieldinit FieldInfo extends System.Reflection.MemberInfo implements class System.Runtime.InteropServices._FieldInfo" FrameworkAlternate="netframework-1.1;netframework-2.0;netframework-3.0;netframework-3.5;netframework-4.0;netframework-4.5;netframework-4.5.1;netframework-4.5.2;netframework-4.6;netframework-4.6.1;netframework-4.6.2;netframework-4.7;netframework-4.7.1;netframework-4.7.2;netframework-4.8;netframework-4.8.1;xamarinmac-3.0" />
  <TypeSignature Language="VB.NET" Value="Public MustInherit Class FieldInfo&#xA;Inherits MemberInfo&#xA;Implements _FieldInfo" FrameworkAlternate="netframework-1.1;netframework-2.0;netframework-3.0;netframework-3.5;netframework-4.0;netframework-4.5;netframework-4.5.1;netframework-4.5.2;netframework-4.6;netframework-4.6.1;netframework-4.6.2;netframework-4.7;netframework-4.7.1;netframework-4.7.2;netframework-4.8;netframework-4.8.1;xamarinmac-3.0" />
  <TypeSignature Language="F#" Value="type FieldInfo = class&#xA;    inherit MemberInfo&#xA;    interface _FieldInfo" FrameworkAlternate="netframework-1.1;netframework-2.0;netframework-3.0;netframework-3.5;netframework-4.0;netframework-4.5;netframework-4.5.1;netframework-4.5.2;netframework-4.6;netframework-4.6.1;netframework-4.6.2;netframework-4.7;netframework-4.7.1;netframework-4.7.2;netframework-4.8;netframework-4.8.1;xamarinmac-3.0" />
  <TypeSignature Language="C++ CLI" Value="public ref class FieldInfo abstract : System::Reflection::MemberInfo, System::Runtime::InteropServices::_FieldInfo" FrameworkAlternate="netframework-1.1;netframework-2.0;netframework-3.0;netframework-3.5;netframework-4.0;netframework-4.5;netframework-4.5.1;netframework-4.5.2;netframework-4.6;netframework-4.6.1;netframework-4.6.2;netframework-4.7;netframework-4.7.1;netframework-4.7.2;netframework-4.8;netframework-4.8.1;xamarinmac-3.0" />
  <TypeSignature Language="ILAsm" Value=".class public auto ansi abstract serializable beforefieldinit FieldInfo extends System.Reflection.MemberInfo" FrameworkAlternate="xamarinandroid-7.1;xamarinios-10.8" />
  <AssemblyInfo>
    <AssemblyName>System.Reflection</AssemblyName>
    <AssemblyVersion>4.0.0.0</AssemblyVersion>
    <AssemblyVersion>4.0.10.0</AssemblyVersion>
    <AssemblyVersion>4.1.0.0</AssemblyVersion>
  </AssemblyInfo>
  <AssemblyInfo>
    <AssemblyName>mscorlib</AssemblyName>
    <AssemblyVersion>1.0.5000.0</AssemblyVersion>
    <AssemblyVersion>2.0.0.0</AssemblyVersion>
    <AssemblyVersion>2.0.5.0</AssemblyVersion>
    <AssemblyVersion>4.0.0.0</AssemblyVersion>
  </AssemblyInfo>
  <AssemblyInfo>
    <AssemblyName>netstandard</AssemblyName>
    <AssemblyVersion>2.0.0.0</AssemblyVersion>
    <AssemblyVersion>2.1.0.0</AssemblyVersion>
  </AssemblyInfo>
  <AssemblyInfo>
    <AssemblyName>System.Runtime</AssemblyName>
    <AssemblyVersion>4.2.0.0</AssemblyVersion>
    <AssemblyVersion>4.2.1.0</AssemblyVersion>
    <AssemblyVersion>4.2.2.0</AssemblyVersion>
    <AssemblyVersion>5.0.0.0</AssemblyVersion>
    <AssemblyVersion>6.0.0.0</AssemblyVersion>
    <AssemblyVersion>7.0.0.0</AssemblyVersion>
    <AssemblyVersion>8.0.0.0</AssemblyVersion>
  </AssemblyInfo>
  <TypeForwardingChain>
    <TypeForwarding From="mscorlib" FromVersion="4.0.0.0" To="System.Reflection" ToVersion="0.0.0.0" FrameworkAlternate="dotnet-uwp-10.0" />
    <TypeForwarding From="netstandard" FromVersion="2.1.0.0" To="System.Runtime" ToVersion="5.0.0.0" FrameworkAlternate="net-5.0" />
    <TypeForwarding From="System.Reflection" FromVersion="5.0.0.0" To="System.Runtime" ToVersion="5.0.0.0" FrameworkAlternate="net-5.0" />
    <TypeForwarding From="netstandard" FromVersion="2.1.0.0" To="System.Runtime" ToVersion="6.0.0.0" FrameworkAlternate="net-6.0" />
    <TypeForwarding From="System.Reflection" FromVersion="6.0.0.0" To="System.Runtime" ToVersion="6.0.0.0" FrameworkAlternate="net-6.0" />
    <TypeForwarding From="netstandard" FromVersion="2.1.0.0" To="System.Runtime" ToVersion="7.0.0.0" FrameworkAlternate="net-7.0" />
    <TypeForwarding From="System.Reflection" FromVersion="7.0.0.0" To="System.Runtime" ToVersion="7.0.0.0" FrameworkAlternate="net-7.0" />
    <TypeForwarding From="netstandard" FromVersion="2.1.0.0" To="System.Runtime" ToVersion="8.0.0.0" FrameworkAlternate="net-8.0" />
    <TypeForwarding From="System.Reflection" FromVersion="8.0.0.0" To="System.Runtime" ToVersion="8.0.0.0" FrameworkAlternate="net-8.0" />
    <TypeForwarding From="System.Reflection" FromVersion="4.2.0.0" To="System.Runtime" ToVersion="4.2.0.0" FrameworkAlternate="netcore-2.0" />
    <TypeForwarding From="System.Reflection" FromVersion="4.2.1.0" To="System.Runtime" ToVersion="4.2.1.0" FrameworkAlternate="netcore-2.1;netcore-2.2;netcore-3.0" />
    <TypeForwarding From="System.Reflection" FromVersion="4.2.2.0" To="System.Runtime" ToVersion="4.2.2.0" FrameworkAlternate="netcore-3.1" />
  </TypeForwardingChain>
  <Base>
    <BaseTypeName>System.Reflection.MemberInfo</BaseTypeName>
  </Base>
  <Interfaces>
    <Interface FrameworkAlternate="netframework-1.1;netframework-2.0;netframework-3.0;netframework-3.5;netframework-4.0;netframework-4.5;netframework-4.5.1;netframework-4.5.2;netframework-4.6;netframework-4.6.1;netframework-4.6.2;netframework-4.7;netframework-4.7.1;netframework-4.7.2;netframework-4.8;netframework-4.8.1;xamarinmac-3.0">
      <InterfaceName>System.Runtime.InteropServices._FieldInfo</InterfaceName>
    </Interface>
  </Interfaces>
  <Attributes>
    <Attribute FrameworkAlternate="net-8.0">
      <AttributeName Language="C#">[System.Runtime.CompilerServices.Nullable(0)]</AttributeName>
      <AttributeName Language="F#">[&lt;System.Runtime.CompilerServices.Nullable(0)&gt;]</AttributeName>
    </Attribute>
    <Attribute FrameworkAlternate="net-8.0">
      <AttributeName Language="C#">[System.Runtime.CompilerServices.NullableContext(1)]</AttributeName>
      <AttributeName Language="F#">[&lt;System.Runtime.CompilerServices.NullableContext(1)&gt;]</AttributeName>
    </Attribute>
    <Attribute FrameworkAlternate="netframework-1.1;netframework-2.0;netframework-3.0;netframework-3.5;netframework-4.0;netframework-4.5;netframework-4.5.1;netframework-4.5.2;netframework-4.6;netframework-4.6.1;netframework-4.6.2;netframework-4.7;netframework-4.7.1;netframework-4.7.2;netframework-4.8;netframework-4.8.1;xamarinandroid-7.1;xamarinios-10.8;xamarinmac-3.0">
      <AttributeName Language="C#">[System.Runtime.InteropServices.ClassInterface(System.Runtime.InteropServices.ClassInterfaceType.None)]</AttributeName>
      <AttributeName Language="F#">[&lt;System.Runtime.InteropServices.ClassInterface(System.Runtime.InteropServices.ClassInterfaceType.None)&gt;]</AttributeName>
    </Attribute>
    <Attribute FrameworkAlternate="netframework-1.1;netframework-2.0;netframework-3.0;netframework-3.5;netframework-4.0;netframework-4.5;netframework-4.5.1;netframework-4.5.2;netframework-4.6;netframework-4.6.1;netframework-4.6.2;netframework-4.7;netframework-4.7.1;netframework-4.7.2;netframework-4.8;netframework-4.8.1;xamarinandroid-7.1;xamarinios-10.8;xamarinmac-3.0">
      <AttributeName Language="C#">[System.Serializable]</AttributeName>
      <AttributeName Language="F#">[&lt;System.Serializable&gt;]</AttributeName>
    </Attribute>
    <Attribute FrameworkAlternate="netframework-2.0;netframework-3.0;netframework-3.5;netframework-4.0;netframework-4.5;netframework-4.5.1;netframework-4.5.2;netframework-4.6;netframework-4.6.1;netframework-4.6.2;netframework-4.7;netframework-4.7.1;netframework-4.7.2;netframework-4.8;netframework-4.8.1;xamarinandroid-7.1;xamarinios-10.8;xamarinmac-3.0">
      <AttributeName Language="C#">[System.Runtime.InteropServices.ComDefaultInterface(typeof(System.Runtime.InteropServices._FieldInfo))]</AttributeName>
      <AttributeName Language="F#">[&lt;System.Runtime.InteropServices.ComDefaultInterface(typeof(System.Runtime.InteropServices._FieldInfo))&gt;]</AttributeName>
    </Attribute>
    <Attribute FrameworkAlternate="netframework-2.0;netframework-3.0;netframework-3.5;netframework-4.0;netframework-4.5;netframework-4.5.1;netframework-4.5.2;netframework-4.6;netframework-4.6.1;netframework-4.6.2;netframework-4.7;netframework-4.7.1;netframework-4.7.2;netframework-4.8;netframework-4.8.1;xamarinandroid-7.1;xamarinios-10.8;xamarinmac-3.0">
      <AttributeName Language="C#">[System.Runtime.InteropServices.ComVisible(true)]</AttributeName>
      <AttributeName Language="F#">[&lt;System.Runtime.InteropServices.ComVisible(true)&gt;]</AttributeName>
    </Attribute>
  </Attributes>
  <Docs>
    <summary>Discovers the attributes of a field and provides access to field metadata.</summary>
    <remarks>
      <format type="text/markdown"><![CDATA[  
  
## Remarks  
 The field information is obtained from metadata. The <xref:System.Reflection.FieldInfo> class does not have a public constructor. <xref:System.Reflection.FieldInfo> objects are obtained by calling either the <xref:System.Type.GetFields%2A> or <xref:System.Type.GetField%2A> method of a `Type` object.  
  
 Fields are variables defined in the class. <xref:System.Reflection.FieldInfo> provides access to the metadata for a field within a class and provides dynamic set and get functionality for the field. The class is not loaded into memory until invoke or get is called on the object.  
  
   
  
## Examples  
 The following example uses the <xref:System.Type.GetFields%2A?displayProperty=nameWithType> method to get the field-related information from the <xref:System.Reflection.FieldInfo> class, and then displays field attributes.  
  
 :::code language="cpp" source="~/snippets/cpp/VS_Snippets_CLR/FieldInfo/CPP/fieldinfo.cpp" id="Snippet1":::
 :::code language="csharp" source="~/snippets/csharp/System.Reflection/FieldInfo/Overview/fieldinfo.cs" id="Snippet1":::
 :::code language="vb" source="~/snippets/visualbasic/VS_Snippets_CLR/FieldInfo/VB/fieldinfo.vb" id="Snippet1":::  
  
 ]]></format>
    </remarks>
    <threadsafe>This type is thread safe.</threadsafe>
    <block subset="none" type="overrides">
      <para>When you inherit from <see cref="T:System.Reflection.FieldInfo" />, you must override the following members: <see cref="M:System.Reflection.FieldInfo.GetValue(System.Object)" /> and <see cref="M:System.Reflection.FieldInfo.SetValue(System.Object,System.Object,System.Reflection.BindingFlags,System.Reflection.Binder,System.Globalization.CultureInfo)" />.</para>
    </block>
    <altmember cref="T:System.Type" />
  </Docs>
  <Members>
    <Member MemberName=".ctor">
      <MemberSignature Language="C#" Value="protected FieldInfo ();" FrameworkAlternate="netcore-2.0;netcore-2.1;netcore-2.2;netcore-3.0;netframework-1.1;netframework-2.0;netframework-3.0;netframework-3.5;netframework-4.0;netframework-4.5;netframework-4.5.1;netframework-4.5.2;netframework-4.6;netframework-4.6.1;netframework-4.6.2;netframework-4.7;netframework-4.7.1;netframework-4.7.2;netframework-4.8;netstandard-2.0;netstandard-2.1;xamarinandroid-7.1;xamarinios-10.8;xamarinmac-3.0;netcore-3.1;net-5.0;net-6.0;net-7.0;netframework-4.8.1;net-8.0" />
      <MemberSignature Language="ILAsm" Value=".method familyhidebysig specialname rtspecialname instance void .ctor() cil managed" FrameworkAlternate="netcore-2.0;netcore-2.1;netcore-2.2;netcore-3.0;netframework-1.1;netframework-2.0;netframework-3.0;netframework-3.5;netframework-4.0;netframework-4.5;netframework-4.5.1;netframework-4.5.2;netframework-4.6;netframework-4.6.1;netframework-4.6.2;netframework-4.7;netframework-4.7.1;netframework-4.7.2;netframework-4.8;netstandard-2.0;netstandard-2.1;xamarinandroid-7.1;xamarinios-10.8;xamarinmac-3.0;netcore-3.1;net-5.0;net-6.0;net-7.0;netframework-4.8.1;net-8.0" />
      <MemberSignature Language="DocId" Value="M:System.Reflection.FieldInfo.#ctor" FrameworkAlternate="netcore-2.0;netcore-2.1;netcore-2.2;netcore-3.0;netframework-1.1;netframework-2.0;netframework-3.0;netframework-3.5;netframework-4.0;netframework-4.5;netframework-4.5.1;netframework-4.5.2;netframework-4.6;netframework-4.6.1;netframework-4.6.2;netframework-4.7;netframework-4.7.1;netframework-4.7.2;netframework-4.8;netstandard-2.0;netstandard-2.1;xamarinandroid-7.1;xamarinios-10.8;xamarinmac-3.0;netcore-3.1;net-5.0;net-6.0;net-7.0;netframework-4.8.1;net-8.0" />
      <MemberSignature Language="VB.NET" Value="Protected Sub New ()" FrameworkAlternate="netcore-2.0;netcore-2.1;netcore-2.2;netcore-3.0;netframework-1.1;netframework-2.0;netframework-3.0;netframework-3.5;netframework-4.0;netframework-4.5;netframework-4.5.1;netframework-4.5.2;netframework-4.6;netframework-4.6.1;netframework-4.6.2;netframework-4.7;netframework-4.7.1;netframework-4.7.2;netframework-4.8;netstandard-2.0;netstandard-2.1;xamarinandroid-7.1;xamarinios-10.8;xamarinmac-3.0;netcore-3.1;net-5.0;net-6.0;net-7.0;netframework-4.8.1;net-8.0" />
      <MemberSignature Language="C++ CLI" Value="protected:&#xA; FieldInfo();" FrameworkAlternate="netcore-2.0;netcore-2.1;netcore-2.2;netcore-3.0;netframework-1.1;netframework-2.0;netframework-3.0;netframework-3.5;netframework-4.0;netframework-4.5;netframework-4.5.1;netframework-4.5.2;netframework-4.6;netframework-4.6.1;netframework-4.6.2;netframework-4.7;netframework-4.7.1;netframework-4.7.2;netframework-4.8;netstandard-2.0;netstandard-2.1;xamarinandroid-7.1;xamarinios-10.8;xamarinmac-3.0;netcore-3.1;net-5.0;net-6.0;net-7.0;netframework-4.8.1;net-8.0" />
      <MemberType>Constructor</MemberType>
      <AssemblyInfo>
        <AssemblyName>mscorlib</AssemblyName>
        <AssemblyVersion>1.0.5000.0</AssemblyVersion>
        <AssemblyVersion>2.0.0.0</AssemblyVersion>
        <AssemblyVersion>2.0.5.0</AssemblyVersion>
        <AssemblyVersion>4.0.0.0</AssemblyVersion>
      </AssemblyInfo>
      <AssemblyInfo>
        <AssemblyName>netstandard</AssemblyName>
        <AssemblyVersion>2.0.0.0</AssemblyVersion>
        <AssemblyVersion>2.1.0.0</AssemblyVersion>
      </AssemblyInfo>
      <AssemblyInfo>
        <AssemblyName>System.Runtime</AssemblyName>
        <AssemblyVersion>4.2.0.0</AssemblyVersion>
        <AssemblyVersion>4.2.1.0</AssemblyVersion>
        <AssemblyVersion>4.2.2.0</AssemblyVersion>
        <AssemblyVersion>5.0.0.0</AssemblyVersion>
        <AssemblyVersion>6.0.0.0</AssemblyVersion>
        <AssemblyVersion>7.0.0.0</AssemblyVersion>
        <AssemblyVersion>8.0.0.0</AssemblyVersion>
      </AssemblyInfo>
      <AssemblyInfo>
        <AssemblyName>System.Reflection</AssemblyName>
      </AssemblyInfo>
      <Parameters />
      <Docs>
        <summary>Initializes a new instance of the <see langword="FieldInfo" /> class.</summary>
        <remarks>To be added.</remarks>
      </Docs>
    </Member>
    <Member MemberName="Attributes">
      <MemberSignature Language="C#" Value="public abstract System.Reflection.FieldAttributes Attributes { get; }" />
      <MemberSignature Language="ILAsm" Value=".property instance valuetype System.Reflection.FieldAttributes Attributes" />
      <MemberSignature Language="DocId" Value="P:System.Reflection.FieldInfo.Attributes" />
      <MemberSignature Language="VB.NET" Value="Public MustOverride ReadOnly Property Attributes As FieldAttributes" />
      <MemberSignature Language="F#" Value="member this.Attributes : System.Reflection.FieldAttributes" Usage="System.Reflection.FieldInfo.Attributes" />
      <MemberSignature Language="C++ CLI" Value="public:&#xA; abstract property System::Reflection::FieldAttributes Attributes { System::Reflection::FieldAttributes get(); };" />
      <MemberType>Property</MemberType>
      <Implements>
        <InterfaceMember FrameworkAlternate="netframework-1.1;netframework-2.0;netframework-3.0;netframework-3.5;netframework-4.0;netframework-4.5;netframework-4.5.1;netframework-4.5.2;netframework-4.6;netframework-4.6.1;netframework-4.6.2;netframework-4.7;netframework-4.7.1;netframework-4.7.2;netframework-4.8;netframework-4.8.1;xamarinmac-3.0">P:System.Runtime.InteropServices._FieldInfo.Attributes</InterfaceMember>
      </Implements>
      <AssemblyInfo>
        <AssemblyName>System.Reflection</AssemblyName>
        <AssemblyVersion>4.0.0.0</AssemblyVersion>
        <AssemblyVersion>4.0.10.0</AssemblyVersion>
        <AssemblyVersion>4.1.0.0</AssemblyVersion>
      </AssemblyInfo>
      <AssemblyInfo>
        <AssemblyName>mscorlib</AssemblyName>
        <AssemblyVersion>1.0.5000.0</AssemblyVersion>
        <AssemblyVersion>2.0.0.0</AssemblyVersion>
        <AssemblyVersion>2.0.5.0</AssemblyVersion>
        <AssemblyVersion>4.0.0.0</AssemblyVersion>
      </AssemblyInfo>
      <AssemblyInfo>
        <AssemblyName>netstandard</AssemblyName>
        <AssemblyVersion>2.0.0.0</AssemblyVersion>
        <AssemblyVersion>2.1.0.0</AssemblyVersion>
      </AssemblyInfo>
      <AssemblyInfo>
        <AssemblyName>System.Runtime</AssemblyName>
        <AssemblyVersion>4.2.0.0</AssemblyVersion>
        <AssemblyVersion>4.2.1.0</AssemblyVersion>
        <AssemblyVersion>4.2.2.0</AssemblyVersion>
        <AssemblyVersion>5.0.0.0</AssemblyVersion>
        <AssemblyVersion>6.0.0.0</AssemblyVersion>
        <AssemblyVersion>7.0.0.0</AssemblyVersion>
        <AssemblyVersion>8.0.0.0</AssemblyVersion>
      </AssemblyInfo>
      <ReturnValue>
        <ReturnType>System.Reflection.FieldAttributes</ReturnType>
      </ReturnValue>
      <Docs>
        <summary>Gets the attributes associated with this field.</summary>
        <value>The <see langword="FieldAttributes" /> for this field.</value>
        <remarks>
          <format type="text/markdown"><![CDATA[  
  
## Remarks  
 All members have a set of attributes, which are defined in relation to the specific type of member. `FieldAttributes` informs the user whether this field is the private field, a static field, and so on.  
  
 To get the `Attributes` property, first get the class `Type`. From the `Type`, get the `FieldInfo`. From the `FieldInfo`, get the `Attributes`.  
  
   
  
## Examples  
 The following code example builds three fields and displays their field attributes. A `FieldAttributes` value can contain more than one attribute, such as both `Public` and `Literal`, as shown in the third field.  
  
 :::code language="cpp" source="~/snippets/cpp/VS_Snippets_CLR_Classic/classic FieldAttributes Example/CPP/source.cpp" id="Snippet1":::
 :::code language="csharp" source="~/snippets/csharp/System.Reflection/FieldAttributes/Overview/source.cs" id="Snippet1":::
 :::code language="vb" source="~/snippets/visualbasic/VS_Snippets_CLR_Classic/classic FieldAttributes Example/VB/source.vb" id="Snippet1":::  
  
 ]]></format>
        </remarks>
        <altmember cref="T:System.Reflection.FieldAttributes" />
        <altmember cref="T:System.Type" />
      </Docs>
    </Member>
    <Member MemberName="Equals">
      <MemberSignature Language="C#" Value="public override bool Equals (object obj);" FrameworkAlternate="dotnet-uwp-10.0;netcore-1.0;netcore-1.1;netcore-2.0;netcore-2.1;netcore-2.2;netframework-4.0;netframework-4.5;netframework-4.5.1;netframework-4.5.2;netframework-4.6;netframework-4.6.1;netframework-4.6.2;netframework-4.7;netframework-4.7.1;netframework-4.7.2;netframework-4.8;netframework-4.8.1;netstandard-1.0;netstandard-1.1;netstandard-1.2;netstandard-1.3;netstandard-1.4;netstandard-1.5;netstandard-1.6;netstandard-2.0;netstandard-2.1;xamarinandroid-7.1;xamarinios-10.8;xamarinmac-3.0" />
      <MemberSignature Language="ILAsm" Value=".method public hidebysig virtual instance bool Equals(object obj) cil managed" />
      <MemberSignature Language="DocId" Value="M:System.Reflection.FieldInfo.Equals(System.Object)" />
      <MemberSignature Language="VB.NET" Value="Public Overrides Function Equals (obj As Object) As Boolean" />
      <MemberSignature Language="F#" Value="override this.Equals : obj -&gt; bool" Usage="fieldInfo.Equals obj" />
      <MemberSignature Language="C++ CLI" Value="public:&#xA; override bool Equals(System::Object ^ obj);" />
      <MemberSignature Language="C#" Value="public override bool Equals (object? obj);" FrameworkAlternate="net-5.0;net-6.0;net-7.0;net-8.0;netcore-3.0;netcore-3.1" />
      <MemberType>Method</MemberType>
      <Implements>
        <InterfaceMember FrameworkAlternate="netframework-4.0;netframework-4.5;netframework-4.5.1;netframework-4.5.2;netframework-4.6;netframework-4.6.1;netframework-4.6.2;netframework-4.7;netframework-4.7.1;netframework-4.7.2;netframework-4.8;netframework-4.8.1;xamarinmac-3.0">M:System.Runtime.InteropServices._FieldInfo.Equals(System.Object)</InterfaceMember>
      </Implements>
      <AssemblyInfo>
        <AssemblyName>System.Reflection</AssemblyName>
        <AssemblyVersion>4.0.0.0</AssemblyVersion>
        <AssemblyVersion>4.0.10.0</AssemblyVersion>
        <AssemblyVersion>4.1.0.0</AssemblyVersion>
      </AssemblyInfo>
      <AssemblyInfo>
        <AssemblyName>mscorlib</AssemblyName>
        <AssemblyVersion>2.0.5.0</AssemblyVersion>
        <AssemblyVersion>4.0.0.0</AssemblyVersion>
      </AssemblyInfo>
      <AssemblyInfo>
        <AssemblyName>netstandard</AssemblyName>
        <AssemblyVersion>2.0.0.0</AssemblyVersion>
        <AssemblyVersion>2.1.0.0</AssemblyVersion>
      </AssemblyInfo>
      <AssemblyInfo>
        <AssemblyName>System.Runtime</AssemblyName>
        <AssemblyVersion>4.2.0.0</AssemblyVersion>
        <AssemblyVersion>4.2.1.0</AssemblyVersion>
        <AssemblyVersion>4.2.2.0</AssemblyVersion>
        <AssemblyVersion>5.0.0.0</AssemblyVersion>
        <AssemblyVersion>6.0.0.0</AssemblyVersion>
        <AssemblyVersion>7.0.0.0</AssemblyVersion>
        <AssemblyVersion>8.0.0.0</AssemblyVersion>
      </AssemblyInfo>
      <Attributes>
        <Attribute FrameworkAlternate="net-8.0">
          <AttributeName Language="C#">[System.Runtime.CompilerServices.NullableContext(2)]</AttributeName>
          <AttributeName Language="F#">[&lt;System.Runtime.CompilerServices.NullableContext(2)&gt;]</AttributeName>
        </Attribute>
      </Attributes>
      <ReturnValue>
        <ReturnType>System.Boolean</ReturnType>
      </ReturnValue>
      <Parameters>
        <Parameter Name="obj" Type="System.Object" Index="0" FrameworkAlternate="dotnet-uwp-10.0;net-5.0;net-6.0;net-7.0;net-8.0;netcore-1.0;netcore-1.1;netcore-2.0;netcore-2.1;netcore-2.2;netcore-3.0;netcore-3.1;netframework-4.0;netframework-4.5;netframework-4.5.1;netframework-4.5.2;netframework-4.6;netframework-4.6.1;netframework-4.6.2;netframework-4.7;netframework-4.7.1;netframework-4.7.2;netframework-4.8;netframework-4.8.1;netstandard-1.0;netstandard-1.1;netstandard-1.2;netstandard-1.3;netstandard-1.4;netstandard-1.5;netstandard-1.6;netstandard-2.0;netstandard-2.1;xamarinandroid-7.1;xamarinios-10.8;xamarinmac-3.0" />
      </Parameters>
      <Docs>
        <param name="obj">An object to compare with this instance, or <see langword="null" />.</param>
        <summary>Returns a value that indicates whether this instance is equal to a specified object.</summary>
        <returns>
          <see langword="true" /> if <paramref name="obj" /> equals the type and value of this instance; otherwise, <see langword="false" />.</returns>
        <remarks>To be added.</remarks>
      </Docs>
    </Member>
    <Member MemberName="FieldHandle">
      <MemberSignature Language="C#" Value="public abstract RuntimeFieldHandle FieldHandle { get; }" />
      <MemberSignature Language="ILAsm" Value=".property instance valuetype System.RuntimeFieldHandle FieldHandle" />
      <MemberSignature Language="DocId" Value="P:System.Reflection.FieldInfo.FieldHandle" />
      <MemberSignature Language="VB.NET" Value="Public MustOverride ReadOnly Property FieldHandle As RuntimeFieldHandle" />
      <MemberSignature Language="F#" Value="member this.FieldHandle : RuntimeFieldHandle" Usage="System.Reflection.FieldInfo.FieldHandle" />
      <MemberSignature Language="C++ CLI" Value="public:&#xA; abstract property RuntimeFieldHandle FieldHandle { RuntimeFieldHandle get(); };" />
      <MemberType>Property</MemberType>
      <Implements>
        <InterfaceMember FrameworkAlternate="netframework-1.1;netframework-2.0;netframework-3.0;netframework-3.5;netframework-4.0;netframework-4.5;netframework-4.5.1;netframework-4.5.2;netframework-4.6;netframework-4.6.1;netframework-4.6.2;netframework-4.7;netframework-4.7.1;netframework-4.7.2;netframework-4.8;netframework-4.8.1;xamarinmac-3.0">P:System.Runtime.InteropServices._FieldInfo.FieldHandle</InterfaceMember>
      </Implements>
      <AssemblyInfo>
        <AssemblyName>mscorlib</AssemblyName>
        <AssemblyVersion>1.0.5000.0</AssemblyVersion>
        <AssemblyVersion>2.0.0.0</AssemblyVersion>
        <AssemblyVersion>2.0.5.0</AssemblyVersion>
        <AssemblyVersion>4.0.0.0</AssemblyVersion>
      </AssemblyInfo>
      <AssemblyInfo>
        <AssemblyName>netstandard</AssemblyName>
        <AssemblyVersion>2.0.0.0</AssemblyVersion>
        <AssemblyVersion>2.1.0.0</AssemblyVersion>
      </AssemblyInfo>
      <AssemblyInfo>
        <AssemblyName>System.Runtime</AssemblyName>
        <AssemblyVersion>4.2.0.0</AssemblyVersion>
        <AssemblyVersion>4.2.1.0</AssemblyVersion>
        <AssemblyVersion>4.2.2.0</AssemblyVersion>
        <AssemblyVersion>5.0.0.0</AssemblyVersion>
        <AssemblyVersion>6.0.0.0</AssemblyVersion>
        <AssemblyVersion>7.0.0.0</AssemblyVersion>
        <AssemblyVersion>8.0.0.0</AssemblyVersion>
      </AssemblyInfo>
      <AssemblyInfo>
        <AssemblyName>System.Reflection</AssemblyName>
      </AssemblyInfo>
      <ReturnValue>
        <ReturnType>System.RuntimeFieldHandle</ReturnType>
      </ReturnValue>
      <Docs>
        <summary>Gets a <see langword="RuntimeFieldHandle" />, which is a handle to the internal metadata representation of a field.</summary>
        <value>A handle to the internal metadata representation of a field.</value>
        <remarks>
          <format type="text/markdown"><![CDATA[  
  
## Remarks  
 The handles are valid only in the appdomain in which they were obtained.  
  
   
  
## Examples  
 The following example retrieves MyClass.MyField field information and displays the field associated with the field handle.  
  
 :::code language="cpp" source="~/snippets/cpp/VS_Snippets_CLR/FieldInfo_FieldHandle/CPP/fieldinfo_fieldhandle.cpp" id="Snippet1":::
 :::code language="csharp" source="~/snippets/csharp/System.Reflection/FieldInfo/FieldHandle/fieldinfo_fieldhandle.cs" id="Snippet1":::
 :::code language="vb" source="~/snippets/visualbasic/VS_Snippets_CLR/FieldInfo_FieldHandle/VB/fieldinfo_fieldhandle.vb" id="Snippet1":::  
  
 ]]></format>
        </remarks>
      </Docs>
    </Member>
    <Member MemberName="FieldType">
      <MemberSignature Language="C#" Value="public abstract Type FieldType { get; }" />
      <MemberSignature Language="ILAsm" Value=".property instance class System.Type FieldType" />
      <MemberSignature Language="DocId" Value="P:System.Reflection.FieldInfo.FieldType" />
      <MemberSignature Language="VB.NET" Value="Public MustOverride ReadOnly Property FieldType As Type" />
      <MemberSignature Language="F#" Value="member this.FieldType : Type" Usage="System.Reflection.FieldInfo.FieldType" />
      <MemberSignature Language="C++ CLI" Value="public:&#xA; abstract property Type ^ FieldType { Type ^ get(); };" />
      <MemberType>Property</MemberType>
      <Implements>
        <InterfaceMember FrameworkAlternate="netframework-1.1;netframework-2.0;netframework-3.0;netframework-3.5;netframework-4.0;netframework-4.5;netframework-4.5.1;netframework-4.5.2;netframework-4.6;netframework-4.6.1;netframework-4.6.2;netframework-4.7;netframework-4.7.1;netframework-4.7.2;netframework-4.8;netframework-4.8.1;xamarinmac-3.0">P:System.Runtime.InteropServices._FieldInfo.FieldType</InterfaceMember>
      </Implements>
      <AssemblyInfo>
        <AssemblyName>System.Reflection</AssemblyName>
        <AssemblyVersion>4.0.0.0</AssemblyVersion>
        <AssemblyVersion>4.0.10.0</AssemblyVersion>
        <AssemblyVersion>4.1.0.0</AssemblyVersion>
      </AssemblyInfo>
      <AssemblyInfo>
        <AssemblyName>mscorlib</AssemblyName>
        <AssemblyVersion>1.0.5000.0</AssemblyVersion>
        <AssemblyVersion>2.0.0.0</AssemblyVersion>
        <AssemblyVersion>2.0.5.0</AssemblyVersion>
        <AssemblyVersion>4.0.0.0</AssemblyVersion>
      </AssemblyInfo>
      <AssemblyInfo>
        <AssemblyName>netstandard</AssemblyName>
        <AssemblyVersion>2.0.0.0</AssemblyVersion>
        <AssemblyVersion>2.1.0.0</AssemblyVersion>
      </AssemblyInfo>
      <AssemblyInfo>
        <AssemblyName>System.Runtime</AssemblyName>
        <AssemblyVersion>4.2.0.0</AssemblyVersion>
        <AssemblyVersion>4.2.1.0</AssemblyVersion>
        <AssemblyVersion>4.2.2.0</AssemblyVersion>
        <AssemblyVersion>5.0.0.0</AssemblyVersion>
        <AssemblyVersion>6.0.0.0</AssemblyVersion>
        <AssemblyVersion>7.0.0.0</AssemblyVersion>
        <AssemblyVersion>8.0.0.0</AssemblyVersion>
      </AssemblyInfo>
      <ReturnValue>
        <ReturnType>System.Type</ReturnType>
      </ReturnValue>
      <Docs>
        <summary>Gets the type of this field object.</summary>
        <value>The type of this field object.</value>
        <remarks>
          <format type="text/markdown"><![CDATA[  
  
## Remarks  
 The type is some primitive data type, such as `String`, `Boolean`, or `GUID`.  
  
 To get the `FieldType` property, first get the class `Type`. From the `Type`, get the `FieldInfo`. From the `FieldInfo`, get the `FieldType` value.  
  
   
  
## Examples  
 The following example creates a field, gets its type and <xref:System.Reflection.FieldInfo>, and displays its <xref:System.Reflection.FieldInfo.FieldType%2A>.  
  
 :::code language="cpp" source="~/snippets/cpp/VS_Snippets_CLR_Classic/classic FieldInfo.FieldType Example/CPP/source.cpp" id="Snippet1":::
 :::code language="csharp" source="~/snippets/csharp/System.Reflection/FieldInfo/FieldType/source.cs" id="Snippet1":::
 :::code language="vb" source="~/snippets/visualbasic/VS_Snippets_CLR_Classic/classic FieldInfo.FieldType Example/VB/source.vb" id="Snippet1":::  
  
 ]]></format>
        </remarks>
        <altmember cref="T:System.Reflection.FieldAttributes" />
        <altmember cref="T:System.Type" />
      </Docs>
    </Member>
    <MemberGroup MemberName="GetFieldFromHandle">
      <AssemblyInfo>
        <AssemblyName>System.Reflection</AssemblyName>
        <AssemblyVersion>4.0.0.0</AssemblyVersion>
        <AssemblyVersion>4.0.10.0</AssemblyVersion>
        <AssemblyVersion>4.1.0.0</AssemblyVersion>
      </AssemblyInfo>
      <Docs>
        <summary>Gets a <see cref="T:System.Reflection.FieldInfo" /> for the field represented by a handle.</summary>
      </Docs>
    </MemberGroup>
    <Member MemberName="GetFieldFromHandle">
      <MemberSignature Language="C#" Value="public static System.Reflection.FieldInfo GetFieldFromHandle (RuntimeFieldHandle handle);" />
      <MemberSignature Language="ILAsm" Value=".method public static hidebysig class System.Reflection.FieldInfo GetFieldFromHandle(valuetype System.RuntimeFieldHandle handle) cil managed" />
      <MemberSignature Language="DocId" Value="M:System.Reflection.FieldInfo.GetFieldFromHandle(System.RuntimeFieldHandle)" />
      <MemberSignature Language="VB.NET" Value="Public Shared Function GetFieldFromHandle (handle As RuntimeFieldHandle) As FieldInfo" />
      <MemberSignature Language="F#" Value="static member GetFieldFromHandle : RuntimeFieldHandle -&gt; System.Reflection.FieldInfo" Usage="System.Reflection.FieldInfo.GetFieldFromHandle handle" />
      <MemberSignature Language="C++ CLI" Value="public:&#xA; static System::Reflection::FieldInfo ^ GetFieldFromHandle(RuntimeFieldHandle handle);" />
      <MemberType>Method</MemberType>
      <AssemblyInfo>
        <AssemblyName>System.Reflection</AssemblyName>
        <AssemblyVersion>4.0.0.0</AssemblyVersion>
        <AssemblyVersion>4.0.10.0</AssemblyVersion>
        <AssemblyVersion>4.1.0.0</AssemblyVersion>
      </AssemblyInfo>
      <AssemblyInfo>
        <AssemblyName>mscorlib</AssemblyName>
        <AssemblyVersion>1.0.5000.0</AssemblyVersion>
        <AssemblyVersion>2.0.0.0</AssemblyVersion>
        <AssemblyVersion>2.0.5.0</AssemblyVersion>
        <AssemblyVersion>4.0.0.0</AssemblyVersion>
      </AssemblyInfo>
      <AssemblyInfo>
        <AssemblyName>netstandard</AssemblyName>
        <AssemblyVersion>2.0.0.0</AssemblyVersion>
        <AssemblyVersion>2.1.0.0</AssemblyVersion>
      </AssemblyInfo>
      <AssemblyInfo>
        <AssemblyName>System.Runtime</AssemblyName>
        <AssemblyVersion>4.2.0.0</AssemblyVersion>
        <AssemblyVersion>4.2.1.0</AssemblyVersion>
        <AssemblyVersion>4.2.2.0</AssemblyVersion>
        <AssemblyVersion>5.0.0.0</AssemblyVersion>
        <AssemblyVersion>6.0.0.0</AssemblyVersion>
        <AssemblyVersion>7.0.0.0</AssemblyVersion>
        <AssemblyVersion>8.0.0.0</AssemblyVersion>
      </AssemblyInfo>
      <Attributes>
        <Attribute FrameworkAlternate="netframework-4.0">
          <AttributeName Language="C#">[System.Security.SecuritySafeCritical]</AttributeName>
          <AttributeName Language="F#">[&lt;System.Security.SecuritySafeCritical&gt;]</AttributeName>
        </Attribute>
      </Attributes>
      <ReturnValue>
        <ReturnType>System.Reflection.FieldInfo</ReturnType>
      </ReturnValue>
      <Parameters>
        <Parameter Name="handle" Type="System.RuntimeFieldHandle" />
      </Parameters>
      <Docs>
        <param name="handle">A <see cref="T:System.RuntimeFieldHandle" /> structure that contains the handle to the internal metadata representation of a field.</param>
        <summary>Gets a <see cref="T:System.Reflection.FieldInfo" /> for the field represented by the specified handle.</summary>
        <returns>A <see cref="T:System.Reflection.FieldInfo" /> object representing the field specified by <paramref name="handle" />.</returns>
        <remarks>
          <format type="text/markdown"><![CDATA[  
  
## Remarks  
 Handles are valid only in the application domain in which they were obtained.  
  
   
  
## Examples  
 The following code example uses the <xref:System.Type.GetFields%2A?displayProperty=nameWithType> method to get <xref:System.Reflection.FieldInfo> objects for the fields of a type, gets a <xref:System.RuntimeFieldHandle> structure for each field, and then retrieves the <xref:System.Reflection.FieldInfo> objects from the handles using this overload of the <xref:System.Reflection.FieldInfo.GetFieldFromHandle%2A> method.  
  
 :::code language="cpp" source="~/snippets/cpp/VS_Snippets_CLR/FieldInfo_GetFieldFromHandle/CPP/fieldinfo_getfieldfromhandle.cpp" id="Snippet1":::
 :::code language="csharp" source="~/snippets/csharp/System.Reflection/FieldInfo/GetFieldFromHandle/fieldinfo_getfieldfromhandle.cs" id="Snippet1":::
 :::code language="vb" source="~/snippets/visualbasic/VS_Snippets_CLR/FieldInfo_GetFieldFromHandle/VB/fieldinfo_getfieldfromhandle.vb" id="Snippet1":::  
  
 ]]></format>
        </remarks>
        <exception cref="T:System.ArgumentException">
          <paramref name="handle" /> is invalid.</exception>
      </Docs>
    </Member>
    <Member MemberName="GetFieldFromHandle">
      <MemberSignature Language="C#" Value="public static System.Reflection.FieldInfo GetFieldFromHandle (RuntimeFieldHandle handle, RuntimeTypeHandle declaringType);" />
      <MemberSignature Language="ILAsm" Value=".method public static hidebysig class System.Reflection.FieldInfo GetFieldFromHandle(valuetype System.RuntimeFieldHandle handle, valuetype System.RuntimeTypeHandle declaringType) cil managed" />
      <MemberSignature Language="DocId" Value="M:System.Reflection.FieldInfo.GetFieldFromHandle(System.RuntimeFieldHandle,System.RuntimeTypeHandle)" />
      <MemberSignature Language="VB.NET" Value="Public Shared Function GetFieldFromHandle (handle As RuntimeFieldHandle, declaringType As RuntimeTypeHandle) As FieldInfo" />
      <MemberSignature Language="F#" Value="static member GetFieldFromHandle : RuntimeFieldHandle * RuntimeTypeHandle -&gt; System.Reflection.FieldInfo" Usage="System.Reflection.FieldInfo.GetFieldFromHandle (handle, declaringType)" />
      <MemberSignature Language="C++ CLI" Value="public:&#xA; static System::Reflection::FieldInfo ^ GetFieldFromHandle(RuntimeFieldHandle handle, RuntimeTypeHandle declaringType);" />
      <MemberType>Method</MemberType>
      <AssemblyInfo>
        <AssemblyName>System.Reflection</AssemblyName>
        <AssemblyVersion>4.0.0.0</AssemblyVersion>
        <AssemblyVersion>4.0.10.0</AssemblyVersion>
        <AssemblyVersion>4.1.0.0</AssemblyVersion>
      </AssemblyInfo>
      <AssemblyInfo>
        <AssemblyName>mscorlib</AssemblyName>
        <AssemblyVersion>2.0.0.0</AssemblyVersion>
        <AssemblyVersion>2.0.5.0</AssemblyVersion>
        <AssemblyVersion>4.0.0.0</AssemblyVersion>
      </AssemblyInfo>
      <AssemblyInfo>
        <AssemblyName>netstandard</AssemblyName>
        <AssemblyVersion>2.0.0.0</AssemblyVersion>
        <AssemblyVersion>2.1.0.0</AssemblyVersion>
      </AssemblyInfo>
      <AssemblyInfo>
        <AssemblyName>System.Runtime</AssemblyName>
        <AssemblyVersion>4.2.0.0</AssemblyVersion>
        <AssemblyVersion>4.2.1.0</AssemblyVersion>
        <AssemblyVersion>4.2.2.0</AssemblyVersion>
        <AssemblyVersion>5.0.0.0</AssemblyVersion>
        <AssemblyVersion>6.0.0.0</AssemblyVersion>
        <AssemblyVersion>7.0.0.0</AssemblyVersion>
        <AssemblyVersion>8.0.0.0</AssemblyVersion>
      </AssemblyInfo>
      <Attributes>
        <Attribute FrameworkAlternate="netframework-2.0;netframework-3.0;netframework-3.5;netframework-4.0;netframework-4.5;netframework-4.5.1;netframework-4.5.2;netframework-4.6;netframework-4.6.1;netframework-4.6.2;netframework-4.7;netframework-4.7.1;netframework-4.7.2;netframework-4.8;netframework-4.8.1;xamarinandroid-7.1;xamarinios-10.8;xamarinmac-3.0">
          <AttributeName Language="C#">[System.Runtime.InteropServices.ComVisible(false)]</AttributeName>
          <AttributeName Language="F#">[&lt;System.Runtime.InteropServices.ComVisible(false)&gt;]</AttributeName>
        </Attribute>
        <Attribute FrameworkAlternate="netframework-4.0">
          <AttributeName Language="C#">[System.Security.SecuritySafeCritical]</AttributeName>
          <AttributeName Language="F#">[&lt;System.Security.SecuritySafeCritical&gt;]</AttributeName>
        </Attribute>
      </Attributes>
      <ReturnValue>
        <ReturnType>System.Reflection.FieldInfo</ReturnType>
      </ReturnValue>
      <Parameters>
        <Parameter Name="handle" Type="System.RuntimeFieldHandle" Index="0" FrameworkAlternate="dotnet-uwp-10.0;net-5.0;net-6.0;net-7.0;net-8.0;netcore-1.0;netcore-1.1;netcore-2.0;netcore-2.1;netcore-2.2;netcore-3.0;netcore-3.1;netframework-2.0;netframework-3.0;netframework-3.5;netframework-4.0;netframework-4.5;netframework-4.5.1;netframework-4.5.2;netframework-4.6;netframework-4.6.1;netframework-4.6.2;netframework-4.7;netframework-4.7.1;netframework-4.7.2;netframework-4.8;netframework-4.8.1;netstandard-1.0;netstandard-1.1;netstandard-1.2;netstandard-1.3;netstandard-1.4;netstandard-1.5;netstandard-1.6;netstandard-2.0;netstandard-2.1;xamarinandroid-7.1;xamarinios-10.8;xamarinmac-3.0" />
        <Parameter Name="declaringType" Type="System.RuntimeTypeHandle" Index="1" FrameworkAlternate="dotnet-uwp-10.0;net-5.0;net-6.0;net-7.0;net-8.0;netcore-1.0;netcore-1.1;netcore-2.0;netcore-2.1;netcore-2.2;netcore-3.0;netcore-3.1;netframework-2.0;netframework-3.0;netframework-3.5;netframework-4.0;netframework-4.5;netframework-4.5.1;netframework-4.5.2;netframework-4.6;netframework-4.6.1;netframework-4.6.2;netframework-4.7;netframework-4.7.1;netframework-4.7.2;netframework-4.8;netframework-4.8.1;netstandard-1.0;netstandard-1.1;netstandard-1.2;netstandard-1.3;netstandard-1.4;netstandard-1.5;netstandard-1.6;netstandard-2.0;netstandard-2.1;xamarinandroid-7.1;xamarinios-10.8;xamarinmac-3.0" />
      </Parameters>
      <Docs>
        <param name="handle">A <see cref="T:System.RuntimeFieldHandle" /> structure that contains the handle to the internal metadata representation of a field.</param>
        <param name="declaringType">A <see cref="T:System.RuntimeTypeHandle" /> structure that contains the handle to the generic type that defines the field.</param>
        <summary>Gets a <see cref="T:System.Reflection.FieldInfo" /> for the field represented by the specified handle, for the specified generic type.</summary>
        <returns>A <see cref="T:System.Reflection.FieldInfo" /> object representing the field specified by <paramref name="handle" />, in the generic type specified by <paramref name="declaringType" />.</returns>
        <remarks>
          <format type="text/markdown"><![CDATA[  
  
## Remarks  
 Handles are valid only in the application domain in which they were obtained.  
  
 The recommended practice is that `declaringType` should always be the runtime type handle of the constructed type that `handle` belongs to. That is, if `handle` is a runtime field handle for a field that belongs to `MyType<int>` (`MyType(Of Integer)` in Visual Basic), `declaringType` is the runtime type handle for `MyType<int>`. Do not use the runtime type handle of the generic type definition, unless the runtime field handle represents a field on the generic type definition.  
  
 Implementations are compatible in some cases. For example, a single implementation is shared by all types that are constructed from a particular generic type definition by using reference types for the generic type arguments. For example, `MyType<string>`, `MyType<object>`, and `MyType<ArrayList>` all share the same implementation. In this situation, the <xref:System.Reflection.FieldInfo> object that is returned represents a field on the type that `declaringType` specifies, regardless of the original source of `handle`. This practice is not recommended, because it works only if the generic type arguments of the constructed type are reference types.  
  
 If a generic argument is a value type, the runtime type handle of the constructed type is not compatible with runtime field handles from constructions that have a reference type in the same generic parameter position, or that have a different value type in that position. In that case, the only way to use the <xref:System.Reflection.FieldInfo.GetFieldFromHandle%28System.RuntimeFieldHandle%2CSystem.RuntimeTypeHandle%29?displayProperty=nameWithType> overload is to ensure that `declaringType` is the runtime type handle for the constructed type that `handle` belongs to.  
  
   
  
## Examples  
 The following example shows how to retrieve <xref:System.Reflection.FieldInfo> objects for fields on constructed generic classes. The example defines the generic type `Test<T>` (`Test(Of T)` in Visual Basic) with a single field named `TestField`, of type `T`. The example gets the <xref:System.RuntimeFieldHandle> and <xref:System.RuntimeTypeHandle> for the case where `T` is <xref:System.String>, and demonstrates the following:  
  
-   An exception is thrown if the <xref:System.Reflection.FieldInfo.GetFieldFromHandle%28System.RuntimeFieldHandle%29> method overload is used. This is true even if the field is not of type `T`.  
  
-   A <xref:System.Reflection.FieldInfo> is retrieved successfully if the runtime type handle is from the same construction as the runtime field handle, in this case `Test<string>`.  
  
-   If the runtime type handle is from a compatible construction, in this case `Test<object>`, a <xref:System.Reflection.FieldInfo> for the field on the compatible construction is retrieved.  
  
-   If the runtime type handle is not from a compatible construction, an exception is thrown. In this case, a value type is specified for `T`.  
  
 :::code language="csharp" source="~/snippets/csharp/System.Reflection/FieldInfo/GetFieldFromHandle/source.cs" id="Snippet1":::
 :::code language="vb" source="~/snippets/visualbasic/VS_Snippets_CLR/FieldInfo_GetFieldFromHandle2/vb/source.vb" id="Snippet1":::  
  
 ]]></format>
        </remarks>
        <exception cref="T:System.ArgumentException">
          <paramref name="handle" /> is invalid.  
  
 -or-  
  
 <paramref name="declaringType" /> is not compatible with <paramref name="handle" />. For example, <paramref name="declaringType" /> is the runtime type handle of the generic type definition, and <paramref name="handle" /> comes from a constructed type.</exception>
      </Docs>
    </Member>
    <Member MemberName="GetHashCode">
      <MemberSignature Language="C#" Value="public override int GetHashCode ();" />
      <MemberSignature Language="ILAsm" Value=".method public hidebysig virtual instance int32 GetHashCode() cil managed" />
      <MemberSignature Language="DocId" Value="M:System.Reflection.FieldInfo.GetHashCode" />
      <MemberSignature Language="VB.NET" Value="Public Overrides Function GetHashCode () As Integer" />
      <MemberSignature Language="F#" Value="override this.GetHashCode : unit -&gt; int" Usage="fieldInfo.GetHashCode " />
      <MemberSignature Language="C++ CLI" Value="public:&#xA; override int GetHashCode();" />
      <MemberType>Method</MemberType>
      <Implements>
        <InterfaceMember FrameworkAlternate="netframework-4.0;netframework-4.5;netframework-4.5.1;netframework-4.5.2;netframework-4.6;netframework-4.6.1;netframework-4.6.2;netframework-4.7;netframework-4.7.1;netframework-4.7.2;netframework-4.8;netframework-4.8.1;xamarinmac-3.0">M:System.Runtime.InteropServices._FieldInfo.GetHashCode</InterfaceMember>
      </Implements>
      <AssemblyInfo>
        <AssemblyName>System.Reflection</AssemblyName>
        <AssemblyVersion>4.0.0.0</AssemblyVersion>
        <AssemblyVersion>4.0.10.0</AssemblyVersion>
        <AssemblyVersion>4.1.0.0</AssemblyVersion>
      </AssemblyInfo>
      <AssemblyInfo>
        <AssemblyName>mscorlib</AssemblyName>
        <AssemblyVersion>2.0.5.0</AssemblyVersion>
        <AssemblyVersion>4.0.0.0</AssemblyVersion>
      </AssemblyInfo>
      <AssemblyInfo>
        <AssemblyName>netstandard</AssemblyName>
        <AssemblyVersion>2.0.0.0</AssemblyVersion>
        <AssemblyVersion>2.1.0.0</AssemblyVersion>
      </AssemblyInfo>
      <AssemblyInfo>
        <AssemblyName>System.Runtime</AssemblyName>
        <AssemblyVersion>4.2.0.0</AssemblyVersion>
        <AssemblyVersion>4.2.1.0</AssemblyVersion>
        <AssemblyVersion>4.2.2.0</AssemblyVersion>
        <AssemblyVersion>5.0.0.0</AssemblyVersion>
        <AssemblyVersion>6.0.0.0</AssemblyVersion>
        <AssemblyVersion>7.0.0.0</AssemblyVersion>
        <AssemblyVersion>8.0.0.0</AssemblyVersion>
      </AssemblyInfo>
      <ReturnValue>
        <ReturnType>System.Int32</ReturnType>
      </ReturnValue>
      <Parameters />
      <Docs>
        <summary>Returns the hash code for this instance.</summary>
        <returns>A 32-bit signed integer hash code.</returns>
        <remarks>To be added.</remarks>
      </Docs>
    </Member>
<<<<<<< HEAD
    <Member MemberName="GetModifiedType">
      <MemberSignature Language="C#" Value="public System.Type GetModifiedType ();" />
      <MemberSignature Language="ILAsm" Value=".method public hidebysig instance class System.Type GetModifiedType() cil managed" />
      <MemberSignature Language="DocId" Value="M:System.Type.GetModifiedType" />
      <MemberSignature Language="VB.NET" Value="Public Function GetModifiedType () As Type()" />
      <MemberSignature Language="F#" Value="member this.GetModifiedType : unit -&gt; System.Type" Usage="type.GetModifiedType " />
      <MemberSignature Language="C++ CLI" Value="public:&#xA; virtual System::Type ^ GetModifiedType();" />
=======
    <Member MemberName="GetModifiedFieldType">
      <MemberSignature Language="C#" Value="public virtual Type GetModifiedFieldType ();" />
      <MemberSignature Language="ILAsm" Value=".method public hidebysig newslot virtual instance class System.Type GetModifiedFieldType() cil managed" />
      <MemberSignature Language="DocId" Value="M:System.Reflection.FieldInfo.GetModifiedFieldType" />
      <MemberSignature Language="VB.NET" Value="Public Overridable Function GetModifiedFieldType () As Type" />
      <MemberSignature Language="F#" Value="abstract member GetModifiedFieldType : unit -&gt; Type&#xA;override this.GetModifiedFieldType : unit -&gt; Type" Usage="fieldInfo.GetModifiedFieldType " />
      <MemberSignature Language="C++ CLI" Value="public:&#xA; virtual Type ^ GetModifiedFieldType();" />
>>>>>>> b1512230
      <MemberType>Method</MemberType>
      <AssemblyInfo>
        <AssemblyName>System.Runtime</AssemblyName>
        <AssemblyVersion>8.0.0.0</AssemblyVersion>
      </AssemblyInfo>
<<<<<<< HEAD
=======
      <AssemblyInfo>
        <AssemblyName>System.Reflection</AssemblyName>
      </AssemblyInfo>
      <AssemblyInfo>
        <AssemblyName>mscorlib</AssemblyName>
      </AssemblyInfo>
      <AssemblyInfo>
        <AssemblyName>netstandard</AssemblyName>
      </AssemblyInfo>
>>>>>>> b1512230
      <ReturnValue>
        <ReturnType>System.Type</ReturnType>
      </ReturnValue>
      <Parameters />
      <Docs>
<<<<<<< HEAD
        <summary>Gets the modified type of this field object.</summary>
        <remarks>
          <format type="text/markdown"><![CDATA[  
  
## Remarks  
 A modified type supports <see cref="F:System.Type.GetOptionalCustomModifiers()" />, <see cref="F:System.Type.GetRequiredCustomModifiers()" /> and <see cref="F:System.Type.GetFunctionPointerCallingConventions()" /> which are used to to obtain custom modifiers from a function pointer.

 This method is provided for designers of managed compilers. For more information on custom modifiers, see classes in the <xref:System.Runtime.CompilerServices> namespace. Also see the metadata specification in Partition II of the [Common Language Infrastructure (CLI) documentation](https://www.ecma-international.org/publications-and-standards/standards/ecma-335/).  
  
 ]]></format>
        </remarks>        
        <altmember cref="T:System.FieldInfo.GetOptionalCustomModifiers" />
        <altmember cref="T:System.FieldInfo.GetRequiredCustomModifiers" />
        <altmember cref="T:System.PropertyInfo.GetModifiedType" />
        <altmember cref="T:System.ParameterInfo.GetModifiedType" />
=======
        <summary>To be added.</summary>
        <returns>To be added.</returns>
        <remarks>To be added.</remarks>
>>>>>>> b1512230
      </Docs>
    </Member>
    <Member MemberName="GetOptionalCustomModifiers">
      <MemberSignature Language="C#" Value="public virtual Type[] GetOptionalCustomModifiers ();" />
      <MemberSignature Language="ILAsm" Value=".method public hidebysig newslot virtual instance class System.Type[] GetOptionalCustomModifiers() cil managed" />
      <MemberSignature Language="DocId" Value="M:System.Reflection.FieldInfo.GetOptionalCustomModifiers" />
      <MemberSignature Language="VB.NET" Value="Public Overridable Function GetOptionalCustomModifiers () As Type()" />
      <MemberSignature Language="F#" Value="abstract member GetOptionalCustomModifiers : unit -&gt; Type[]&#xA;override this.GetOptionalCustomModifiers : unit -&gt; Type[]" Usage="fieldInfo.GetOptionalCustomModifiers " />
      <MemberSignature Language="C++ CLI" Value="public:&#xA; virtual cli::array &lt;Type ^&gt; ^ GetOptionalCustomModifiers();" />
      <MemberType>Method</MemberType>
      <AssemblyInfo>
        <AssemblyName>System.Reflection</AssemblyName>
        <AssemblyVersion>4.1.0.0</AssemblyVersion>
      </AssemblyInfo>
      <AssemblyInfo>
        <AssemblyName>mscorlib</AssemblyName>
        <AssemblyVersion>2.0.0.0</AssemblyVersion>
        <AssemblyVersion>2.0.5.0</AssemblyVersion>
        <AssemblyVersion>4.0.0.0</AssemblyVersion>
      </AssemblyInfo>
      <AssemblyInfo>
        <AssemblyName>netstandard</AssemblyName>
        <AssemblyVersion>2.0.0.0</AssemblyVersion>
        <AssemblyVersion>2.1.0.0</AssemblyVersion>
      </AssemblyInfo>
      <AssemblyInfo>
        <AssemblyName>System.Runtime</AssemblyName>
        <AssemblyVersion>4.2.0.0</AssemblyVersion>
        <AssemblyVersion>4.2.1.0</AssemblyVersion>
        <AssemblyVersion>4.2.2.0</AssemblyVersion>
        <AssemblyVersion>5.0.0.0</AssemblyVersion>
        <AssemblyVersion>6.0.0.0</AssemblyVersion>
        <AssemblyVersion>7.0.0.0</AssemblyVersion>
        <AssemblyVersion>8.0.0.0</AssemblyVersion>
      </AssemblyInfo>
      <ReturnValue>
        <ReturnType>System.Type[]</ReturnType>
      </ReturnValue>
      <Parameters />
      <Docs>
        <summary>Gets an array of types that identify the optional custom modifiers of the field.</summary>
        <returns>An array of <see cref="T:System.Type" /> objects that identify the optional custom modifiers of the current field, such as <see cref="T:System.Runtime.CompilerServices.IsConst" />.</returns>
        <remarks>
          <format type="text/markdown"><![CDATA[  
  
## Remarks  
 The <xref:System.Reflection.FieldInfo.GetOptionalCustomModifiers%2A> and <xref:System.Reflection.FieldInfo.GetRequiredCustomModifiers%2A> methods are provided for designers of managed compilers. For more information on custom modifiers, see <xref:System.Runtime.CompilerServices.IsBoxed> and related classes in the <xref:System.Runtime.CompilerServices> namespace. Also see the metadata specification in Partition II of the [Common Language Infrastructure (CLI) documentation](https://www.ecma-international.org/publications-and-standards/standards/ecma-335/).  
  
 ]]></format>
        </remarks>
      </Docs>
    </Member>
    <Member MemberName="GetRawConstantValue">
      <MemberSignature Language="C#" Value="public virtual object? GetRawConstantValue ();" FrameworkAlternate="net-5.0;net-6.0;net-7.0;net-8.0;netcore-3.0;netcore-3.1" />
      <MemberSignature Language="ILAsm" Value=".method public hidebysig newslot virtual instance object GetRawConstantValue() cil managed" />
      <MemberSignature Language="DocId" Value="M:System.Reflection.FieldInfo.GetRawConstantValue" />
      <MemberSignature Language="VB.NET" Value="Public Overridable Function GetRawConstantValue () As Object" />
      <MemberSignature Language="F#" Value="abstract member GetRawConstantValue : unit -&gt; obj&#xA;override this.GetRawConstantValue : unit -&gt; obj" Usage="fieldInfo.GetRawConstantValue " />
      <MemberSignature Language="C++ CLI" Value="public:&#xA; virtual System::Object ^ GetRawConstantValue();" />
      <MemberSignature Language="C#" Value="public virtual object GetRawConstantValue ();" FrameworkAlternate="netcore-1.0;netcore-1.1;netcore-2.0;netcore-2.1;netcore-2.2;netframework-2.0;netframework-3.0;netframework-3.5;netframework-4.0;netframework-4.5;netframework-4.5.1;netframework-4.5.2;netframework-4.6;netframework-4.6.1;netframework-4.6.2;netframework-4.7;netframework-4.7.1;netframework-4.7.2;netframework-4.8;netframework-4.8.1;netstandard-1.5;netstandard-1.6;netstandard-2.0;netstandard-2.1;xamarinandroid-7.1;xamarinios-10.8;xamarinmac-3.0" />
      <MemberType>Method</MemberType>
      <AssemblyInfo>
        <AssemblyName>System.Reflection</AssemblyName>
        <AssemblyVersion>4.1.0.0</AssemblyVersion>
      </AssemblyInfo>
      <AssemblyInfo>
        <AssemblyName>mscorlib</AssemblyName>
        <AssemblyVersion>2.0.0.0</AssemblyVersion>
        <AssemblyVersion>2.0.5.0</AssemblyVersion>
        <AssemblyVersion>4.0.0.0</AssemblyVersion>
      </AssemblyInfo>
      <AssemblyInfo>
        <AssemblyName>netstandard</AssemblyName>
        <AssemblyVersion>2.0.0.0</AssemblyVersion>
        <AssemblyVersion>2.1.0.0</AssemblyVersion>
      </AssemblyInfo>
      <AssemblyInfo>
        <AssemblyName>System.Runtime</AssemblyName>
        <AssemblyVersion>4.2.0.0</AssemblyVersion>
        <AssemblyVersion>4.2.1.0</AssemblyVersion>
        <AssemblyVersion>4.2.2.0</AssemblyVersion>
        <AssemblyVersion>5.0.0.0</AssemblyVersion>
        <AssemblyVersion>6.0.0.0</AssemblyVersion>
        <AssemblyVersion>7.0.0.0</AssemblyVersion>
        <AssemblyVersion>8.0.0.0</AssemblyVersion>
      </AssemblyInfo>
      <Attributes>
        <Attribute FrameworkAlternate="net-8.0">
          <AttributeName Language="C#">[System.Runtime.CompilerServices.NullableContext(2)]</AttributeName>
          <AttributeName Language="F#">[&lt;System.Runtime.CompilerServices.NullableContext(2)&gt;]</AttributeName>
        </Attribute>
      </Attributes>
      <ReturnValue>
        <ReturnType>System.Object</ReturnType>
      </ReturnValue>
      <Parameters />
      <Docs>
        <summary>Returns a literal value associated with the field by a compiler.</summary>
        <returns>An <see cref="T:System.Object" /> that contains the literal value associated with the field. If the literal value is a class type with an element value of zero, the return value is <see langword="null" />.</returns>
        <remarks>
          <format type="text/markdown"><![CDATA[  
  
## Remarks  
 This method is provided for designers of managed compilers and code analyzers.  
  
 This method can be used in both the execution context and the reflection-only context.  
  
 In unmanaged metadata, the Constant table is used to store constant values for fields, parameters, and properties. Constant information does not directly influence runtime behavior. Compilers inspect this information, at compile time, when importing metadata. If used, the value of a constant is embedded in the Microsoft intermediate language (MSIL) stream the compiler emits. There are no MSIL instructions that can be used to access the Constant table at run time.  
  
> [!NOTE]
> For more information on constant values and the Constant table, see Partition II of the [Common Language Infrastructure (CLI) documentation](https://www.ecma-international.org/publications-and-standards/standards/ecma-335/).  
  
 ]]></format>
        </remarks>
        <exception cref="T:System.InvalidOperationException">The Constant table in unmanaged metadata does not contain a constant value for the current field.</exception>
        <exception cref="T:System.FormatException">The type of the value is not one of the types permitted by the Common Language Specification (CLS). See the ECMA Partition II specification Metadata Logical Format: Other Structures, Element Types used in Signatures.</exception>
        <exception cref="T:System.NotSupportedException">The constant value for the field is not set.</exception>
      </Docs>
    </Member>
    <Member MemberName="GetRequiredCustomModifiers">
      <MemberSignature Language="C#" Value="public virtual Type[] GetRequiredCustomModifiers ();" />
      <MemberSignature Language="ILAsm" Value=".method public hidebysig newslot virtual instance class System.Type[] GetRequiredCustomModifiers() cil managed" />
      <MemberSignature Language="DocId" Value="M:System.Reflection.FieldInfo.GetRequiredCustomModifiers" />
      <MemberSignature Language="VB.NET" Value="Public Overridable Function GetRequiredCustomModifiers () As Type()" />
      <MemberSignature Language="F#" Value="abstract member GetRequiredCustomModifiers : unit -&gt; Type[]&#xA;override this.GetRequiredCustomModifiers : unit -&gt; Type[]" Usage="fieldInfo.GetRequiredCustomModifiers " />
      <MemberSignature Language="C++ CLI" Value="public:&#xA; virtual cli::array &lt;Type ^&gt; ^ GetRequiredCustomModifiers();" />
      <MemberType>Method</MemberType>
      <AssemblyInfo>
        <AssemblyName>System.Reflection</AssemblyName>
        <AssemblyVersion>4.1.0.0</AssemblyVersion>
      </AssemblyInfo>
      <AssemblyInfo>
        <AssemblyName>mscorlib</AssemblyName>
        <AssemblyVersion>2.0.0.0</AssemblyVersion>
        <AssemblyVersion>2.0.5.0</AssemblyVersion>
        <AssemblyVersion>4.0.0.0</AssemblyVersion>
      </AssemblyInfo>
      <AssemblyInfo>
        <AssemblyName>netstandard</AssemblyName>
        <AssemblyVersion>2.0.0.0</AssemblyVersion>
        <AssemblyVersion>2.1.0.0</AssemblyVersion>
      </AssemblyInfo>
      <AssemblyInfo>
        <AssemblyName>System.Runtime</AssemblyName>
        <AssemblyVersion>4.2.0.0</AssemblyVersion>
        <AssemblyVersion>4.2.1.0</AssemblyVersion>
        <AssemblyVersion>4.2.2.0</AssemblyVersion>
        <AssemblyVersion>5.0.0.0</AssemblyVersion>
        <AssemblyVersion>6.0.0.0</AssemblyVersion>
        <AssemblyVersion>7.0.0.0</AssemblyVersion>
        <AssemblyVersion>8.0.0.0</AssemblyVersion>
      </AssemblyInfo>
      <ReturnValue>
        <ReturnType>System.Type[]</ReturnType>
      </ReturnValue>
      <Parameters />
      <Docs>
        <summary>Gets an array of types that identify the required custom modifiers of the property.</summary>
        <returns>An array of <see cref="T:System.Type" /> objects that identify the required custom modifiers of the current property, such as <see cref="T:System.Runtime.CompilerServices.IsConst" /> or <see cref="T:System.Runtime.CompilerServices.IsImplicitlyDereferenced" />.</returns>
        <remarks>
          <format type="text/markdown"><![CDATA[  
  
## Remarks  
 The <xref:System.Reflection.FieldInfo.GetOptionalCustomModifiers%2A> and <xref:System.Reflection.FieldInfo.GetRequiredCustomModifiers%2A> methods are provided for designers of managed compilers. For more information on custom modifiers, see <xref:System.Runtime.CompilerServices.IsBoxed> and related classes in the <xref:System.Runtime.CompilerServices> namespace. Also see the metadata specification in Partition II of the [Common Language Infrastructure (CLI) documentation](https://www.ecma-international.org/publications-and-standards/standards/ecma-335/).  
  
 ]]></format>
        </remarks>
      </Docs>
    </Member>
    <Member MemberName="GetType">
      <MemberSignature Language="C#" Value="public Type GetType ();" />
      <MemberSignature Language="ILAsm" Value=".method public hidebysig newslot virtual instance class System.Type GetType() cil managed" />
      <MemberSignature Language="DocId" Value="M:System.Reflection.FieldInfo.GetType" />
      <MemberSignature Language="VB.NET" Value="Public Function GetType () As Type" />
      <MemberSignature Language="F#" Value="override this.GetType : unit -&gt; Type" Usage="fieldInfo.GetType " />
      <MemberSignature Language="C++ CLI" Value="public:&#xA; virtual Type ^ GetType();" />
      <MemberType>Method</MemberType>
      <Implements>
        <InterfaceMember>M:System.Runtime.InteropServices._FieldInfo.GetType</InterfaceMember>
      </Implements>
      <AssemblyInfo>
        <AssemblyName>mscorlib</AssemblyName>
        <AssemblyVersion>1.0.5000.0</AssemblyVersion>
      </AssemblyInfo>
      <AssemblyInfo>
        <AssemblyName>System.Runtime</AssemblyName>
      </AssemblyInfo>
      <AssemblyInfo>
        <AssemblyName>netstandard</AssemblyName>
      </AssemblyInfo>
      <AssemblyInfo>
        <AssemblyName>System.Reflection</AssemblyName>
      </AssemblyInfo>
      <ReturnValue>
        <ReturnType>System.Type</ReturnType>
      </ReturnValue>
      <Parameters />
      <Docs>
        <summary>Discovers the attributes of a class field and provides access to field metadata.</summary>
        <returns>To be added.</returns>
        <remarks>To be added.</remarks>
      </Docs>
    </Member>
    <Member MemberName="GetValue">
      <MemberSignature Language="C#" Value="public abstract object GetValue (object obj);" FrameworkAlternate="dotnet-uwp-10.0;netcore-1.0;netcore-1.1;netcore-2.0;netcore-2.1;netcore-2.2;netframework-1.1;netframework-2.0;netframework-3.0;netframework-3.5;netframework-4.0;netframework-4.5;netframework-4.5.1;netframework-4.5.2;netframework-4.6;netframework-4.6.1;netframework-4.6.2;netframework-4.7;netframework-4.7.1;netframework-4.7.2;netframework-4.8;netframework-4.8.1;netstandard-1.0;netstandard-1.1;netstandard-1.2;netstandard-1.3;netstandard-1.4;netstandard-1.5;netstandard-1.6;netstandard-2.0;netstandard-2.1;xamarinandroid-7.1;xamarinios-10.8;xamarinmac-3.0" />
      <MemberSignature Language="ILAsm" Value=".method public hidebysig newslot virtual instance object GetValue(object obj) cil managed" />
      <MemberSignature Language="DocId" Value="M:System.Reflection.FieldInfo.GetValue(System.Object)" />
      <MemberSignature Language="VB.NET" Value="Public MustOverride Function GetValue (obj As Object) As Object" />
      <MemberSignature Language="F#" Value="abstract member GetValue : obj -&gt; obj" Usage="fieldInfo.GetValue obj" />
      <MemberSignature Language="C++ CLI" Value="public:&#xA; abstract System::Object ^ GetValue(System::Object ^ obj);" />
      <MemberSignature Language="C#" Value="public abstract object? GetValue (object? obj);" FrameworkAlternate="net-5.0;net-6.0;net-7.0;net-8.0;netcore-3.0;netcore-3.1" />
      <MemberType>Method</MemberType>
      <Implements>
        <InterfaceMember FrameworkAlternate="netframework-1.1;netframework-2.0;netframework-3.0;netframework-3.5;netframework-4.0;netframework-4.5;netframework-4.5.1;netframework-4.5.2;netframework-4.6;netframework-4.6.1;netframework-4.6.2;netframework-4.7;netframework-4.7.1;netframework-4.7.2;netframework-4.8;netframework-4.8.1;xamarinmac-3.0">M:System.Runtime.InteropServices._FieldInfo.GetValue(System.Object)</InterfaceMember>
      </Implements>
      <AssemblyInfo>
        <AssemblyName>System.Reflection</AssemblyName>
        <AssemblyVersion>4.0.0.0</AssemblyVersion>
        <AssemblyVersion>4.0.10.0</AssemblyVersion>
        <AssemblyVersion>4.1.0.0</AssemblyVersion>
      </AssemblyInfo>
      <AssemblyInfo>
        <AssemblyName>mscorlib</AssemblyName>
        <AssemblyVersion>1.0.5000.0</AssemblyVersion>
        <AssemblyVersion>2.0.0.0</AssemblyVersion>
        <AssemblyVersion>2.0.5.0</AssemblyVersion>
        <AssemblyVersion>4.0.0.0</AssemblyVersion>
      </AssemblyInfo>
      <AssemblyInfo>
        <AssemblyName>netstandard</AssemblyName>
        <AssemblyVersion>2.0.0.0</AssemblyVersion>
        <AssemblyVersion>2.1.0.0</AssemblyVersion>
      </AssemblyInfo>
      <AssemblyInfo>
        <AssemblyName>System.Runtime</AssemblyName>
        <AssemblyVersion>4.2.0.0</AssemblyVersion>
        <AssemblyVersion>4.2.1.0</AssemblyVersion>
        <AssemblyVersion>4.2.2.0</AssemblyVersion>
        <AssemblyVersion>5.0.0.0</AssemblyVersion>
        <AssemblyVersion>6.0.0.0</AssemblyVersion>
        <AssemblyVersion>7.0.0.0</AssemblyVersion>
        <AssemblyVersion>8.0.0.0</AssemblyVersion>
      </AssemblyInfo>
      <Attributes>
        <Attribute FrameworkAlternate="net-8.0">
          <AttributeName Language="C#">[System.Runtime.CompilerServices.NullableContext(2)]</AttributeName>
          <AttributeName Language="F#">[&lt;System.Runtime.CompilerServices.NullableContext(2)&gt;]</AttributeName>
        </Attribute>
      </Attributes>
      <ReturnValue>
        <ReturnType>System.Object</ReturnType>
      </ReturnValue>
      <Parameters>
        <Parameter Name="obj" Type="System.Object" />
      </Parameters>
      <Docs>
        <param name="obj">The object whose field value will be returned.</param>
        <summary>When overridden in a derived class, returns the value of a field supported by a given object.</summary>
        <returns>An object containing the value of the field reflected by this instance.</returns>
        <remarks>
          <format type="text/markdown"><![CDATA[  
  
## Remarks  
 If the field is static, `obj` is ignored. For non-static fields, `obj` should be an instance of a class that inherits or declares the field. Note that the return type of `GetValue` is `Object`. For example, if the field holds a Boolean primitive value, an instance of `Object` with the appropriate Boolean value is returned. Before returning the value, `GetValue` checks to see if the user has access permission.  
  
> [!NOTE]
>  Access restrictions are ignored for fully trusted code. That is, private constructors, methods, fields, and properties can be accessed and invoked through reflection whenever the code is fully trusted.  
  
> [!NOTE]
>  Starting with the .NET Framework 2.0 Service Pack 1, this method can be used to access non-public members if the caller has been granted <xref:System.Security.Permissions.ReflectionPermission> with the <xref:System.Security.Permissions.ReflectionPermissionFlag.RestrictedMemberAccess?displayProperty=nameWithType> flag and if the grant set of the non-public members is restricted to the caller's grant set, or a subset thereof. (See [Security Considerations for Reflection](/dotnet/framework/reflection-and-codedom/security-considerations-for-reflection).)  
>   
>  To use this functionality, your application should target the .NET Framework 3.5 or later.  
  
   
  
## Examples  
 The following example uses the <xref:System.Reflection.FieldInfo.GetValue%2A> method to retrieve the value of a static field. Note that the value of the `obj` argument is `null`.  
  
 :::code language="cpp" source="~/snippets/cpp/VS_Snippets_CLR/GetFldVal/CPP/getfldval.cpp" id="Snippet1":::
 :::code language="csharp" source="~/snippets/csharp/System.Reflection/FieldInfo/GetValue/getfldval.cs" id="Snippet1":::
 :::code language="vb" source="~/snippets/visualbasic/VS_Snippets_CLR/GetFldVal/VB/getfldval.vb" id="Snippet1":::  
  
 The following example retrieves an array of <xref:System.Reflection.FieldInfo> objects that represents the fields of the `FieldsClass` type, and then calls the <xref:System.Reflection.FieldInfo.GetValue%2A> to display the value of each field for the `fieldsInst` object.  
  
 :::code language="cpp" source="~/snippets/cpp/VS_Snippets_CLR/FieldInfo_GetValue/CPP/fieldinfo_getvalue.cpp" id="Snippet1":::
 :::code language="csharp" source="~/snippets/csharp/System.Reflection/FieldInfo/GetValue/fieldinfo_getvalue.cs" id="Snippet1":::
 :::code language="vb" source="~/snippets/visualbasic/VS_Snippets_CLR/FieldInfo_GetValue/VB/fieldinfo_getvalue.vb" id="Snippet1":::  
  
 ]]></format>
        </remarks>
        <exception cref="T:System.Reflection.TargetException">The field is non-static and <paramref name="obj" /> is <see langword="null" />.

Note: In <see href="https://go.microsoft.com/fwlink/?LinkID=247912">.NET for Windows Store apps</see> or the <see href="https://docs.microsoft.com/dotnet/standard/cross-platform/cross-platform-development-with-the-portable-class-library">Portable Class Library</see>, catch <see cref="T:System.Exception" /> instead.</exception>
        <exception cref="T:System.NotSupportedException">A field is marked literal, but the field does not have one of the accepted literal types.</exception>
        <exception cref="T:System.FieldAccessException">The caller does not have permission to access this field.

Note: In <see href="https://go.microsoft.com/fwlink/?LinkID=247912">.NET for Windows Store apps</see> or the <see href="https://docs.microsoft.com/dotnet/standard/cross-platform/cross-platform-development-with-the-portable-class-library">Portable Class Library</see>, catch the base class exception, <see cref="T:System.MemberAccessException" />, instead.</exception>
        <exception cref="T:System.ArgumentException">The method is neither declared nor inherited by the class of <paramref name="obj" />.</exception>
        <altmember cref="T:System.Object" />
      </Docs>
    </Member>
    <Member MemberName="GetValueDirect">
      <MemberSignature Language="C#" Value="public virtual object? GetValueDirect (TypedReference obj);" FrameworkAlternate="net-5.0;net-6.0;net-7.0;net-8.0;netcore-3.0;netcore-3.1" />
      <MemberSignature Language="ILAsm" Value=".method public hidebysig newslot virtual instance object GetValueDirect(valuetype System.TypedReference obj) cil managed" />
      <MemberSignature Language="DocId" Value="M:System.Reflection.FieldInfo.GetValueDirect(System.TypedReference)" />
      <MemberSignature Language="VB.NET" Value="Public Overridable Function GetValueDirect (obj As TypedReference) As Object" />
      <MemberSignature Language="F#" Value="abstract member GetValueDirect : TypedReference -&gt; obj&#xA;override this.GetValueDirect : TypedReference -&gt; obj" Usage="fieldInfo.GetValueDirect obj" />
      <MemberSignature Language="C++ CLI" Value="public:&#xA; virtual System::Object ^ GetValueDirect(TypedReference obj);" />
      <MemberSignature Language="C#" Value="public virtual object GetValueDirect (TypedReference obj);" FrameworkAlternate="netcore-2.0;netcore-2.1;netcore-2.2;netframework-1.1;netframework-2.0;netframework-3.0;netframework-3.5;netframework-4.0;netframework-4.5;netframework-4.5.1;netframework-4.5.2;netframework-4.6;netframework-4.6.1;netframework-4.6.2;netframework-4.7;netframework-4.7.1;netframework-4.7.2;netframework-4.8;netframework-4.8.1;netstandard-2.0;netstandard-2.1;xamarinandroid-7.1;xamarinios-10.8;xamarinmac-3.0" />
      <MemberType>Method</MemberType>
      <Implements>
        <InterfaceMember FrameworkAlternate="netframework-1.1;netframework-2.0;netframework-3.0;netframework-3.5;netframework-4.0;netframework-4.5;netframework-4.5.1;netframework-4.5.2;netframework-4.6;netframework-4.6.1;netframework-4.6.2;netframework-4.7;netframework-4.7.1;netframework-4.7.2;netframework-4.8;netframework-4.8.1;xamarinmac-3.0">M:System.Runtime.InteropServices._FieldInfo.GetValueDirect(System.TypedReference)</InterfaceMember>
      </Implements>
      <AssemblyInfo>
        <AssemblyName>mscorlib</AssemblyName>
        <AssemblyVersion>1.0.5000.0</AssemblyVersion>
        <AssemblyVersion>2.0.0.0</AssemblyVersion>
        <AssemblyVersion>2.0.5.0</AssemblyVersion>
        <AssemblyVersion>4.0.0.0</AssemblyVersion>
      </AssemblyInfo>
      <AssemblyInfo>
        <AssemblyName>netstandard</AssemblyName>
        <AssemblyVersion>2.0.0.0</AssemblyVersion>
        <AssemblyVersion>2.1.0.0</AssemblyVersion>
      </AssemblyInfo>
      <AssemblyInfo>
        <AssemblyName>System.Runtime</AssemblyName>
        <AssemblyVersion>4.2.0.0</AssemblyVersion>
        <AssemblyVersion>4.2.1.0</AssemblyVersion>
        <AssemblyVersion>4.2.2.0</AssemblyVersion>
        <AssemblyVersion>5.0.0.0</AssemblyVersion>
        <AssemblyVersion>6.0.0.0</AssemblyVersion>
        <AssemblyVersion>7.0.0.0</AssemblyVersion>
        <AssemblyVersion>8.0.0.0</AssemblyVersion>
      </AssemblyInfo>
      <AssemblyInfo>
        <AssemblyName>System.Reflection</AssemblyName>
      </AssemblyInfo>
      <Attributes>
        <Attribute FrameworkAlternate="net-5.0;net-6.0;net-7.0;net-8.0;netcore-2.0;netcore-2.1;netcore-2.2;netcore-3.0;netcore-3.1;netframework-1.1;netframework-2.0;netframework-3.0;netframework-3.5;netframework-4.0;netframework-4.5;netframework-4.5.1;netframework-4.5.2;netframework-4.6;netframework-4.6.1;netframework-4.6.2;netframework-4.7;netframework-4.7.1;netframework-4.7.2;netframework-4.8;netframework-4.8.1;netstandard-2.0;netstandard-2.1;xamarinandroid-7.1;xamarinios-10.8;xamarinmac-3.0">
          <AttributeName Language="C#">[System.CLSCompliant(false)]</AttributeName>
          <AttributeName Language="F#">[&lt;System.CLSCompliant(false)&gt;]</AttributeName>
        </Attribute>
        <Attribute FrameworkAlternate="net-8.0">
          <AttributeName Language="C#">[System.Runtime.CompilerServices.NullableContext(2)]</AttributeName>
          <AttributeName Language="F#">[&lt;System.Runtime.CompilerServices.NullableContext(2)&gt;]</AttributeName>
        </Attribute>
      </Attributes>
      <ReturnValue>
        <ReturnType>System.Object</ReturnType>
      </ReturnValue>
      <Parameters>
        <Parameter Name="obj" Type="System.TypedReference" Index="0" FrameworkAlternate="netcore-2.0;netcore-2.1;netcore-2.2;netcore-3.0;netframework-1.1;netframework-2.0;netframework-3.0;netframework-3.5;netframework-4.0;netframework-4.5;netframework-4.5.1;netframework-4.5.2;netframework-4.6;netframework-4.6.1;netframework-4.6.2;netframework-4.7;netframework-4.7.1;netframework-4.7.2;netframework-4.8;netstandard-2.0;xamarinandroid-7.1;xamarinios-10.8;xamarinmac-3.0;netstandard-2.1;netcore-3.1;net-5.0;net-6.0;net-7.0;netframework-4.8.1;net-8.0" />
      </Parameters>
      <Docs>
        <param name="obj">A <see cref="T:System.TypedReference" /> structure that encapsulates a managed pointer to a location and a runtime representation of the type that might be stored at that location.</param>
        <summary>Returns the value of a field supported by a given object.</summary>
        <returns>An <see langword="Object" /> containing a field value.</returns>
        <remarks>To be added.</remarks>
        <altCompliant cref="M:System.Reflection.FieldInfo.GetValue(System.Object)" />
        <exception cref="T:System.NotSupportedException">The caller requires the Common Language Specification (CLS) alternative, but called this method instead.</exception>
      </Docs>
    </Member>
    <Member MemberName="IsAssembly">
      <MemberSignature Language="C#" Value="public bool IsAssembly { get; }" />
      <MemberSignature Language="ILAsm" Value=".property instance bool IsAssembly" />
      <MemberSignature Language="DocId" Value="P:System.Reflection.FieldInfo.IsAssembly" />
      <MemberSignature Language="VB.NET" Value="Public ReadOnly Property IsAssembly As Boolean" />
      <MemberSignature Language="F#" Value="member this.IsAssembly : bool" Usage="System.Reflection.FieldInfo.IsAssembly" />
      <MemberSignature Language="C++ CLI" Value="public:&#xA; property bool IsAssembly { bool get(); };" />
      <MemberType>Property</MemberType>
      <Implements>
        <InterfaceMember FrameworkAlternate="netframework-1.1;netframework-2.0;netframework-3.0;netframework-3.5;netframework-4.0;netframework-4.5;netframework-4.5.1;netframework-4.5.2;netframework-4.6;netframework-4.6.1;netframework-4.6.2;netframework-4.7;netframework-4.7.1;netframework-4.7.2;netframework-4.8;netframework-4.8.1;xamarinmac-3.0">P:System.Runtime.InteropServices._FieldInfo.IsAssembly</InterfaceMember>
      </Implements>
      <AssemblyInfo>
        <AssemblyName>System.Reflection</AssemblyName>
        <AssemblyVersion>4.0.0.0</AssemblyVersion>
        <AssemblyVersion>4.0.10.0</AssemblyVersion>
        <AssemblyVersion>4.1.0.0</AssemblyVersion>
      </AssemblyInfo>
      <AssemblyInfo>
        <AssemblyName>mscorlib</AssemblyName>
        <AssemblyVersion>1.0.5000.0</AssemblyVersion>
        <AssemblyVersion>2.0.0.0</AssemblyVersion>
        <AssemblyVersion>2.0.5.0</AssemblyVersion>
        <AssemblyVersion>4.0.0.0</AssemblyVersion>
      </AssemblyInfo>
      <AssemblyInfo>
        <AssemblyName>netstandard</AssemblyName>
        <AssemblyVersion>2.0.0.0</AssemblyVersion>
        <AssemblyVersion>2.1.0.0</AssemblyVersion>
      </AssemblyInfo>
      <AssemblyInfo>
        <AssemblyName>System.Runtime</AssemblyName>
        <AssemblyVersion>4.2.0.0</AssemblyVersion>
        <AssemblyVersion>4.2.1.0</AssemblyVersion>
        <AssemblyVersion>4.2.2.0</AssemblyVersion>
        <AssemblyVersion>5.0.0.0</AssemblyVersion>
        <AssemblyVersion>6.0.0.0</AssemblyVersion>
        <AssemblyVersion>7.0.0.0</AssemblyVersion>
        <AssemblyVersion>8.0.0.0</AssemblyVersion>
      </AssemblyInfo>
      <ReturnValue>
        <ReturnType>System.Boolean</ReturnType>
      </ReturnValue>
      <Docs>
        <summary>Gets a value indicating whether the potential visibility of this field is described by <see cref="F:System.Reflection.FieldAttributes.Assembly" />; that is, the field is visible at most to other types in the same assembly, and is not visible to derived types outside the assembly.</summary>
        <value>
          <see langword="true" /> if the visibility of this field is exactly described by <see cref="F:System.Reflection.FieldAttributes.Assembly" />; otherwise, <see langword="false" />.</value>
        <remarks>
          <format type="text/markdown"><![CDATA[  
  
## Remarks  
 The actual visibility of a field is limited by the visibility of its type. The <xref:System.Reflection.FieldInfo.IsAssembly%2A> property might be `true` for a field, but if it is a field of a private nested type then the field is not visible outside the containing type.  
  
 The visibility of a field is exactly described by <xref:System.Reflection.FieldAttributes.Assembly?displayProperty=nameWithType> if the only visibility modifier is `internal` (`Friend` in Visual Basic). This property is `false` for fields that are `protected internal` in C# (`Protected Friend` in Visual Basic, `protected public` in C++); use the <xref:System.Reflection.FieldInfo.IsFamilyOrAssembly%2A> property to identify such fields.  
  
   
  
## Examples  
 The following code example defines fields with varying levels of visibility, and displays the values of their <xref:System.Reflection.FieldInfo.IsAssembly%2A>, <xref:System.Reflection.FieldInfo.IsFamily%2A>, <xref:System.Reflection.FieldInfo.IsFamilyOrAssembly%2A>, and <xref:System.Reflection.FieldInfo.IsFamilyAndAssembly%2A> properties. 

 :::code language="cpp" source="~/snippets/cpp/VS_Snippets_CLR_Classic/classic FieldInfo.IsAssembly Example/CPP/source.cpp" id="Snippet1":::
 :::code language="csharp" source="~/snippets/csharp/System.Reflection/FieldInfo/IsAssembly/source.cs" id="Snippet1":::
 :::code language="vb" source="~/snippets/visualbasic/VS_Snippets_CLR_Classic/classic FieldInfo.IsAssembly Example/VB/source.vb" id="Snippet1":::  
  
 ]]></format>
        </remarks>
        <altmember cref="T:System.Reflection.FieldAttributes" />
        <altmember cref="P:System.Reflection.FieldInfo.IsFamily" />
        <altmember cref="P:System.Reflection.FieldInfo.IsFamilyOrAssembly" />
        <altmember cref="P:System.Reflection.FieldInfo.IsFamilyAndAssembly" />
      </Docs>
    </Member>
    <Member MemberName="IsFamily">
      <MemberSignature Language="C#" Value="public bool IsFamily { get; }" />
      <MemberSignature Language="ILAsm" Value=".property instance bool IsFamily" />
      <MemberSignature Language="DocId" Value="P:System.Reflection.FieldInfo.IsFamily" />
      <MemberSignature Language="VB.NET" Value="Public ReadOnly Property IsFamily As Boolean" />
      <MemberSignature Language="F#" Value="member this.IsFamily : bool" Usage="System.Reflection.FieldInfo.IsFamily" />
      <MemberSignature Language="C++ CLI" Value="public:&#xA; property bool IsFamily { bool get(); };" />
      <MemberType>Property</MemberType>
      <Implements>
        <InterfaceMember FrameworkAlternate="netframework-1.1;netframework-2.0;netframework-3.0;netframework-3.5;netframework-4.0;netframework-4.5;netframework-4.5.1;netframework-4.5.2;netframework-4.6;netframework-4.6.1;netframework-4.6.2;netframework-4.7;netframework-4.7.1;netframework-4.7.2;netframework-4.8;netframework-4.8.1;xamarinmac-3.0">P:System.Runtime.InteropServices._FieldInfo.IsFamily</InterfaceMember>
      </Implements>
      <AssemblyInfo>
        <AssemblyName>System.Reflection</AssemblyName>
        <AssemblyVersion>4.0.0.0</AssemblyVersion>
        <AssemblyVersion>4.0.10.0</AssemblyVersion>
        <AssemblyVersion>4.1.0.0</AssemblyVersion>
      </AssemblyInfo>
      <AssemblyInfo>
        <AssemblyName>mscorlib</AssemblyName>
        <AssemblyVersion>1.0.5000.0</AssemblyVersion>
        <AssemblyVersion>2.0.0.0</AssemblyVersion>
        <AssemblyVersion>2.0.5.0</AssemblyVersion>
        <AssemblyVersion>4.0.0.0</AssemblyVersion>
      </AssemblyInfo>
      <AssemblyInfo>
        <AssemblyName>netstandard</AssemblyName>
        <AssemblyVersion>2.0.0.0</AssemblyVersion>
        <AssemblyVersion>2.1.0.0</AssemblyVersion>
      </AssemblyInfo>
      <AssemblyInfo>
        <AssemblyName>System.Runtime</AssemblyName>
        <AssemblyVersion>4.2.0.0</AssemblyVersion>
        <AssemblyVersion>4.2.1.0</AssemblyVersion>
        <AssemblyVersion>4.2.2.0</AssemblyVersion>
        <AssemblyVersion>5.0.0.0</AssemblyVersion>
        <AssemblyVersion>6.0.0.0</AssemblyVersion>
        <AssemblyVersion>7.0.0.0</AssemblyVersion>
        <AssemblyVersion>8.0.0.0</AssemblyVersion>
      </AssemblyInfo>
      <ReturnValue>
        <ReturnType>System.Boolean</ReturnType>
      </ReturnValue>
      <Docs>
        <summary>Gets a value indicating whether the visibility of this field is described by <see cref="F:System.Reflection.FieldAttributes.Family" />; that is, the field is visible only within its class and derived classes.</summary>
        <value>
          <see langword="true" /> if access to this field is exactly described by <see cref="F:System.Reflection.FieldAttributes.Family" />; otherwise, <see langword="false" />.</value>
        <remarks>
          <format type="text/markdown"><![CDATA[  
  
## Remarks  
 The visibility of a field is exactly described by <xref:System.Reflection.FieldAttributes.Family?displayProperty=nameWithType> if the only visibility modifier is `protected`. This property is `false` for fields that are `protected internal` in C# (`Protected Friend` in Visual Basic, `protected public` in C++); use the <xref:System.Reflection.FieldInfo.IsFamilyOrAssembly%2A> property to identify such fields.  
  
   
  
## Examples  
 The following code example defines fields with varying levels of visibility, and displays the values of their <xref:System.Reflection.FieldInfo.IsAssembly%2A>, <xref:System.Reflection.FieldInfo.IsFamily%2A>, <xref:System.Reflection.FieldInfo.IsFamilyOrAssembly%2A>, and <xref:System.Reflection.FieldInfo.IsFamilyAndAssembly%2A> properties.  
  

 :::code language="cpp" source="~/snippets/cpp/VS_Snippets_CLR_Classic/classic FieldInfo.IsAssembly Example/CPP/source.cpp" id="Snippet1":::
 :::code language="csharp" source="~/snippets/csharp/System.Reflection/FieldInfo/IsAssembly/source.cs" id="Snippet1":::
 :::code language="vb" source="~/snippets/visualbasic/VS_Snippets_CLR_Classic/classic FieldInfo.IsAssembly Example/VB/source.vb" id="Snippet1":::  
  
 ]]></format>
        </remarks>
        <altmember cref="T:System.Reflection.FieldAttributes" />
        <altmember cref="T:System.Type" />
        <altmember cref="P:System.Reflection.FieldInfo.IsAssembly" />
        <altmember cref="P:System.Reflection.FieldInfo.IsFamilyOrAssembly" />
        <altmember cref="P:System.Reflection.FieldInfo.IsFamilyAndAssembly" />
      </Docs>
    </Member>
    <Member MemberName="IsFamilyAndAssembly">
      <MemberSignature Language="C#" Value="public bool IsFamilyAndAssembly { get; }" />
      <MemberSignature Language="ILAsm" Value=".property instance bool IsFamilyAndAssembly" />
      <MemberSignature Language="DocId" Value="P:System.Reflection.FieldInfo.IsFamilyAndAssembly" />
      <MemberSignature Language="VB.NET" Value="Public ReadOnly Property IsFamilyAndAssembly As Boolean" />
      <MemberSignature Language="F#" Value="member this.IsFamilyAndAssembly : bool" Usage="System.Reflection.FieldInfo.IsFamilyAndAssembly" />
      <MemberSignature Language="C++ CLI" Value="public:&#xA; property bool IsFamilyAndAssembly { bool get(); };" />
      <MemberType>Property</MemberType>
      <Implements>
        <InterfaceMember FrameworkAlternate="netframework-1.1;netframework-2.0;netframework-3.0;netframework-3.5;netframework-4.0;netframework-4.5;netframework-4.5.1;netframework-4.5.2;netframework-4.6;netframework-4.6.1;netframework-4.6.2;netframework-4.7;netframework-4.7.1;netframework-4.7.2;netframework-4.8;netframework-4.8.1;xamarinmac-3.0">P:System.Runtime.InteropServices._FieldInfo.IsFamilyAndAssembly</InterfaceMember>
      </Implements>
      <AssemblyInfo>
        <AssemblyName>System.Reflection</AssemblyName>
        <AssemblyVersion>4.0.0.0</AssemblyVersion>
        <AssemblyVersion>4.0.10.0</AssemblyVersion>
        <AssemblyVersion>4.1.0.0</AssemblyVersion>
      </AssemblyInfo>
      <AssemblyInfo>
        <AssemblyName>mscorlib</AssemblyName>
        <AssemblyVersion>1.0.5000.0</AssemblyVersion>
        <AssemblyVersion>2.0.0.0</AssemblyVersion>
        <AssemblyVersion>2.0.5.0</AssemblyVersion>
        <AssemblyVersion>4.0.0.0</AssemblyVersion>
      </AssemblyInfo>
      <AssemblyInfo>
        <AssemblyName>netstandard</AssemblyName>
        <AssemblyVersion>2.0.0.0</AssemblyVersion>
        <AssemblyVersion>2.1.0.0</AssemblyVersion>
      </AssemblyInfo>
      <AssemblyInfo>
        <AssemblyName>System.Runtime</AssemblyName>
        <AssemblyVersion>4.2.0.0</AssemblyVersion>
        <AssemblyVersion>4.2.1.0</AssemblyVersion>
        <AssemblyVersion>4.2.2.0</AssemblyVersion>
        <AssemblyVersion>5.0.0.0</AssemblyVersion>
        <AssemblyVersion>6.0.0.0</AssemblyVersion>
        <AssemblyVersion>7.0.0.0</AssemblyVersion>
        <AssemblyVersion>8.0.0.0</AssemblyVersion>
      </AssemblyInfo>
      <ReturnValue>
        <ReturnType>System.Boolean</ReturnType>
      </ReturnValue>
      <Docs>
        <summary>Gets a value indicating whether the visibility of this field is described by <see cref="F:System.Reflection.FieldAttributes.FamANDAssem" />; that is, the field can be accessed from derived classes, but only if they are in the same assembly.</summary>
        <value>
          <see langword="true" /> if access to this field is exactly described by <see cref="F:System.Reflection.FieldAttributes.FamANDAssem" />; otherwise, <see langword="false" />.</value>
        <remarks>
          <format type="text/markdown"><![CDATA[  
  
## Remarks  
 If a field has <xref:System.Reflection.FieldAttributes.FamANDAssem> level visibility, it can be called from any member in a derived class that is also in the same assembly, but not from any other type.  
  
 The visibility of a field is exactly described by <xref:System.Reflection.FieldAttributes.FamANDAssem?displayProperty=nameWithType> if the visibility modifier is `private protected` in C#, `Private Protected` in Visual Basic, or `protected private` in C++.   
  
   
  
## Examples  
 The following code example defines fields with varying levels of visibility, and displays the values of their <xref:System.Reflection.FieldInfo.IsAssembly%2A>, <xref:System.Reflection.FieldInfo.IsFamily%2A>, <xref:System.Reflection.FieldInfo.IsFamilyOrAssembly%2A>, and <xref:System.Reflection.FieldInfo.IsFamilyAndAssembly%2A> properties.  
  

 :::code language="cpp" source="~/snippets/cpp/VS_Snippets_CLR_Classic/classic FieldInfo.IsAssembly Example/CPP/source.cpp" id="Snippet1":::
 :::code language="csharp" source="~/snippets/csharp/System.Reflection/FieldInfo/IsAssembly/source.cs" id="Snippet1":::
 :::code language="vb" source="~/snippets/visualbasic/VS_Snippets_CLR_Classic/classic FieldInfo.IsAssembly Example/VB/source.vb" id="Snippet1":::  
  
 ]]></format>
        </remarks>
        <altmember cref="P:System.Reflection.FieldInfo.IsFamilyOrAssembly" />
        <altmember cref="T:System.Reflection.FieldAttributes" />
        <altmember cref="P:System.Reflection.FieldInfo.IsAssembly" />
        <altmember cref="P:System.Reflection.FieldInfo.IsFamily" />
      </Docs>
    </Member>
    <Member MemberName="IsFamilyOrAssembly">
      <MemberSignature Language="C#" Value="public bool IsFamilyOrAssembly { get; }" />
      <MemberSignature Language="ILAsm" Value=".property instance bool IsFamilyOrAssembly" />
      <MemberSignature Language="DocId" Value="P:System.Reflection.FieldInfo.IsFamilyOrAssembly" />
      <MemberSignature Language="VB.NET" Value="Public ReadOnly Property IsFamilyOrAssembly As Boolean" />
      <MemberSignature Language="F#" Value="member this.IsFamilyOrAssembly : bool" Usage="System.Reflection.FieldInfo.IsFamilyOrAssembly" />
      <MemberSignature Language="C++ CLI" Value="public:&#xA; property bool IsFamilyOrAssembly { bool get(); };" />
      <MemberType>Property</MemberType>
      <Implements>
        <InterfaceMember FrameworkAlternate="netframework-1.1;netframework-2.0;netframework-3.0;netframework-3.5;netframework-4.0;netframework-4.5;netframework-4.5.1;netframework-4.5.2;netframework-4.6;netframework-4.6.1;netframework-4.6.2;netframework-4.7;netframework-4.7.1;netframework-4.7.2;netframework-4.8;netframework-4.8.1;xamarinmac-3.0">P:System.Runtime.InteropServices._FieldInfo.IsFamilyOrAssembly</InterfaceMember>
      </Implements>
      <AssemblyInfo>
        <AssemblyName>System.Reflection</AssemblyName>
        <AssemblyVersion>4.0.0.0</AssemblyVersion>
        <AssemblyVersion>4.0.10.0</AssemblyVersion>
        <AssemblyVersion>4.1.0.0</AssemblyVersion>
      </AssemblyInfo>
      <AssemblyInfo>
        <AssemblyName>mscorlib</AssemblyName>
        <AssemblyVersion>1.0.5000.0</AssemblyVersion>
        <AssemblyVersion>2.0.0.0</AssemblyVersion>
        <AssemblyVersion>2.0.5.0</AssemblyVersion>
        <AssemblyVersion>4.0.0.0</AssemblyVersion>
      </AssemblyInfo>
      <AssemblyInfo>
        <AssemblyName>netstandard</AssemblyName>
        <AssemblyVersion>2.0.0.0</AssemblyVersion>
        <AssemblyVersion>2.1.0.0</AssemblyVersion>
      </AssemblyInfo>
      <AssemblyInfo>
        <AssemblyName>System.Runtime</AssemblyName>
        <AssemblyVersion>4.2.0.0</AssemblyVersion>
        <AssemblyVersion>4.2.1.0</AssemblyVersion>
        <AssemblyVersion>4.2.2.0</AssemblyVersion>
        <AssemblyVersion>5.0.0.0</AssemblyVersion>
        <AssemblyVersion>6.0.0.0</AssemblyVersion>
        <AssemblyVersion>7.0.0.0</AssemblyVersion>
        <AssemblyVersion>8.0.0.0</AssemblyVersion>
      </AssemblyInfo>
      <ReturnValue>
        <ReturnType>System.Boolean</ReturnType>
      </ReturnValue>
      <Docs>
        <summary>Gets a value indicating whether the potential visibility of this field is described by <see cref="F:System.Reflection.FieldAttributes.FamORAssem" />; that is, the field can be accessed by derived classes wherever they are, and by classes in the same assembly.</summary>
        <value>
          <see langword="true" /> if access to this field is exactly described by <see cref="F:System.Reflection.FieldAttributes.FamORAssem" />; otherwise, <see langword="false" />.</value>
        <remarks>
          <format type="text/markdown"><![CDATA[  
  
## Remarks  
 If a field has <xref:System.Reflection.FieldAttributes.FamORAssem> level visibility, it can be called from any member in a derived class or any member in the same assembly, but not from any other type.  
  
 The actual visibility of a field is limited by the visibility of its type. The <xref:System.Reflection.FieldInfo.IsFamilyOrAssembly%2A> property might be `true` for a field, but if it is a field of a private nested type then the field is not visible outside the containing type.  
  
 The visibility of a field is exactly described by <xref:System.Reflection.FieldAttributes.FamORAssem?displayProperty=nameWithType> if the visibility modifier is `protected internal` in C# (`Protected Friend` in Visual Basic, `protected public` in C++).  
  
   
  
## Examples  
 The following code example defines fields with varying levels of visibility, and displays the values of their <xref:System.Reflection.FieldInfo.IsAssembly%2A>, <xref:System.Reflection.FieldInfo.IsFamily%2A>, <xref:System.Reflection.FieldInfo.IsFamilyOrAssembly%2A>, and <xref:System.Reflection.FieldInfo.IsFamilyAndAssembly%2A> properties.  
  

 :::code language="cpp" source="~/snippets/cpp/VS_Snippets_CLR_Classic/classic FieldInfo.IsAssembly Example/CPP/source.cpp" id="Snippet1":::
 :::code language="csharp" source="~/snippets/csharp/System.Reflection/FieldInfo/IsAssembly/source.cs" id="Snippet1":::
 :::code language="vb" source="~/snippets/visualbasic/VS_Snippets_CLR_Classic/classic FieldInfo.IsAssembly Example/VB/source.vb" id="Snippet1":::  
  
 ]]></format>
        </remarks>
        <altmember cref="T:System.Reflection.FieldAttributes" />
        <altmember cref="P:System.Reflection.FieldInfo.IsAssembly" />
        <altmember cref="P:System.Reflection.FieldInfo.IsFamily" />
      </Docs>
    </Member>
    <Member MemberName="IsInitOnly">
      <MemberSignature Language="C#" Value="public bool IsInitOnly { get; }" />
      <MemberSignature Language="ILAsm" Value=".property instance bool IsInitOnly" />
      <MemberSignature Language="DocId" Value="P:System.Reflection.FieldInfo.IsInitOnly" />
      <MemberSignature Language="VB.NET" Value="Public ReadOnly Property IsInitOnly As Boolean" />
      <MemberSignature Language="F#" Value="member this.IsInitOnly : bool" Usage="System.Reflection.FieldInfo.IsInitOnly" />
      <MemberSignature Language="C++ CLI" Value="public:&#xA; property bool IsInitOnly { bool get(); };" />
      <MemberType>Property</MemberType>
      <Implements>
        <InterfaceMember FrameworkAlternate="netframework-1.1;netframework-2.0;netframework-3.0;netframework-3.5;netframework-4.0;netframework-4.5;netframework-4.5.1;netframework-4.5.2;netframework-4.6;netframework-4.6.1;netframework-4.6.2;netframework-4.7;netframework-4.7.1;netframework-4.7.2;netframework-4.8;netframework-4.8.1;xamarinmac-3.0">P:System.Runtime.InteropServices._FieldInfo.IsInitOnly</InterfaceMember>
      </Implements>
      <AssemblyInfo>
        <AssemblyName>System.Reflection</AssemblyName>
        <AssemblyVersion>4.0.0.0</AssemblyVersion>
        <AssemblyVersion>4.0.10.0</AssemblyVersion>
        <AssemblyVersion>4.1.0.0</AssemblyVersion>
      </AssemblyInfo>
      <AssemblyInfo>
        <AssemblyName>mscorlib</AssemblyName>
        <AssemblyVersion>1.0.5000.0</AssemblyVersion>
        <AssemblyVersion>2.0.0.0</AssemblyVersion>
        <AssemblyVersion>2.0.5.0</AssemblyVersion>
        <AssemblyVersion>4.0.0.0</AssemblyVersion>
      </AssemblyInfo>
      <AssemblyInfo>
        <AssemblyName>netstandard</AssemblyName>
        <AssemblyVersion>2.0.0.0</AssemblyVersion>
        <AssemblyVersion>2.1.0.0</AssemblyVersion>
      </AssemblyInfo>
      <AssemblyInfo>
        <AssemblyName>System.Runtime</AssemblyName>
        <AssemblyVersion>4.2.0.0</AssemblyVersion>
        <AssemblyVersion>4.2.1.0</AssemblyVersion>
        <AssemblyVersion>4.2.2.0</AssemblyVersion>
        <AssemblyVersion>5.0.0.0</AssemblyVersion>
        <AssemblyVersion>6.0.0.0</AssemblyVersion>
        <AssemblyVersion>7.0.0.0</AssemblyVersion>
        <AssemblyVersion>8.0.0.0</AssemblyVersion>
      </AssemblyInfo>
      <ReturnValue>
        <ReturnType>System.Boolean</ReturnType>
      </ReturnValue>
      <Docs>
        <summary>Gets a value indicating whether the field can only be set in the body of the constructor.</summary>
        <value>
          <see langword="true" /> if the field has the <see langword="InitOnly" /> attribute set; otherwise, <see langword="false" />.</value>
        <remarks>
          <format type="text/markdown"><![CDATA[  
  
## Remarks  
 If the returned value is `true`, the field can only be initialized, and is read-only thereafter.  
  
 To get the `IsInitOnly` property, first get the class `Type`. From the `Type`, get the `FieldInfo`. From the `FieldInfo`, get the `IsInitOnly` property. To access a non-public field, combine <xref:System.Reflection.BindingFlags.NonPublic?displayProperty=nameWithType> with either or both of <xref:System.Reflection.BindingFlags.Static?displayProperty=nameWithType> and <xref:System.Reflection.BindingFlags.Instance?displayProperty=nameWithType> in the `GetField` method.  
  
 The `IsInitOnly` property is set when the <xref:System.Reflection.FieldAttributes.InitOnly?displayProperty=nameWithType> attribute is set.  
  
   
  
## Examples  
 In the following example, two fields are created. The second field is read-only, having no set accessor, and `IsInitOnly` is set to `true`.  
  
 :::code language="cpp" source="~/snippets/cpp/VS_Snippets_CLR_Classic/classic FieldInfo.IsInitOnly Example/CPP/source.cpp" id="Snippet1":::
 :::code language="csharp" source="~/snippets/csharp/System.Reflection/FieldInfo/IsInitOnly/source.cs" id="Snippet1":::
 :::code language="vb" source="~/snippets/visualbasic/VS_Snippets_CLR_Classic/classic FieldInfo.IsInitOnly Example/VB/source.vb" id="Snippet1":::  
  
 This code produces the following output: 
 
```console
Reflection.FieldInfo  

Myfielda - A- modified, IsInitOnly = False  

Myfieldb - B readonly field, IsInitOnly = True
``` 
  
 ]]></format>
        </remarks>
        <altmember cref="T:System.Reflection.FieldAttributes" />
        <altmember cref="M:System.Type.GetField(System.String,System.Reflection.BindingFlags)" />
        <altmember cref="T:System.Type" />
      </Docs>
    </Member>
    <Member MemberName="IsLiteral">
      <MemberSignature Language="C#" Value="public bool IsLiteral { get; }" />
      <MemberSignature Language="ILAsm" Value=".property instance bool IsLiteral" />
      <MemberSignature Language="DocId" Value="P:System.Reflection.FieldInfo.IsLiteral" />
      <MemberSignature Language="VB.NET" Value="Public ReadOnly Property IsLiteral As Boolean" />
      <MemberSignature Language="F#" Value="member this.IsLiteral : bool" Usage="System.Reflection.FieldInfo.IsLiteral" />
      <MemberSignature Language="C++ CLI" Value="public:&#xA; property bool IsLiteral { bool get(); };" />
      <MemberType>Property</MemberType>
      <Implements>
        <InterfaceMember FrameworkAlternate="netframework-1.1;netframework-2.0;netframework-3.0;netframework-3.5;netframework-4.0;netframework-4.5;netframework-4.5.1;netframework-4.5.2;netframework-4.6;netframework-4.6.1;netframework-4.6.2;netframework-4.7;netframework-4.7.1;netframework-4.7.2;netframework-4.8;netframework-4.8.1;xamarinmac-3.0">P:System.Runtime.InteropServices._FieldInfo.IsLiteral</InterfaceMember>
      </Implements>
      <AssemblyInfo>
        <AssemblyName>System.Reflection</AssemblyName>
        <AssemblyVersion>4.0.0.0</AssemblyVersion>
        <AssemblyVersion>4.0.10.0</AssemblyVersion>
        <AssemblyVersion>4.1.0.0</AssemblyVersion>
      </AssemblyInfo>
      <AssemblyInfo>
        <AssemblyName>mscorlib</AssemblyName>
        <AssemblyVersion>1.0.5000.0</AssemblyVersion>
        <AssemblyVersion>2.0.0.0</AssemblyVersion>
        <AssemblyVersion>2.0.5.0</AssemblyVersion>
        <AssemblyVersion>4.0.0.0</AssemblyVersion>
      </AssemblyInfo>
      <AssemblyInfo>
        <AssemblyName>netstandard</AssemblyName>
        <AssemblyVersion>2.0.0.0</AssemblyVersion>
        <AssemblyVersion>2.1.0.0</AssemblyVersion>
      </AssemblyInfo>
      <AssemblyInfo>
        <AssemblyName>System.Runtime</AssemblyName>
        <AssemblyVersion>4.2.0.0</AssemblyVersion>
        <AssemblyVersion>4.2.1.0</AssemblyVersion>
        <AssemblyVersion>4.2.2.0</AssemblyVersion>
        <AssemblyVersion>5.0.0.0</AssemblyVersion>
        <AssemblyVersion>6.0.0.0</AssemblyVersion>
        <AssemblyVersion>7.0.0.0</AssemblyVersion>
        <AssemblyVersion>8.0.0.0</AssemblyVersion>
      </AssemblyInfo>
      <ReturnValue>
        <ReturnType>System.Boolean</ReturnType>
      </ReturnValue>
      <Docs>
        <summary>Gets a value indicating whether the value is written at compile time and cannot be changed.</summary>
        <value>
          <see langword="true" /> if the field has the <see langword="Literal" /> attribute set; otherwise, <see langword="false" />.</value>
        <remarks>
          <format type="text/markdown"><![CDATA[  
  
## Remarks  
 The `IsLiteral` property is set when the `FieldAttributes.Literal` attribute is set. If this attribute is set, the field cannot be changed and is constant.  
  
 ]]></format>
        </remarks>
        <altmember cref="T:System.Reflection.FieldAttributes" />
      </Docs>
    </Member>
    <Member MemberName="IsNotSerialized">
      <MemberSignature Language="C#" Value="public bool IsNotSerialized { get; }" />
      <MemberSignature Language="ILAsm" Value=".property instance bool IsNotSerialized" />
      <MemberSignature Language="DocId" Value="P:System.Reflection.FieldInfo.IsNotSerialized" />
      <MemberSignature Language="VB.NET" Value="Public ReadOnly Property IsNotSerialized As Boolean" />
      <MemberSignature Language="F#" Value="member this.IsNotSerialized : bool" Usage="System.Reflection.FieldInfo.IsNotSerialized" />
      <MemberSignature Language="C++ CLI" Value="public:&#xA; property bool IsNotSerialized { bool get(); };" />
      <MemberType>Property</MemberType>
      <Implements>
        <InterfaceMember FrameworkAlternate="netframework-1.1;netframework-2.0;netframework-3.0;netframework-3.5;netframework-4.0;netframework-4.5;netframework-4.5.1;netframework-4.5.2;netframework-4.6;netframework-4.6.1;netframework-4.6.2;netframework-4.7;netframework-4.7.1;netframework-4.7.2;netframework-4.8;netframework-4.8.1;xamarinmac-3.0">P:System.Runtime.InteropServices._FieldInfo.IsNotSerialized</InterfaceMember>
      </Implements>
      <AssemblyInfo>
        <AssemblyName>mscorlib</AssemblyName>
        <AssemblyVersion>1.0.5000.0</AssemblyVersion>
        <AssemblyVersion>2.0.0.0</AssemblyVersion>
        <AssemblyVersion>2.0.5.0</AssemblyVersion>
        <AssemblyVersion>4.0.0.0</AssemblyVersion>
      </AssemblyInfo>
      <AssemblyInfo>
        <AssemblyName>netstandard</AssemblyName>
        <AssemblyVersion>2.0.0.0</AssemblyVersion>
        <AssemblyVersion>2.1.0.0</AssemblyVersion>
      </AssemblyInfo>
      <AssemblyInfo>
        <AssemblyName>System.Runtime</AssemblyName>
        <AssemblyVersion>4.2.0.0</AssemblyVersion>
        <AssemblyVersion>4.2.1.0</AssemblyVersion>
        <AssemblyVersion>4.2.2.0</AssemblyVersion>
        <AssemblyVersion>5.0.0.0</AssemblyVersion>
        <AssemblyVersion>6.0.0.0</AssemblyVersion>
        <AssemblyVersion>7.0.0.0</AssemblyVersion>
        <AssemblyVersion>8.0.0.0</AssemblyVersion>
      </AssemblyInfo>
      <AssemblyInfo>
        <AssemblyName>System.Reflection</AssemblyName>
      </AssemblyInfo>
      <Attributes>
        <Attribute FrameworkAlternate="net-8.0">
          <AttributeName Language="C#">[System.Obsolete("Formatter-based serialization is obsolete and should not be used.", DiagnosticId="SYSLIB0050", UrlFormat="https://aka.ms/dotnet-warnings/{0}")]</AttributeName>
          <AttributeName Language="F#">[&lt;System.Obsolete("Formatter-based serialization is obsolete and should not be used.", DiagnosticId="SYSLIB0050", UrlFormat="https://aka.ms/dotnet-warnings/{0}")&gt;]</AttributeName>
        </Attribute>
      </Attributes>
      <ReturnValue>
        <ReturnType>System.Boolean</ReturnType>
      </ReturnValue>
      <Docs>
        <summary>Gets a value indicating whether this field has the <see langword="NotSerialized" /> attribute.</summary>
        <value>
          <see langword="true" /> if the field has the <see langword="NotSerialized" /> attribute set; otherwise, <see langword="false" />.</value>
        <remarks>
          <format type="text/markdown"><![CDATA[  
  
## Remarks  
 The `IsNotSerialized` property returns `true` when the field is marked with the `FieldAttributes.NotSerialized` flag. When this flag is set on a field, it indicates that the field does not have to be serialized when the type is remoted.  
  
   
  
## Examples  
 The following example gets the field information of the fields of MyClass, determines if the fields can be serialized, and displays the results.  
  
 :::code language="cpp" source="~/snippets/cpp/VS_Snippets_CLR/FieldInfo_IsNotSerialized/CPP/fieldinfo_isnotserialized.cpp" id="Snippet1":::
 :::code language="csharp" source="~/snippets/csharp/System.Reflection/FieldInfo/IsNotSerialized/fieldinfo_isnotserialized.cs" id="Snippet1":::
 :::code language="vb" source="~/snippets/visualbasic/VS_Snippets_CLR/FieldInfo_IsNotSerialized/VB/fieldinfo_isnotserialized.vb" id="Snippet1":::  
  
 ]]></format>
        </remarks>
        <altmember cref="T:System.Reflection.FieldAttributes" />
      </Docs>
    </Member>
    <Member MemberName="IsPinvokeImpl">
      <MemberSignature Language="C#" Value="public bool IsPinvokeImpl { get; }" />
      <MemberSignature Language="ILAsm" Value=".property instance bool IsPinvokeImpl" />
      <MemberSignature Language="DocId" Value="P:System.Reflection.FieldInfo.IsPinvokeImpl" />
      <MemberSignature Language="VB.NET" Value="Public ReadOnly Property IsPinvokeImpl As Boolean" />
      <MemberSignature Language="F#" Value="member this.IsPinvokeImpl : bool" Usage="System.Reflection.FieldInfo.IsPinvokeImpl" />
      <MemberSignature Language="C++ CLI" Value="public:&#xA; property bool IsPinvokeImpl { bool get(); };" />
      <MemberType>Property</MemberType>
      <Implements>
        <InterfaceMember FrameworkAlternate="netframework-1.1;netframework-2.0;netframework-3.0;netframework-3.5;netframework-4.0;netframework-4.5;netframework-4.5.1;netframework-4.5.2;netframework-4.6;netframework-4.6.1;netframework-4.6.2;netframework-4.7;netframework-4.7.1;netframework-4.7.2;netframework-4.8;netframework-4.8.1;xamarinmac-3.0">P:System.Runtime.InteropServices._FieldInfo.IsPinvokeImpl</InterfaceMember>
      </Implements>
      <AssemblyInfo>
        <AssemblyName>mscorlib</AssemblyName>
        <AssemblyVersion>1.0.5000.0</AssemblyVersion>
        <AssemblyVersion>2.0.0.0</AssemblyVersion>
        <AssemblyVersion>2.0.5.0</AssemblyVersion>
        <AssemblyVersion>4.0.0.0</AssemblyVersion>
      </AssemblyInfo>
      <AssemblyInfo>
        <AssemblyName>netstandard</AssemblyName>
        <AssemblyVersion>2.0.0.0</AssemblyVersion>
        <AssemblyVersion>2.1.0.0</AssemblyVersion>
      </AssemblyInfo>
      <AssemblyInfo>
        <AssemblyName>System.Runtime</AssemblyName>
        <AssemblyVersion>4.2.0.0</AssemblyVersion>
        <AssemblyVersion>4.2.1.0</AssemblyVersion>
        <AssemblyVersion>4.2.2.0</AssemblyVersion>
        <AssemblyVersion>5.0.0.0</AssemblyVersion>
        <AssemblyVersion>6.0.0.0</AssemblyVersion>
        <AssemblyVersion>7.0.0.0</AssemblyVersion>
        <AssemblyVersion>8.0.0.0</AssemblyVersion>
      </AssemblyInfo>
      <AssemblyInfo>
        <AssemblyName>System.Reflection</AssemblyName>
      </AssemblyInfo>
      <ReturnValue>
        <ReturnType>System.Boolean</ReturnType>
      </ReturnValue>
      <Docs>
        <summary>Gets a value indicating whether the corresponding <see langword="PinvokeImpl" /> attribute is set in <see cref="T:System.Reflection.FieldAttributes" />.</summary>
        <value>
          <see langword="true" /> if the <see langword="PinvokeImpl" /> attribute is set in <see cref="T:System.Reflection.FieldAttributes" />; otherwise, <see langword="false" />.</value>
        <remarks>
          <format type="text/markdown"><![CDATA[  
  
## Examples  
 The following example creates a class and displays the name, field and <xref:System.Reflection.FieldInfo.IsPinvokeImpl%2A> property value of the field.  
  
 :::code language="cpp" source="~/snippets/cpp/VS_Snippets_CLR/FieldInfo_IsPInvokeImpl/CPP/fieldinfo_ispinvokeimpl.cpp" id="Snippet1":::
 :::code language="csharp" source="~/snippets/csharp/System.Reflection/FieldInfo/IsPinvokeImpl/fieldinfo_ispinvokeimpl.cs" id="Snippet1":::
 :::code language="vb" source="~/snippets/visualbasic/VS_Snippets_CLR/FieldInfo_IsPInvokeImpl/VB/fieldinfo_ispinvokeimpl.vb" id="Snippet1":::  
  
 ]]></format>
        </remarks>
        <altmember cref="T:System.Reflection.FieldAttributes" />
      </Docs>
    </Member>
    <Member MemberName="IsPrivate">
      <MemberSignature Language="C#" Value="public bool IsPrivate { get; }" />
      <MemberSignature Language="ILAsm" Value=".property instance bool IsPrivate" />
      <MemberSignature Language="DocId" Value="P:System.Reflection.FieldInfo.IsPrivate" />
      <MemberSignature Language="VB.NET" Value="Public ReadOnly Property IsPrivate As Boolean" />
      <MemberSignature Language="F#" Value="member this.IsPrivate : bool" Usage="System.Reflection.FieldInfo.IsPrivate" />
      <MemberSignature Language="C++ CLI" Value="public:&#xA; property bool IsPrivate { bool get(); };" />
      <MemberType>Property</MemberType>
      <Implements>
        <InterfaceMember FrameworkAlternate="netframework-1.1;netframework-2.0;netframework-3.0;netframework-3.5;netframework-4.0;netframework-4.5;netframework-4.5.1;netframework-4.5.2;netframework-4.6;netframework-4.6.1;netframework-4.6.2;netframework-4.7;netframework-4.7.1;netframework-4.7.2;netframework-4.8;netframework-4.8.1;xamarinmac-3.0">P:System.Runtime.InteropServices._FieldInfo.IsPrivate</InterfaceMember>
      </Implements>
      <AssemblyInfo>
        <AssemblyName>System.Reflection</AssemblyName>
        <AssemblyVersion>4.0.0.0</AssemblyVersion>
        <AssemblyVersion>4.0.10.0</AssemblyVersion>
        <AssemblyVersion>4.1.0.0</AssemblyVersion>
      </AssemblyInfo>
      <AssemblyInfo>
        <AssemblyName>mscorlib</AssemblyName>
        <AssemblyVersion>1.0.5000.0</AssemblyVersion>
        <AssemblyVersion>2.0.0.0</AssemblyVersion>
        <AssemblyVersion>2.0.5.0</AssemblyVersion>
        <AssemblyVersion>4.0.0.0</AssemblyVersion>
      </AssemblyInfo>
      <AssemblyInfo>
        <AssemblyName>netstandard</AssemblyName>
        <AssemblyVersion>2.0.0.0</AssemblyVersion>
        <AssemblyVersion>2.1.0.0</AssemblyVersion>
      </AssemblyInfo>
      <AssemblyInfo>
        <AssemblyName>System.Runtime</AssemblyName>
        <AssemblyVersion>4.2.0.0</AssemblyVersion>
        <AssemblyVersion>4.2.1.0</AssemblyVersion>
        <AssemblyVersion>4.2.2.0</AssemblyVersion>
        <AssemblyVersion>5.0.0.0</AssemblyVersion>
        <AssemblyVersion>6.0.0.0</AssemblyVersion>
        <AssemblyVersion>7.0.0.0</AssemblyVersion>
        <AssemblyVersion>8.0.0.0</AssemblyVersion>
      </AssemblyInfo>
      <ReturnValue>
        <ReturnType>System.Boolean</ReturnType>
      </ReturnValue>
      <Docs>
        <summary>Gets a value indicating whether the field is private.</summary>
        <value>
          <see langword="true" /> if the field is private; otherwise; <see langword="false" />.</value>
        <remarks>
          <format type="text/markdown"><![CDATA[  
  
## Remarks  
 Private fields are accessible only from member functions.  
  
 The `IsPrivate` property is set when the `FieldAttributes.Private` attribute is set.  
  
 To get the `IsPrivate` property, first get the class `Type`. From the `Type`, get the `FieldInfo`. From the `FieldInfo`, get the `IsPrivate` property. To access a non-public field, set the `BindingFlags` to `NonPublic`, and either `Static` or `Instance` in the `GetField` method.  
  
   
  
## Examples  
 The following example returns a value indicating whether or not the field of the class is private.  
  
 :::code language="cpp" source="~/snippets/cpp/VS_Snippets_CLR/FieldInfo_IsPrivate/CPP/fieldinfo_isprivate.cpp" id="Snippet1":::
 :::code language="csharp" source="~/snippets/csharp/System.Reflection/FieldInfo/IsPrivate/fieldinfo_isprivate.cs" id="Snippet1":::
 :::code language="vb" source="~/snippets/visualbasic/VS_Snippets_CLR/FieldInfo_IsPrivate/VB/fieldinfo_isprivate.vb" id="Snippet1":::  
  
 ]]></format>
        </remarks>
        <altmember cref="T:System.Reflection.BindingFlags" />
        <altmember cref="T:System.Type" />
      </Docs>
    </Member>
    <Member MemberName="IsPublic">
      <MemberSignature Language="C#" Value="public bool IsPublic { get; }" />
      <MemberSignature Language="ILAsm" Value=".property instance bool IsPublic" />
      <MemberSignature Language="DocId" Value="P:System.Reflection.FieldInfo.IsPublic" />
      <MemberSignature Language="VB.NET" Value="Public ReadOnly Property IsPublic As Boolean" />
      <MemberSignature Language="F#" Value="member this.IsPublic : bool" Usage="System.Reflection.FieldInfo.IsPublic" />
      <MemberSignature Language="C++ CLI" Value="public:&#xA; property bool IsPublic { bool get(); };" />
      <MemberType>Property</MemberType>
      <Implements>
        <InterfaceMember FrameworkAlternate="netframework-1.1;netframework-2.0;netframework-3.0;netframework-3.5;netframework-4.0;netframework-4.5;netframework-4.5.1;netframework-4.5.2;netframework-4.6;netframework-4.6.1;netframework-4.6.2;netframework-4.7;netframework-4.7.1;netframework-4.7.2;netframework-4.8;netframework-4.8.1;xamarinmac-3.0">P:System.Runtime.InteropServices._FieldInfo.IsPublic</InterfaceMember>
      </Implements>
      <AssemblyInfo>
        <AssemblyName>System.Reflection</AssemblyName>
        <AssemblyVersion>4.0.0.0</AssemblyVersion>
        <AssemblyVersion>4.0.10.0</AssemblyVersion>
        <AssemblyVersion>4.1.0.0</AssemblyVersion>
      </AssemblyInfo>
      <AssemblyInfo>
        <AssemblyName>mscorlib</AssemblyName>
        <AssemblyVersion>1.0.5000.0</AssemblyVersion>
        <AssemblyVersion>2.0.0.0</AssemblyVersion>
        <AssemblyVersion>2.0.5.0</AssemblyVersion>
        <AssemblyVersion>4.0.0.0</AssemblyVersion>
      </AssemblyInfo>
      <AssemblyInfo>
        <AssemblyName>netstandard</AssemblyName>
        <AssemblyVersion>2.0.0.0</AssemblyVersion>
        <AssemblyVersion>2.1.0.0</AssemblyVersion>
      </AssemblyInfo>
      <AssemblyInfo>
        <AssemblyName>System.Runtime</AssemblyName>
        <AssemblyVersion>4.2.0.0</AssemblyVersion>
        <AssemblyVersion>4.2.1.0</AssemblyVersion>
        <AssemblyVersion>4.2.2.0</AssemblyVersion>
        <AssemblyVersion>5.0.0.0</AssemblyVersion>
        <AssemblyVersion>6.0.0.0</AssemblyVersion>
        <AssemblyVersion>7.0.0.0</AssemblyVersion>
        <AssemblyVersion>8.0.0.0</AssemblyVersion>
      </AssemblyInfo>
      <ReturnValue>
        <ReturnType>System.Boolean</ReturnType>
      </ReturnValue>
      <Docs>
        <summary>Gets a value indicating whether the field is public.</summary>
        <value>
          <see langword="true" /> if this field is public; otherwise, <see langword="false" />.</value>
        <remarks>
          <format type="text/markdown"><![CDATA[  
  
## Remarks  
 Public fields are accessible everywhere their corresponding classes are visible.  
  
 The `IsPublic` property is set when the `FieldAttributes.Public` attribute is set.  
  
 To get the `IsPublic` property, first get the class `Type`. From the `Type`, get the `FieldInfo`. From the `FieldInfo`, get the `IsPublic` property. If the field is other than public, it is protected and cannot be readily accessed. To access a nonpublic field, set the `BindingFlags` to `NonPublic`, specify either `BindingFlags.Instance` or `BindingFlags.Static`, and use this for the `GetField` method.  
  
   
  
## Examples  
 The following example returns a value indicating whether or not the field of the class is public or private.  
  
 :::code language="cpp" source="~/snippets/cpp/VS_Snippets_CLR_Classic/classic FieldInfo.IsPublic Example/CPP/source.cpp" id="Snippet1":::
 :::code language="csharp" source="~/snippets/csharp/System.Reflection/FieldInfo/IsPublic/source.cs" id="Snippet1":::
 :::code language="vb" source="~/snippets/visualbasic/VS_Snippets_CLR_Classic/classic FieldInfo.IsPublic Example/VB/source.vb" id="Snippet1":::  
  
 ]]></format>
        </remarks>
        <altmember cref="T:System.Reflection.FieldAttributes" />
        <altmember cref="T:System.Reflection.BindingFlags" />
      </Docs>
    </Member>
    <Member MemberName="IsSecurityCritical">
      <MemberSignature Language="C#" Value="public virtual bool IsSecurityCritical { get; }" />
      <MemberSignature Language="ILAsm" Value=".property instance bool IsSecurityCritical" />
      <MemberSignature Language="DocId" Value="P:System.Reflection.FieldInfo.IsSecurityCritical" />
      <MemberSignature Language="VB.NET" Value="Public Overridable ReadOnly Property IsSecurityCritical As Boolean" />
      <MemberSignature Language="F#" Value="member this.IsSecurityCritical : bool" Usage="System.Reflection.FieldInfo.IsSecurityCritical" />
      <MemberSignature Language="C++ CLI" Value="public:&#xA; virtual property bool IsSecurityCritical { bool get(); };" />
      <MemberType>Property</MemberType>
      <AssemblyInfo>
        <AssemblyName>mscorlib</AssemblyName>
        <AssemblyVersion>2.0.5.0</AssemblyVersion>
        <AssemblyVersion>4.0.0.0</AssemblyVersion>
      </AssemblyInfo>
      <AssemblyInfo>
        <AssemblyName>netstandard</AssemblyName>
        <AssemblyVersion>2.0.0.0</AssemblyVersion>
        <AssemblyVersion>2.1.0.0</AssemblyVersion>
      </AssemblyInfo>
      <AssemblyInfo>
        <AssemblyName>System.Runtime</AssemblyName>
        <AssemblyVersion>4.2.0.0</AssemblyVersion>
        <AssemblyVersion>4.2.1.0</AssemblyVersion>
        <AssemblyVersion>4.2.2.0</AssemblyVersion>
        <AssemblyVersion>5.0.0.0</AssemblyVersion>
        <AssemblyVersion>6.0.0.0</AssemblyVersion>
        <AssemblyVersion>7.0.0.0</AssemblyVersion>
        <AssemblyVersion>8.0.0.0</AssemblyVersion>
      </AssemblyInfo>
      <AssemblyInfo>
        <AssemblyName>System.Reflection</AssemblyName>
      </AssemblyInfo>
      <ReturnValue>
        <ReturnType>System.Boolean</ReturnType>
      </ReturnValue>
      <Docs>
        <summary>Gets a value that indicates whether the current field is security-critical or security-safe-critical at the current trust level.</summary>
        <value>
          <see langword="true" /> if the current field is security-critical or security-safe-critical at the current trust level; <see langword="false" /> if it is transparent.</value>
        <remarks>
          <format type="text/markdown"><![CDATA[  
  
## Remarks  
 The <xref:System.Reflection.FieldInfo.IsSecurityCritical%2A>, <xref:System.Reflection.FieldInfo.IsSecuritySafeCritical%2A>, and <xref:System.Reflection.FieldInfo.IsSecurityTransparent%2A> properties report the transparency level of the field at its current trust level, as determined by the common language runtime (CLR). The combinations of these properties are shown in the following table:  
  
|Security level|IsSecurityCritical|IsSecuritySafeCritical|IsSecurityTransparent|  
|--------------------|------------------------|----------------------------|---------------------------|  
|Critical|`true`|`false`|`false`|  
|Safe critical|`true`|`true`|`false`|  
|Transparent|`false`|`false`|`true`|  
  
 Using these properties is much simpler than examining the security annotations of an assembly and its types and members, checking the current trust level, and attempting to duplicate the runtime's rules.  
  
> [!IMPORTANT]
>  For partial-trust assemblies, the value of this property depends on the current trust level of the assembly. If the assembly is loaded into a partially trusted application domain (for example, into a sandboxed application domain), then the runtime ignores the security annotations of the assembly. The assembly and all its types are treated as transparent. The runtime pays attention to the security annotations of a partial-trust assembly only when that assembly is loaded into a fully trusted application domain (for example, into the default application domain of a desktop application). By contrast, a trusted assembly (that is, a strong-named assembly that is installed in the global assembly cache) is always loaded with full trust regardless of the trust level of the application domain, so its current trust level is always fully trusted. You can determine the current trust levels of assemblies and application domains by using the <xref:System.Reflection.Assembly.IsFullyTrusted%2A?displayProperty=nameWithType> and <xref:System.AppDomain.IsFullyTrusted%2A?displayProperty=nameWithType> properties.  
  
 For more information about reflection and transparency, see [Security Considerations for Reflection](/dotnet/framework/reflection-and-codedom/security-considerations-for-reflection). For information about transparency, see [Security Changes](/dotnet/framework/security/security-changes).  
  
 ]]></format>
        </remarks>
        <altmember cref="P:System.Reflection.FieldInfo.IsSecuritySafeCritical" />
        <altmember cref="P:System.Reflection.FieldInfo.IsSecurityTransparent" />
      </Docs>
    </Member>
    <Member MemberName="IsSecuritySafeCritical">
      <MemberSignature Language="C#" Value="public virtual bool IsSecuritySafeCritical { get; }" />
      <MemberSignature Language="ILAsm" Value=".property instance bool IsSecuritySafeCritical" />
      <MemberSignature Language="DocId" Value="P:System.Reflection.FieldInfo.IsSecuritySafeCritical" />
      <MemberSignature Language="VB.NET" Value="Public Overridable ReadOnly Property IsSecuritySafeCritical As Boolean" />
      <MemberSignature Language="F#" Value="member this.IsSecuritySafeCritical : bool" Usage="System.Reflection.FieldInfo.IsSecuritySafeCritical" />
      <MemberSignature Language="C++ CLI" Value="public:&#xA; virtual property bool IsSecuritySafeCritical { bool get(); };" />
      <MemberType>Property</MemberType>
      <AssemblyInfo>
        <AssemblyName>mscorlib</AssemblyName>
        <AssemblyVersion>2.0.5.0</AssemblyVersion>
        <AssemblyVersion>4.0.0.0</AssemblyVersion>
      </AssemblyInfo>
      <AssemblyInfo>
        <AssemblyName>netstandard</AssemblyName>
        <AssemblyVersion>2.0.0.0</AssemblyVersion>
        <AssemblyVersion>2.1.0.0</AssemblyVersion>
      </AssemblyInfo>
      <AssemblyInfo>
        <AssemblyName>System.Runtime</AssemblyName>
        <AssemblyVersion>4.2.0.0</AssemblyVersion>
        <AssemblyVersion>4.2.1.0</AssemblyVersion>
        <AssemblyVersion>4.2.2.0</AssemblyVersion>
        <AssemblyVersion>5.0.0.0</AssemblyVersion>
        <AssemblyVersion>6.0.0.0</AssemblyVersion>
        <AssemblyVersion>7.0.0.0</AssemblyVersion>
        <AssemblyVersion>8.0.0.0</AssemblyVersion>
      </AssemblyInfo>
      <AssemblyInfo>
        <AssemblyName>System.Reflection</AssemblyName>
      </AssemblyInfo>
      <ReturnValue>
        <ReturnType>System.Boolean</ReturnType>
      </ReturnValue>
      <Docs>
        <summary>Gets a value that indicates whether the current field is security-safe-critical at the current trust level.</summary>
        <value>
          <see langword="true" /> if the current field is security-safe-critical at the current trust level; <see langword="false" /> if it is security-critical or transparent.</value>
        <remarks>
          <format type="text/markdown"><![CDATA[  
  
## Remarks  
 The <xref:System.Reflection.FieldInfo.IsSecurityCritical%2A>, <xref:System.Reflection.FieldInfo.IsSecuritySafeCritical%2A>, and <xref:System.Reflection.FieldInfo.IsSecurityTransparent%2A> properties report the transparency level of the field at its current trust level, as determined by the common language runtime (CLR). The combinations of these properties are shown in the following table:  
  
|Security level|IsSecurityCritical|IsSecuritySafeCritical|IsSecurityTransparent|  
|--------------------|------------------------|----------------------------|---------------------------|  
|Critical|`true`|`false`|`false`|  
|Safe critical|`true`|`true`|`false`|  
|Transparent|`false`|`false`|`true`|  
  
 Using these properties is much simpler than examining the security annotations of an assembly and its types and members, checking the current trust level, and attempting to duplicate the runtime's rules.  
  
> [!IMPORTANT]
>  For partial-trust assemblies, the value of this property depends on the current trust level of the assembly. If the assembly is loaded into a partially trusted application domain (for example, into a sandboxed application domain), then the runtime ignores the security annotations of the assembly. The assembly and all its types are treated as transparent. The runtime pays attention to the security annotations of a partial-trust assembly only when that assembly is loaded into a fully trusted application domain (for example, into the default application domain of a desktop application). By contrast, a trusted assembly (that is, a strong-named assembly that is installed in the global assembly cache) is always loaded with full trust regardless of the trust level of the application domain, so its current trust level is always fully trusted. You can determine the current trust levels of assemblies and application domains by using the <xref:System.Reflection.Assembly.IsFullyTrusted%2A?displayProperty=nameWithType> and <xref:System.AppDomain.IsFullyTrusted%2A?displayProperty=nameWithType> properties.  
  
 For more information about reflection and transparency, see [Security Considerations for Reflection](/dotnet/framework/reflection-and-codedom/security-considerations-for-reflection). For information about transparency, see [Security Changes](/dotnet/framework/security/security-changes).  
  
 ]]></format>
        </remarks>
        <altmember cref="P:System.Reflection.FieldInfo.IsSecurityCritical" />
        <altmember cref="P:System.Reflection.FieldInfo.IsSecurityTransparent" />
      </Docs>
    </Member>
    <Member MemberName="IsSecurityTransparent">
      <MemberSignature Language="C#" Value="public virtual bool IsSecurityTransparent { get; }" />
      <MemberSignature Language="ILAsm" Value=".property instance bool IsSecurityTransparent" />
      <MemberSignature Language="DocId" Value="P:System.Reflection.FieldInfo.IsSecurityTransparent" />
      <MemberSignature Language="VB.NET" Value="Public Overridable ReadOnly Property IsSecurityTransparent As Boolean" />
      <MemberSignature Language="F#" Value="member this.IsSecurityTransparent : bool" Usage="System.Reflection.FieldInfo.IsSecurityTransparent" />
      <MemberSignature Language="C++ CLI" Value="public:&#xA; virtual property bool IsSecurityTransparent { bool get(); };" />
      <MemberType>Property</MemberType>
      <AssemblyInfo>
        <AssemblyName>mscorlib</AssemblyName>
        <AssemblyVersion>2.0.5.0</AssemblyVersion>
        <AssemblyVersion>4.0.0.0</AssemblyVersion>
      </AssemblyInfo>
      <AssemblyInfo>
        <AssemblyName>netstandard</AssemblyName>
        <AssemblyVersion>2.0.0.0</AssemblyVersion>
        <AssemblyVersion>2.1.0.0</AssemblyVersion>
      </AssemblyInfo>
      <AssemblyInfo>
        <AssemblyName>System.Runtime</AssemblyName>
        <AssemblyVersion>4.2.0.0</AssemblyVersion>
        <AssemblyVersion>4.2.1.0</AssemblyVersion>
        <AssemblyVersion>4.2.2.0</AssemblyVersion>
        <AssemblyVersion>5.0.0.0</AssemblyVersion>
        <AssemblyVersion>6.0.0.0</AssemblyVersion>
        <AssemblyVersion>7.0.0.0</AssemblyVersion>
        <AssemblyVersion>8.0.0.0</AssemblyVersion>
      </AssemblyInfo>
      <AssemblyInfo>
        <AssemblyName>System.Reflection</AssemblyName>
      </AssemblyInfo>
      <ReturnValue>
        <ReturnType>System.Boolean</ReturnType>
      </ReturnValue>
      <Docs>
        <summary>Gets a value that indicates whether the current field is transparent at the current trust level.</summary>
        <value>
          <see langword="true" /> if the field is security-transparent at the current trust level; otherwise, <see langword="false" />.</value>
        <remarks>
          <format type="text/markdown"><![CDATA[  
  
## Remarks  
 The <xref:System.Reflection.FieldInfo.IsSecurityCritical%2A>, <xref:System.Reflection.FieldInfo.IsSecuritySafeCritical%2A>, and <xref:System.Reflection.FieldInfo.IsSecurityTransparent%2A> properties report the transparency level of the field at its current trust level, as determined by the common language runtime (CLR). The combinations of these properties are shown in the following table:  
  
|Security level|IsSecurityCritical|IsSecuritySafeCritical|IsSecurityTransparent|  
|--------------------|------------------------|----------------------------|---------------------------|  
|Critical|`true`|`false`|`false`|  
|Safe critical|`true`|`true`|`false`|  
|Transparent|`false`|`false`|`true`|  
  
 Using these properties is much simpler than examining the security annotations of an assembly and its types and members, checking the current trust level, and attempting to duplicate the runtime's rules.  
  
> [!IMPORTANT]
>  For partial-trust assemblies, the value of this property depends on the current trust level of the assembly. If the assembly is loaded into a partially trusted application domain (for example, into a sandboxed application domain), then the runtime ignores the security annotations of the assembly. The assembly and all its types are treated as transparent. The runtime pays attention to the security annotations of a partial-trust assembly only when that assembly is loaded into a fully trusted application domain (for example, into the default application domain of a desktop application). By contrast, a trusted assembly (that is, a strong-named assembly that is installed in the global assembly cache) is always loaded with full trust regardless of the trust level of the application domain, so its current trust level is always fully trusted. You can determine the current trust levels of assemblies and application domains by using the <xref:System.Reflection.Assembly.IsFullyTrusted%2A?displayProperty=nameWithType> and <xref:System.AppDomain.IsFullyTrusted%2A?displayProperty=nameWithType> properties.  
  
 For more information about reflection and transparency, see [Security Considerations for Reflection](/dotnet/framework/reflection-and-codedom/security-considerations-for-reflection). For information about transparency, see [Security Changes](/dotnet/framework/security/security-changes).  
  
 ]]></format>
        </remarks>
        <altmember cref="P:System.Reflection.FieldInfo.IsSecurityCritical" />
        <altmember cref="P:System.Reflection.FieldInfo.IsSecuritySafeCritical" />
      </Docs>
    </Member>
    <Member MemberName="IsSpecialName">
      <MemberSignature Language="C#" Value="public bool IsSpecialName { get; }" />
      <MemberSignature Language="ILAsm" Value=".property instance bool IsSpecialName" />
      <MemberSignature Language="DocId" Value="P:System.Reflection.FieldInfo.IsSpecialName" />
      <MemberSignature Language="VB.NET" Value="Public ReadOnly Property IsSpecialName As Boolean" />
      <MemberSignature Language="F#" Value="member this.IsSpecialName : bool" Usage="System.Reflection.FieldInfo.IsSpecialName" />
      <MemberSignature Language="C++ CLI" Value="public:&#xA; property bool IsSpecialName { bool get(); };" />
      <MemberType>Property</MemberType>
      <Implements>
        <InterfaceMember FrameworkAlternate="netframework-1.1;netframework-2.0;netframework-3.0;netframework-3.5;netframework-4.0;netframework-4.5;netframework-4.5.1;netframework-4.5.2;netframework-4.6;netframework-4.6.1;netframework-4.6.2;netframework-4.7;netframework-4.7.1;netframework-4.7.2;netframework-4.8;netframework-4.8.1;xamarinmac-3.0">P:System.Runtime.InteropServices._FieldInfo.IsSpecialName</InterfaceMember>
      </Implements>
      <AssemblyInfo>
        <AssemblyName>System.Reflection</AssemblyName>
        <AssemblyVersion>4.0.0.0</AssemblyVersion>
        <AssemblyVersion>4.0.10.0</AssemblyVersion>
        <AssemblyVersion>4.1.0.0</AssemblyVersion>
      </AssemblyInfo>
      <AssemblyInfo>
        <AssemblyName>mscorlib</AssemblyName>
        <AssemblyVersion>1.0.5000.0</AssemblyVersion>
        <AssemblyVersion>2.0.0.0</AssemblyVersion>
        <AssemblyVersion>2.0.5.0</AssemblyVersion>
        <AssemblyVersion>4.0.0.0</AssemblyVersion>
      </AssemblyInfo>
      <AssemblyInfo>
        <AssemblyName>netstandard</AssemblyName>
        <AssemblyVersion>2.0.0.0</AssemblyVersion>
        <AssemblyVersion>2.1.0.0</AssemblyVersion>
      </AssemblyInfo>
      <AssemblyInfo>
        <AssemblyName>System.Runtime</AssemblyName>
        <AssemblyVersion>4.2.0.0</AssemblyVersion>
        <AssemblyVersion>4.2.1.0</AssemblyVersion>
        <AssemblyVersion>4.2.2.0</AssemblyVersion>
        <AssemblyVersion>5.0.0.0</AssemblyVersion>
        <AssemblyVersion>6.0.0.0</AssemblyVersion>
        <AssemblyVersion>7.0.0.0</AssemblyVersion>
        <AssemblyVersion>8.0.0.0</AssemblyVersion>
      </AssemblyInfo>
      <ReturnValue>
        <ReturnType>System.Boolean</ReturnType>
      </ReturnValue>
      <Docs>
        <summary>Gets a value indicating whether the corresponding <see langword="SpecialName" /> attribute is set in the <see cref="T:System.Reflection.FieldAttributes" /> enumerator.</summary>
        <value>
          <see langword="true" /> if the <see langword="SpecialName" /> attribute is set in <see cref="T:System.Reflection.FieldAttributes" />; otherwise, <see langword="false" />.</value>
        <remarks>
          <format type="text/markdown"><![CDATA[  
  
## Remarks  
 Names that begin with or contain an underscore character (_), property accessors, and operator overloading methods are examples of names that might require special treatment by some compilers.  
  
   
  
## Examples  
 The following example returns a value indicating whether or not the fields in the class contain a SpecialName attribute.  
  
 :::code language="cpp" source="~/snippets/cpp/VS_Snippets_CLR/FieldInfo_IsSpecialName/CPP/fieldinfo_isspecialname.cpp" id="Snippet1":::
 :::code language="csharp" source="~/snippets/csharp/System/Type/GetFields/fieldinfo_isspecialname.cs" id="Snippet1":::
 :::code language="vb" source="~/snippets/visualbasic/VS_Snippets_CLR/FieldInfo_IsSpecialName/VB/fieldinfo_isspecialname.vb" id="Snippet1":::  
  
 ]]></format>
        </remarks>
        <altmember cref="T:System.Reflection.FieldAttributes" />
      </Docs>
    </Member>
    <Member MemberName="IsStatic">
      <MemberSignature Language="C#" Value="public bool IsStatic { get; }" />
      <MemberSignature Language="ILAsm" Value=".property instance bool IsStatic" />
      <MemberSignature Language="DocId" Value="P:System.Reflection.FieldInfo.IsStatic" />
      <MemberSignature Language="VB.NET" Value="Public ReadOnly Property IsStatic As Boolean" />
      <MemberSignature Language="F#" Value="member this.IsStatic : bool" Usage="System.Reflection.FieldInfo.IsStatic" />
      <MemberSignature Language="C++ CLI" Value="public:&#xA; property bool IsStatic { bool get(); };" />
      <MemberType>Property</MemberType>
      <Implements>
        <InterfaceMember FrameworkAlternate="netframework-1.1;netframework-2.0;netframework-3.0;netframework-3.5;netframework-4.0;netframework-4.5;netframework-4.5.1;netframework-4.5.2;netframework-4.6;netframework-4.6.1;netframework-4.6.2;netframework-4.7;netframework-4.7.1;netframework-4.7.2;netframework-4.8;netframework-4.8.1;xamarinmac-3.0">P:System.Runtime.InteropServices._FieldInfo.IsStatic</InterfaceMember>
      </Implements>
      <AssemblyInfo>
        <AssemblyName>System.Reflection</AssemblyName>
        <AssemblyVersion>4.0.0.0</AssemblyVersion>
        <AssemblyVersion>4.0.10.0</AssemblyVersion>
        <AssemblyVersion>4.1.0.0</AssemblyVersion>
      </AssemblyInfo>
      <AssemblyInfo>
        <AssemblyName>mscorlib</AssemblyName>
        <AssemblyVersion>1.0.5000.0</AssemblyVersion>
        <AssemblyVersion>2.0.0.0</AssemblyVersion>
        <AssemblyVersion>2.0.5.0</AssemblyVersion>
        <AssemblyVersion>4.0.0.0</AssemblyVersion>
      </AssemblyInfo>
      <AssemblyInfo>
        <AssemblyName>netstandard</AssemblyName>
        <AssemblyVersion>2.0.0.0</AssemblyVersion>
        <AssemblyVersion>2.1.0.0</AssemblyVersion>
      </AssemblyInfo>
      <AssemblyInfo>
        <AssemblyName>System.Runtime</AssemblyName>
        <AssemblyVersion>4.2.0.0</AssemblyVersion>
        <AssemblyVersion>4.2.1.0</AssemblyVersion>
        <AssemblyVersion>4.2.2.0</AssemblyVersion>
        <AssemblyVersion>5.0.0.0</AssemblyVersion>
        <AssemblyVersion>6.0.0.0</AssemblyVersion>
        <AssemblyVersion>7.0.0.0</AssemblyVersion>
        <AssemblyVersion>8.0.0.0</AssemblyVersion>
      </AssemblyInfo>
      <ReturnValue>
        <ReturnType>System.Boolean</ReturnType>
      </ReturnValue>
      <Docs>
        <summary>Gets a value indicating whether the field is static.</summary>
        <value>
          <see langword="true" /> if this field is static; otherwise, <see langword="false" />.</value>
        <remarks>
          <format type="text/markdown"><![CDATA[  
  
## Remarks  
 When a field is static, one copy of the field is shared by all instances of the type.  
  
 The `IsStatic` property is set when the `FieldAttributes.Static` attribute is set.  
  
 To get the `IsStatic` property, first get the class `Type`. From the `Type`, get the `FieldInfo`. From the `FieldInfo`, get the `IsStatic` property. To access a non-public field, set the `BindingFlags` to `NonPublic` in the `GetField` method and set the accessibility to `Instance` or `Static`.  
  
   
  
## Examples  
 The following example determines whether the specified field is static and displays the result.  
  
 :::code language="cpp" source="~/snippets/cpp/VS_Snippets_CLR_Classic/classic FieldInfo.IsStatic Example/CPP/source.cpp" id="Snippet1":::
 :::code language="csharp" source="~/snippets/csharp/System.Reflection/FieldInfo/IsStatic/source.cs" id="Snippet1":::
 :::code language="vb" source="~/snippets/visualbasic/VS_Snippets_CLR_Classic/classic FieldInfo.IsStatic Example/VB/source.vb" id="Snippet1":::  
  
 This code produces the following output: 
  
```console
Reflection.FieldInfo  

Myfielda - A private field; IsStatic - False  

Myfieldb - B static field; IsStatic - True 
``` 
  
 ]]></format>
        </remarks>
        <altmember cref="T:System.Reflection.FieldAttributes" />
        <altmember cref="M:System.Type.GetField(System.String,System.Reflection.BindingFlags)" />
        <altmember cref="T:System.Type" />
      </Docs>
    </Member>
    <Member MemberName="MemberType">
      <MemberSignature Language="C#" Value="public override System.Reflection.MemberTypes MemberType { get; }" />
      <MemberSignature Language="ILAsm" Value=".property instance valuetype System.Reflection.MemberTypes MemberType" />
      <MemberSignature Language="DocId" Value="P:System.Reflection.FieldInfo.MemberType" />
      <MemberSignature Language="VB.NET" Value="Public Overrides ReadOnly Property MemberType As MemberTypes" />
      <MemberSignature Language="F#" Value="member this.MemberType : System.Reflection.MemberTypes" Usage="System.Reflection.FieldInfo.MemberType" />
      <MemberSignature Language="C++ CLI" Value="public:&#xA; virtual property System::Reflection::MemberTypes MemberType { System::Reflection::MemberTypes get(); };" />
      <MemberType>Property</MemberType>
      <Implements>
        <InterfaceMember FrameworkAlternate="netframework-1.1;netframework-2.0;netframework-3.0;netframework-3.5;netframework-4.0;netframework-4.5;netframework-4.5.1;netframework-4.5.2;netframework-4.6;netframework-4.6.1;netframework-4.6.2;netframework-4.7;netframework-4.7.1;netframework-4.7.2;netframework-4.8;netframework-4.8.1;xamarinmac-3.0">P:System.Runtime.InteropServices._FieldInfo.MemberType</InterfaceMember>
      </Implements>
      <AssemblyInfo>
        <AssemblyName>System.Reflection</AssemblyName>
        <AssemblyVersion>4.1.0.0</AssemblyVersion>
      </AssemblyInfo>
      <AssemblyInfo>
        <AssemblyName>mscorlib</AssemblyName>
        <AssemblyVersion>1.0.5000.0</AssemblyVersion>
        <AssemblyVersion>2.0.0.0</AssemblyVersion>
        <AssemblyVersion>2.0.5.0</AssemblyVersion>
        <AssemblyVersion>4.0.0.0</AssemblyVersion>
      </AssemblyInfo>
      <AssemblyInfo>
        <AssemblyName>netstandard</AssemblyName>
        <AssemblyVersion>2.0.0.0</AssemblyVersion>
        <AssemblyVersion>2.1.0.0</AssemblyVersion>
      </AssemblyInfo>
      <AssemblyInfo>
        <AssemblyName>System.Runtime</AssemblyName>
        <AssemblyVersion>4.2.0.0</AssemblyVersion>
        <AssemblyVersion>4.2.1.0</AssemblyVersion>
        <AssemblyVersion>4.2.2.0</AssemblyVersion>
        <AssemblyVersion>5.0.0.0</AssemblyVersion>
        <AssemblyVersion>6.0.0.0</AssemblyVersion>
        <AssemblyVersion>7.0.0.0</AssemblyVersion>
        <AssemblyVersion>8.0.0.0</AssemblyVersion>
      </AssemblyInfo>
      <ReturnValue>
        <ReturnType>System.Reflection.MemberTypes</ReturnType>
      </ReturnValue>
      <Docs>
        <summary>Gets a <see cref="T:System.Reflection.MemberTypes" /> value indicating that this member is a field.</summary>
        <value>A <see cref="T:System.Reflection.MemberTypes" /> value indicating that this member is a field.</value>
        <remarks>
          <format type="text/markdown"><![CDATA[  
  
## Remarks  
 This property overrides <xref:System.Reflection.MemberInfo.MemberType%2A>. Therefore, when you examine a set of <xref:System.Reflection.MemberInfo> objects - for example, the array returned by <xref:System.Type.GetMembers%2A> - the <xref:System.Reflection.MemberInfo.MemberType%2A> property returns <xref:System.Reflection.MemberTypes.Field?displayProperty=nameWithType> only when a given member is a field.  
  
   
  
## Examples  
 The following example determines whether the specified member is a field and displays the result.  
  
 :::code language="cpp" source="~/snippets/cpp/VS_Snippets_CLR_Classic/classic FieldInfo.MemberType Example/CPP/source.cpp" id="Snippet1":::
 :::code language="csharp" source="~/snippets/csharp/System.Reflection/FieldInfo/MemberType/source.cs" id="Snippet1":::
 :::code language="vb" source="~/snippets/visualbasic/VS_Snippets_CLR_Classic/classic FieldInfo.MemberType Example/VB/source.vb" id="Snippet1":::  
  
 This code produces the following output:  

```console
Reflection.FieldInfo  

Myfield.field - a private field; MemberType is a Field  
```
  
 ]]></format>
        </remarks>
        <altmember cref="T:System.Reflection.FieldInfo" />
        <altmember cref="T:System.Type" />
      </Docs>
    </Member>
    <Member MemberName="op_Equality">
      <MemberSignature Language="C#" Value="public static bool operator == (System.Reflection.FieldInfo? left, System.Reflection.FieldInfo? right);" FrameworkAlternate="net-5.0;net-6.0;net-7.0;net-8.0;netcore-3.0;netcore-3.1" />
      <MemberSignature Language="ILAsm" Value=".method public static hidebysig specialname bool op_Equality(class System.Reflection.FieldInfo left, class System.Reflection.FieldInfo right) cil managed" />
      <MemberSignature Language="DocId" Value="M:System.Reflection.FieldInfo.op_Equality(System.Reflection.FieldInfo,System.Reflection.FieldInfo)" />
      <MemberSignature Language="VB.NET" Value="Public Shared Operator == (left As FieldInfo, right As FieldInfo) As Boolean" />
      <MemberSignature Language="F#" Value="static member ( = ) : System.Reflection.FieldInfo * System.Reflection.FieldInfo -&gt; bool" Usage="left = right" />
      <MemberSignature Language="C++ CLI" Value="public:&#xA; static bool operator ==(System::Reflection::FieldInfo ^ left, System::Reflection::FieldInfo ^ right);" />
      <MemberSignature Language="C#" Value="public static bool operator == (System.Reflection.FieldInfo left, System.Reflection.FieldInfo right);" FrameworkAlternate="netcore-2.0;netcore-2.1;netcore-2.2;netframework-4.0;netframework-4.5;netframework-4.5.1;netframework-4.5.2;netframework-4.6;netframework-4.6.1;netframework-4.6.2;netframework-4.7;netframework-4.7.1;netframework-4.7.2;netframework-4.8;netframework-4.8.1;netstandard-2.0;netstandard-2.1;xamarinandroid-7.1;xamarinios-10.8;xamarinmac-3.0" />
      <MemberType>Method</MemberType>
      <AssemblyInfo>
        <AssemblyName>mscorlib</AssemblyName>
        <AssemblyVersion>2.0.5.0</AssemblyVersion>
        <AssemblyVersion>4.0.0.0</AssemblyVersion>
      </AssemblyInfo>
      <AssemblyInfo>
        <AssemblyName>netstandard</AssemblyName>
        <AssemblyVersion>2.0.0.0</AssemblyVersion>
        <AssemblyVersion>2.1.0.0</AssemblyVersion>
      </AssemblyInfo>
      <AssemblyInfo>
        <AssemblyName>System.Runtime</AssemblyName>
        <AssemblyVersion>4.2.0.0</AssemblyVersion>
        <AssemblyVersion>4.2.1.0</AssemblyVersion>
        <AssemblyVersion>4.2.2.0</AssemblyVersion>
        <AssemblyVersion>5.0.0.0</AssemblyVersion>
        <AssemblyVersion>6.0.0.0</AssemblyVersion>
        <AssemblyVersion>7.0.0.0</AssemblyVersion>
        <AssemblyVersion>8.0.0.0</AssemblyVersion>
      </AssemblyInfo>
      <AssemblyInfo>
        <AssemblyName>System.Reflection</AssemblyName>
      </AssemblyInfo>
      <Attributes>
        <Attribute FrameworkAlternate="net-8.0">
          <AttributeName Language="C#">[System.Runtime.CompilerServices.NullableContext(2)]</AttributeName>
          <AttributeName Language="F#">[&lt;System.Runtime.CompilerServices.NullableContext(2)&gt;]</AttributeName>
        </Attribute>
      </Attributes>
      <ReturnValue>
        <ReturnType>System.Boolean</ReturnType>
      </ReturnValue>
      <Parameters>
        <Parameter Name="left" Type="System.Reflection.FieldInfo" Index="0" FrameworkAlternate="netcore-2.0;netcore-2.1;netcore-2.2;netcore-3.0;netframework-4.0;netframework-4.5;netframework-4.5.1;netframework-4.5.2;netframework-4.6;netframework-4.6.1;netframework-4.6.2;netframework-4.7;netframework-4.7.1;netframework-4.7.2;netframework-4.8;netstandard-2.0;xamarinandroid-7.1;xamarinios-10.8;xamarinmac-3.0;netstandard-2.1;netcore-3.1;net-5.0;net-6.0;net-7.0;netframework-4.8.1;net-8.0" />
        <Parameter Name="right" Type="System.Reflection.FieldInfo" Index="1" FrameworkAlternate="netcore-2.0;netcore-2.1;netcore-2.2;netcore-3.0;netframework-4.0;netframework-4.5;netframework-4.5.1;netframework-4.5.2;netframework-4.6;netframework-4.6.1;netframework-4.6.2;netframework-4.7;netframework-4.7.1;netframework-4.7.2;netframework-4.8;netstandard-2.0;xamarinandroid-7.1;xamarinios-10.8;xamarinmac-3.0;netstandard-2.1;netcore-3.1;net-5.0;net-6.0;net-7.0;netframework-4.8.1;net-8.0" />
      </Parameters>
      <Docs>
        <param name="left">The first object to compare.</param>
        <param name="right">The second object to compare.</param>
        <summary>Indicates whether two <see cref="T:System.Reflection.FieldInfo" /> objects are equal.</summary>
        <returns>
          <see langword="true" /> if <paramref name="left" /> is equal to <paramref name="right" />; otherwise, <see langword="false" />.</returns>
        <remarks>To be added.</remarks>
      </Docs>
    </Member>
    <Member MemberName="op_Inequality">
      <MemberSignature Language="C#" Value="public static bool operator != (System.Reflection.FieldInfo? left, System.Reflection.FieldInfo? right);" FrameworkAlternate="net-5.0;net-6.0;net-7.0;net-8.0;netcore-3.0;netcore-3.1" />
      <MemberSignature Language="ILAsm" Value=".method public static hidebysig specialname bool op_Inequality(class System.Reflection.FieldInfo left, class System.Reflection.FieldInfo right) cil managed" />
      <MemberSignature Language="DocId" Value="M:System.Reflection.FieldInfo.op_Inequality(System.Reflection.FieldInfo,System.Reflection.FieldInfo)" />
      <MemberSignature Language="VB.NET" Value="Public Shared Operator != (left As FieldInfo, right As FieldInfo) As Boolean" />
      <MemberSignature Language="F#" Value="static member op_Inequality : System.Reflection.FieldInfo * System.Reflection.FieldInfo -&gt; bool" Usage="System.Reflection.FieldInfo.op_Inequality (left, right)" />
      <MemberSignature Language="C++ CLI" Value="public:&#xA; static bool operator !=(System::Reflection::FieldInfo ^ left, System::Reflection::FieldInfo ^ right);" />
      <MemberSignature Language="C#" Value="public static bool operator != (System.Reflection.FieldInfo left, System.Reflection.FieldInfo right);" FrameworkAlternate="netcore-2.0;netcore-2.1;netcore-2.2;netframework-4.0;netframework-4.5;netframework-4.5.1;netframework-4.5.2;netframework-4.6;netframework-4.6.1;netframework-4.6.2;netframework-4.7;netframework-4.7.1;netframework-4.7.2;netframework-4.8;netframework-4.8.1;netstandard-2.0;netstandard-2.1;xamarinandroid-7.1;xamarinios-10.8;xamarinmac-3.0" />
      <MemberType>Method</MemberType>
      <AssemblyInfo>
        <AssemblyName>mscorlib</AssemblyName>
        <AssemblyVersion>2.0.5.0</AssemblyVersion>
        <AssemblyVersion>4.0.0.0</AssemblyVersion>
      </AssemblyInfo>
      <AssemblyInfo>
        <AssemblyName>netstandard</AssemblyName>
        <AssemblyVersion>2.0.0.0</AssemblyVersion>
        <AssemblyVersion>2.1.0.0</AssemblyVersion>
      </AssemblyInfo>
      <AssemblyInfo>
        <AssemblyName>System.Runtime</AssemblyName>
        <AssemblyVersion>4.2.0.0</AssemblyVersion>
        <AssemblyVersion>4.2.1.0</AssemblyVersion>
        <AssemblyVersion>4.2.2.0</AssemblyVersion>
        <AssemblyVersion>5.0.0.0</AssemblyVersion>
        <AssemblyVersion>6.0.0.0</AssemblyVersion>
        <AssemblyVersion>7.0.0.0</AssemblyVersion>
        <AssemblyVersion>8.0.0.0</AssemblyVersion>
      </AssemblyInfo>
      <AssemblyInfo>
        <AssemblyName>System.Reflection</AssemblyName>
      </AssemblyInfo>
      <Attributes>
        <Attribute FrameworkAlternate="net-8.0">
          <AttributeName Language="C#">[System.Runtime.CompilerServices.NullableContext(2)]</AttributeName>
          <AttributeName Language="F#">[&lt;System.Runtime.CompilerServices.NullableContext(2)&gt;]</AttributeName>
        </Attribute>
        <Attribute FrameworkAlternate="netframework-4.0;netframework-4.5;netframework-4.5.1;netframework-4.5.2">
          <AttributeName Language="C#">[System.Runtime.TargetedPatchingOptOut("Performance critical to inline across NGen image boundaries")]</AttributeName>
          <AttributeName Language="F#">[&lt;System.Runtime.TargetedPatchingOptOut("Performance critical to inline across NGen image boundaries")&gt;]</AttributeName>
        </Attribute>
      </Attributes>
      <ReturnValue>
        <ReturnType>System.Boolean</ReturnType>
      </ReturnValue>
      <Parameters>
        <Parameter Name="left" Type="System.Reflection.FieldInfo" Index="0" FrameworkAlternate="netcore-2.0;netcore-2.1;netcore-2.2;netcore-3.0;netframework-4.0;netframework-4.5;netframework-4.5.1;netframework-4.5.2;netframework-4.6;netframework-4.6.1;netframework-4.6.2;netframework-4.7;netframework-4.7.1;netframework-4.7.2;netframework-4.8;netstandard-2.0;xamarinandroid-7.1;xamarinios-10.8;xamarinmac-3.0;netstandard-2.1;netcore-3.1;net-5.0;net-6.0;net-7.0;netframework-4.8.1;net-8.0" />
        <Parameter Name="right" Type="System.Reflection.FieldInfo" Index="1" FrameworkAlternate="netcore-2.0;netcore-2.1;netcore-2.2;netcore-3.0;netframework-4.0;netframework-4.5;netframework-4.5.1;netframework-4.5.2;netframework-4.6;netframework-4.6.1;netframework-4.6.2;netframework-4.7;netframework-4.7.1;netframework-4.7.2;netframework-4.8;netstandard-2.0;xamarinandroid-7.1;xamarinios-10.8;xamarinmac-3.0;netstandard-2.1;netcore-3.1;net-5.0;net-6.0;net-7.0;netframework-4.8.1;net-8.0" />
      </Parameters>
      <Docs>
        <param name="left">The first object to compare.</param>
        <param name="right">The second object to compare.</param>
        <summary>Indicates whether two <see cref="T:System.Reflection.FieldInfo" /> objects are not equal.</summary>
        <returns>
          <see langword="true" /> if <paramref name="left" /> is not equal to <paramref name="right" />; otherwise, <see langword="false" />.</returns>
        <remarks>To be added.</remarks>
      </Docs>
    </Member>
    <MemberGroup MemberName="SetValue">
      <AssemblyInfo>
        <AssemblyName>System.Reflection</AssemblyName>
        <AssemblyVersion>4.0.0.0</AssemblyVersion>
        <AssemblyVersion>4.0.10.0</AssemblyVersion>
        <AssemblyVersion>4.1.0.0</AssemblyVersion>
      </AssemblyInfo>
      <Docs>
        <summary>Sets the value of the field for the given object to the given value.</summary>
      </Docs>
    </MemberGroup>
    <Member MemberName="SetValue">
      <MemberSignature Language="C#" Value="public virtual void SetValue (object obj, object value);" FrameworkAlternate="dotnet-uwp-10.0;netcore-1.0;netcore-1.1;netstandard-1.3;netstandard-1.4;netstandard-1.5;netstandard-1.6" />
      <MemberSignature Language="ILAsm" Value=".method public hidebysig newslot virtual instance void SetValue(object obj, object value) cil managed" FrameworkAlternate="dotnet-uwp-10.0;netcore-1.0;netcore-1.1;netframework-1.1;netframework-2.0;netframework-3.0;netframework-3.5;netframework-4.0;netframework-4.5;netframework-4.5.1;netframework-4.5.2;netframework-4.6;netframework-4.6.1;netframework-4.6.2;netframework-4.7;netframework-4.7.1;netframework-4.7.2;netframework-4.8;netframework-4.8.1;netstandard-1.3;netstandard-1.4;netstandard-1.5;netstandard-1.6;xamarinmac-3.0" />
      <MemberSignature Language="DocId" Value="M:System.Reflection.FieldInfo.SetValue(System.Object,System.Object)" />
      <MemberSignature Language="VB.NET" Value="Public Overridable Sub SetValue (obj As Object, value As Object)" FrameworkAlternate="dotnet-uwp-10.0;netcore-1.0;netcore-1.1;netstandard-1.3;netstandard-1.4;netstandard-1.5;netstandard-1.6" />
      <MemberSignature Language="F#" Value="abstract member SetValue : obj * obj -&gt; unit&#xA;override this.SetValue : obj * obj -&gt; unit" Usage="fieldInfo.SetValue (obj, value)" FrameworkAlternate="dotnet-uwp-10.0;netcore-1.0;netcore-1.1;netframework-1.1;netframework-2.0;netframework-3.0;netframework-3.5;netframework-4.0;netframework-4.5;netframework-4.5.1;netframework-4.5.2;netframework-4.6;netframework-4.6.1;netframework-4.6.2;netframework-4.7;netframework-4.7.1;netframework-4.7.2;netframework-4.8;netframework-4.8.1;netstandard-1.3;netstandard-1.4;netstandard-1.5;netstandard-1.6;xamarinmac-3.0" />
      <MemberSignature Language="C++ CLI" Value="public:&#xA; virtual void SetValue(System::Object ^ obj, System::Object ^ value);" FrameworkAlternate="dotnet-uwp-10.0;netcore-1.0;netcore-1.1;netframework-1.1;netframework-2.0;netframework-3.0;netframework-3.5;netframework-4.0;netframework-4.5;netframework-4.5.1;netframework-4.5.2;netframework-4.6;netframework-4.6.1;netframework-4.6.2;netframework-4.7;netframework-4.7.1;netframework-4.7.2;netframework-4.8;netframework-4.8.1;netstandard-1.3;netstandard-1.4;netstandard-1.5;netstandard-1.6;xamarinmac-3.0" />
      <MemberSignature Language="C#" Value="public void SetValue (object? obj, object? value);" FrameworkAlternate="net-5.0;net-6.0;net-7.0;net-8.0;netcore-3.0;netcore-3.1" />
      <MemberSignature Language="ILAsm" Value=".method public hidebysig instance void SetValue(object obj, object value) cil managed" FrameworkAlternate="net-5.0;net-6.0;net-7.0;net-8.0;netcore-2.0;netcore-2.1;netcore-2.2;netcore-3.0;netcore-3.1;netstandard-1.0;netstandard-1.1;netstandard-1.2;netstandard-2.0;netstandard-2.1;xamarinandroid-7.1;xamarinios-10.8" />
      <MemberSignature Language="VB.NET" Value="Public Sub SetValue (obj As Object, value As Object)" FrameworkAlternate="net-5.0;net-6.0;net-7.0;net-8.0;netcore-2.0;netcore-2.1;netcore-2.2;netcore-3.0;netcore-3.1;netframework-1.1;netframework-2.0;netframework-3.0;netframework-3.5;netframework-4.0;netframework-4.5;netframework-4.5.1;netframework-4.5.2;netframework-4.6;netframework-4.6.1;netframework-4.6.2;netframework-4.7;netframework-4.7.1;netframework-4.7.2;netframework-4.8;netframework-4.8.1;netstandard-1.0;netstandard-1.1;netstandard-1.2;netstandard-2.0;netstandard-2.1;xamarinandroid-7.1;xamarinios-10.8;xamarinmac-3.0" />
      <MemberSignature Language="F#" Value="member this.SetValue : obj * obj -&gt; unit" Usage="fieldInfo.SetValue (obj, value)" FrameworkAlternate="net-5.0;net-6.0;net-7.0;net-8.0;netcore-2.0;netcore-2.1;netcore-2.2;netcore-3.0;netcore-3.1;netstandard-1.0;netstandard-1.1;netstandard-1.2;netstandard-2.0;netstandard-2.1;xamarinandroid-7.1;xamarinios-10.8" />
      <MemberSignature Language="C++ CLI" Value="public:&#xA; void SetValue(System::Object ^ obj, System::Object ^ value);" FrameworkAlternate="net-5.0;net-6.0;net-7.0;net-8.0;netcore-2.0;netcore-2.1;netcore-2.2;netcore-3.0;netcore-3.1;netstandard-1.0;netstandard-1.1;netstandard-1.2;netstandard-2.0;netstandard-2.1;xamarinandroid-7.1;xamarinios-10.8" />
      <MemberSignature Language="C#" Value="public void SetValue (object obj, object value);" FrameworkAlternate="netcore-2.0;netcore-2.1;netcore-2.2;netframework-1.1;netframework-2.0;netframework-3.0;netframework-3.5;netframework-4.0;netframework-4.5;netframework-4.5.1;netframework-4.5.2;netframework-4.6;netframework-4.6.1;netframework-4.6.2;netframework-4.7;netframework-4.7.1;netframework-4.7.2;netframework-4.8;netframework-4.8.1;netstandard-1.0;netstandard-1.1;netstandard-1.2;netstandard-2.0;netstandard-2.1;xamarinandroid-7.1;xamarinios-10.8;xamarinmac-3.0" />
      <MemberType>Method</MemberType>
      <Implements>
        <InterfaceMember FrameworkAlternate="netframework-1.1;netframework-2.0;netframework-3.0;netframework-3.5;netframework-4.0;netframework-4.5;netframework-4.5.1;netframework-4.5.2;netframework-4.6;netframework-4.6.1;netframework-4.6.2;netframework-4.7;netframework-4.7.1;netframework-4.7.2;netframework-4.8;netframework-4.8.1;xamarinmac-3.0">M:System.Runtime.InteropServices._FieldInfo.SetValue(System.Object,System.Object)</InterfaceMember>
      </Implements>
      <AssemblyInfo>
        <AssemblyName>System.Reflection</AssemblyName>
        <AssemblyVersion>4.0.0.0</AssemblyVersion>
        <AssemblyVersion>4.0.10.0</AssemblyVersion>
        <AssemblyVersion>4.1.0.0</AssemblyVersion>
      </AssemblyInfo>
      <AssemblyInfo>
        <AssemblyName>mscorlib</AssemblyName>
        <AssemblyVersion>1.0.5000.0</AssemblyVersion>
        <AssemblyVersion>2.0.0.0</AssemblyVersion>
        <AssemblyVersion>2.0.5.0</AssemblyVersion>
        <AssemblyVersion>4.0.0.0</AssemblyVersion>
      </AssemblyInfo>
      <AssemblyInfo>
        <AssemblyName>netstandard</AssemblyName>
        <AssemblyVersion>2.0.0.0</AssemblyVersion>
        <AssemblyVersion>2.1.0.0</AssemblyVersion>
      </AssemblyInfo>
      <AssemblyInfo>
        <AssemblyName>System.Runtime</AssemblyName>
        <AssemblyVersion>4.2.0.0</AssemblyVersion>
        <AssemblyVersion>4.2.1.0</AssemblyVersion>
        <AssemblyVersion>4.2.2.0</AssemblyVersion>
        <AssemblyVersion>5.0.0.0</AssemblyVersion>
        <AssemblyVersion>6.0.0.0</AssemblyVersion>
        <AssemblyVersion>7.0.0.0</AssemblyVersion>
        <AssemblyVersion>8.0.0.0</AssemblyVersion>
      </AssemblyInfo>
      <Attributes>
        <Attribute FrameworkAlternate="net-8.0">
          <AttributeName Language="C#">[System.Runtime.CompilerServices.NullableContext(2)]</AttributeName>
          <AttributeName Language="F#">[&lt;System.Runtime.CompilerServices.NullableContext(2)&gt;]</AttributeName>
        </Attribute>
        <Attribute FrameworkAlternate="netframework-1.1;netframework-2.0;netframework-3.0;netframework-3.5;netframework-4.0;netframework-4.5;netframework-4.5.1;netframework-4.5.2;netframework-4.6;netframework-4.6.1;netframework-4.6.2;netframework-4.7;netframework-4.7.1;netframework-4.7.2;netframework-4.8;netframework-4.8.1;xamarinandroid-7.1;xamarinios-10.8;xamarinmac-3.0">
          <AttributeName Language="C#">[System.Diagnostics.DebuggerStepThrough]</AttributeName>
          <AttributeName Language="F#">[&lt;System.Diagnostics.DebuggerStepThrough&gt;]</AttributeName>
        </Attribute>
      </Attributes>
      <ReturnValue>
        <ReturnType>System.Void</ReturnType>
      </ReturnValue>
      <Parameters>
        <Parameter Name="obj" Type="System.Object" />
        <Parameter Name="value" Type="System.Object" />
      </Parameters>
      <Docs>
        <param name="obj">The object whose field value will be set.</param>
        <param name="value">The value to assign to the field.</param>
        <summary>Sets the value of the field supported by the given object.</summary>
        <remarks>
          <format type="text/markdown"><![CDATA[  
  
## Remarks  
 This method will assign `value` to the field reflected by this instance on object `obj`. If the field is static, `obj` will be ignored. For non-static fields, `obj` should be an instance of a class that inherits or declares the field. The new value is passed as an `Object`. For example, if the field's type is Boolean, an instance of `Object` with the appropriate Boolean value is passed. Before setting the value, `SetValue` checks to see if the user has access permission. This final method is a convenience method for calling the following `SetValue` method.  
  
This method cannot be used to set values of static, init-only (`readonly` in C#) fields reliably. In .NET Core 3.0 and later versions, an exception is thrown if you attempt to set a value on a static, init-only field.

> [!NOTE]
>  Fully trusted code has the permissions that are needed to access and invoke private constructors, methods, fields, and properties using reflection.  
  
> [!NOTE]
>  Starting with the .NET Framework 2.0 Service Pack 1, this method can be used to access non-public members if the caller has been granted <xref:System.Security.Permissions.ReflectionPermission> with the <xref:System.Security.Permissions.ReflectionPermissionFlag.RestrictedMemberAccess?displayProperty=nameWithType> flag and if the grant set of the non-public members is restricted to the caller's grant set, or a subset thereof. (See [Security Considerations for Reflection](/dotnet/framework/reflection-and-codedom/security-considerations-for-reflection).)  
>   
>  To use this functionality, your application should target the .NET Framework 3.5 or later.  
  
   
  
## Examples  
 The following example sets the value of a field, gets and displays the value, modifies the field, and displays the result.  
  
 :::code language="cpp" source="~/snippets/cpp/VS_Snippets_CLR/FieldInfo_SetValue/CPP/fieldinfo_setvalue.cpp" id="Snippet1":::
 :::code language="csharp" source="~/snippets/csharp/System.Reflection/FieldInfo/SetValue/fieldinfo_setvalue.cs" id="Snippet1":::
 :::code language="vb" source="~/snippets/visualbasic/VS_Snippets_CLR/FieldInfo_SetValue/VB/fieldinfo_setvalue.vb" id="Snippet1":::  
  
 ]]></format>
        </remarks>
        <exception cref="T:System.FieldAccessException">The caller does not have permission to access this field.

Note: In <see href="https://go.microsoft.com/fwlink/?LinkID=247912">.NET for Windows Store apps</see> or the <see href="https://docs.microsoft.com/dotnet/standard/cross-platform/cross-platform-development-with-the-portable-class-library">Portable Class Library</see>, catch the base class exception, <see cref="T:System.MemberAccessException" />, instead.
        </exception>
        <exception cref="T:System.Reflection.TargetException">The <paramref name="obj" /> parameter is <see langword="null" /> and the field is an instance field.

Note: In <see href="https://go.microsoft.com/fwlink/?LinkID=247912">.NET for Windows Store apps</see> or the <see href="https://docs.microsoft.com/dotnet/standard/cross-platform/cross-platform-development-with-the-portable-class-library">Portable Class Library</see>, catch <see cref="T:System.Exception" /> instead.
        </exception>
        <exception cref="T:System.ArgumentException">The field does not exist on the object.  
  
 -or-  
  
 The <paramref name="value" /> parameter cannot be converted and stored in the field.</exception>
      </Docs>
    </Member>
    <Member MemberName="SetValue">
      <MemberSignature Language="C#" Value="public abstract void SetValue (object? obj, object? value, System.Reflection.BindingFlags invokeAttr, System.Reflection.Binder? binder, System.Globalization.CultureInfo? culture);" FrameworkAlternate="net-5.0;net-6.0;net-7.0;net-8.0;netcore-3.0;netcore-3.1" />
      <MemberSignature Language="ILAsm" Value=".method public hidebysig newslot virtual instance void SetValue(object obj, object value, valuetype System.Reflection.BindingFlags invokeAttr, class System.Reflection.Binder binder, class System.Globalization.CultureInfo culture) cil managed" />
      <MemberSignature Language="DocId" Value="M:System.Reflection.FieldInfo.SetValue(System.Object,System.Object,System.Reflection.BindingFlags,System.Reflection.Binder,System.Globalization.CultureInfo)" />
      <MemberSignature Language="VB.NET" Value="Public MustOverride Sub SetValue (obj As Object, value As Object, invokeAttr As BindingFlags, binder As Binder, culture As CultureInfo)" />
      <MemberSignature Language="F#" Value="abstract member SetValue : obj * obj * System.Reflection.BindingFlags * System.Reflection.Binder * System.Globalization.CultureInfo -&gt; unit" Usage="fieldInfo.SetValue (obj, value, invokeAttr, binder, culture)" />
      <MemberSignature Language="C++ CLI" Value="public:&#xA; abstract void SetValue(System::Object ^ obj, System::Object ^ value, System::Reflection::BindingFlags invokeAttr, System::Reflection::Binder ^ binder, System::Globalization::CultureInfo ^ culture);" />
      <MemberSignature Language="C#" Value="public abstract void SetValue (object obj, object value, System.Reflection.BindingFlags invokeAttr, System.Reflection.Binder binder, System.Globalization.CultureInfo culture);" FrameworkAlternate="netcore-2.0;netcore-2.1;netcore-2.2;netframework-1.1;netframework-2.0;netframework-3.0;netframework-3.5;netframework-4.0;netframework-4.5;netframework-4.5.1;netframework-4.5.2;netframework-4.6;netframework-4.6.1;netframework-4.6.2;netframework-4.7;netframework-4.7.1;netframework-4.7.2;netframework-4.8;netframework-4.8.1;netstandard-2.0;netstandard-2.1;xamarinandroid-7.1;xamarinios-10.8;xamarinmac-3.0" />
      <MemberType>Method</MemberType>
      <Implements>
        <InterfaceMember FrameworkAlternate="netframework-1.1;netframework-2.0;netframework-3.0;netframework-3.5;netframework-4.0;netframework-4.5;netframework-4.5.1;netframework-4.5.2;netframework-4.6;netframework-4.6.1;netframework-4.6.2;netframework-4.7;netframework-4.7.1;netframework-4.7.2;netframework-4.8;netframework-4.8.1;xamarinmac-3.0">M:System.Runtime.InteropServices._FieldInfo.SetValue(System.Object,System.Object,System.Reflection.BindingFlags,System.Reflection.Binder,System.Globalization.CultureInfo)</InterfaceMember>
      </Implements>
      <AssemblyInfo>
        <AssemblyName>mscorlib</AssemblyName>
        <AssemblyVersion>1.0.5000.0</AssemblyVersion>
        <AssemblyVersion>2.0.0.0</AssemblyVersion>
        <AssemblyVersion>2.0.5.0</AssemblyVersion>
        <AssemblyVersion>4.0.0.0</AssemblyVersion>
      </AssemblyInfo>
      <AssemblyInfo>
        <AssemblyName>netstandard</AssemblyName>
        <AssemblyVersion>2.0.0.0</AssemblyVersion>
        <AssemblyVersion>2.1.0.0</AssemblyVersion>
      </AssemblyInfo>
      <AssemblyInfo>
        <AssemblyName>System.Runtime</AssemblyName>
        <AssemblyVersion>4.2.0.0</AssemblyVersion>
        <AssemblyVersion>4.2.1.0</AssemblyVersion>
        <AssemblyVersion>4.2.2.0</AssemblyVersion>
        <AssemblyVersion>5.0.0.0</AssemblyVersion>
        <AssemblyVersion>6.0.0.0</AssemblyVersion>
        <AssemblyVersion>7.0.0.0</AssemblyVersion>
        <AssemblyVersion>8.0.0.0</AssemblyVersion>
      </AssemblyInfo>
      <AssemblyInfo>
        <AssemblyName>System.Reflection</AssemblyName>
      </AssemblyInfo>
      <Attributes>
        <Attribute FrameworkAlternate="net-8.0">
          <AttributeName Language="C#">[System.Runtime.CompilerServices.NullableContext(2)]</AttributeName>
          <AttributeName Language="F#">[&lt;System.Runtime.CompilerServices.NullableContext(2)&gt;]</AttributeName>
        </Attribute>
      </Attributes>
      <ReturnValue>
        <ReturnType>System.Void</ReturnType>
      </ReturnValue>
      <Parameters>
        <Parameter Name="obj" Type="System.Object" Index="0" FrameworkAlternate="netcore-2.0;netcore-2.1;netcore-2.2;netcore-3.0;netframework-1.1;netframework-2.0;netframework-3.0;netframework-3.5;netframework-4.0;netframework-4.5;netframework-4.5.1;netframework-4.5.2;netframework-4.6;netframework-4.6.1;netframework-4.6.2;netframework-4.7;netframework-4.7.1;netframework-4.7.2;netframework-4.8;netstandard-2.0;xamarinandroid-7.1;xamarinios-10.8;xamarinmac-3.0;netstandard-2.1;netcore-3.1;net-5.0;net-6.0;net-7.0;netframework-4.8.1;net-8.0" />
        <Parameter Name="value" Type="System.Object" Index="1" FrameworkAlternate="netcore-2.0;netcore-2.1;netcore-2.2;netcore-3.0;netframework-1.1;netframework-2.0;netframework-3.0;netframework-3.5;netframework-4.0;netframework-4.5;netframework-4.5.1;netframework-4.5.2;netframework-4.6;netframework-4.6.1;netframework-4.6.2;netframework-4.7;netframework-4.7.1;netframework-4.7.2;netframework-4.8;netstandard-2.0;xamarinandroid-7.1;xamarinios-10.8;xamarinmac-3.0;netstandard-2.1;netcore-3.1;net-5.0;net-6.0;net-7.0;netframework-4.8.1;net-8.0" />
        <Parameter Name="invokeAttr" Type="System.Reflection.BindingFlags" Index="2" FrameworkAlternate="netcore-2.0;netcore-2.1;netcore-2.2;netcore-3.0;netframework-1.1;netframework-2.0;netframework-3.0;netframework-3.5;netframework-4.0;netframework-4.5;netframework-4.5.1;netframework-4.5.2;netframework-4.6;netframework-4.6.1;netframework-4.6.2;netframework-4.7;netframework-4.7.1;netframework-4.7.2;netframework-4.8;netstandard-2.0;xamarinandroid-7.1;xamarinios-10.8;xamarinmac-3.0;netstandard-2.1;netcore-3.1;net-5.0;net-6.0;net-7.0;netframework-4.8.1;net-8.0" />
        <Parameter Name="binder" Type="System.Reflection.Binder" Index="3" FrameworkAlternate="netcore-2.0;netcore-2.1;netcore-2.2;netcore-3.0;netframework-1.1;netframework-2.0;netframework-3.0;netframework-3.5;netframework-4.0;netframework-4.5;netframework-4.5.1;netframework-4.5.2;netframework-4.6;netframework-4.6.1;netframework-4.6.2;netframework-4.7;netframework-4.7.1;netframework-4.7.2;netframework-4.8;netstandard-2.0;xamarinandroid-7.1;xamarinios-10.8;xamarinmac-3.0;netstandard-2.1;netcore-3.1;net-5.0;net-6.0;net-7.0;netframework-4.8.1;net-8.0" />
        <Parameter Name="culture" Type="System.Globalization.CultureInfo" Index="4" FrameworkAlternate="netcore-2.0;netcore-2.1;netcore-2.2;netcore-3.0;netframework-1.1;netframework-2.0;netframework-3.0;netframework-3.5;netframework-4.0;netframework-4.5;netframework-4.5.1;netframework-4.5.2;netframework-4.6;netframework-4.6.1;netframework-4.6.2;netframework-4.7;netframework-4.7.1;netframework-4.7.2;netframework-4.8;netstandard-2.0;xamarinandroid-7.1;xamarinios-10.8;xamarinmac-3.0;netstandard-2.1;netcore-3.1;net-5.0;net-6.0;net-7.0;netframework-4.8.1;net-8.0" />
      </Parameters>
      <Docs>
        <param name="obj">The object whose field value will be set.</param>
        <param name="value">The value to assign to the field.</param>
        <param name="invokeAttr">A field of <see langword="Binder" /> that specifies the type of binding that is desired (for example, <see langword="Binder.CreateInstance" /> or <see langword="Binder.ExactBinding" />).</param>
        <param name="binder">A set of properties that enables the binding, coercion of argument types, and invocation of members through reflection. If <paramref name="binder" /> is <see langword="null" />, then <see langword="Binder.DefaultBinding" /> is used.</param>
        <param name="culture">The software preferences of a particular culture.</param>
        <summary>When overridden in a derived class, sets the value of the field supported by the given object.</summary>
        <remarks>
          <format type="text/markdown"><![CDATA[  
  
## Remarks  
 This method will assign `value` to the field reflected by this instance on `obj`. If the field is static, `obj` will be ignored. For non-static fields, `obj` should be an instance of a class that inherits or declares the field. The new value is passed as an `Object`. For example, if the field's type is `Boolean`, an instance of `Object` with the appropriate Boolean value is passed. Before setting the value, `SetValue` checks to see if the user has access permission.  

This method cannot be used to set values of static, init-only (`readonly` in C#) fields reliably. In .NET Core 3.0 and later versions, an exception is thrown if you attempt to set a value on a static, init-only field.
  
> [!NOTE]
>  Fully trusted code has the permissions that are needed to access and invoke private constructors, methods, fields, and properties using reflection.  
  
> [!NOTE]
>  Starting with the .NET Framework 2.0 Service Pack 1, this method can be used to access non-public members if the caller has been granted <xref:System.Security.Permissions.ReflectionPermission> with the <xref:System.Security.Permissions.ReflectionPermissionFlag.RestrictedMemberAccess?displayProperty=nameWithType> flag and if the grant set of the non-public members is restricted to the caller's grant set, or a subset thereof. (See [Security Considerations for Reflection](/dotnet/framework/reflection-and-codedom/security-considerations-for-reflection).)  
>   
>  To use this functionality, your application should target the .NET Framework 3.5 or later.  
  
 ]]></format>
        </remarks>
        <exception cref="T:System.FieldAccessException">The caller does not have permission to access this field.</exception>
        <exception cref="T:System.Reflection.TargetException">The <paramref name="obj" /> parameter is <see langword="null" /> and the field is an instance field.</exception>
        <exception cref="T:System.ArgumentException">The field does not exist on the object.  
  
 -or-  
  
 The <paramref name="value" /> parameter cannot be converted and stored in the field.</exception>
      </Docs>
    </Member>
    <Member MemberName="SetValueDirect">
      <MemberSignature Language="C#" Value="public virtual void SetValueDirect (TypedReference obj, object value);" />
      <MemberSignature Language="ILAsm" Value=".method public hidebysig newslot virtual instance void SetValueDirect(valuetype System.TypedReference obj, object value) cil managed" />
      <MemberSignature Language="DocId" Value="M:System.Reflection.FieldInfo.SetValueDirect(System.TypedReference,System.Object)" />
      <MemberSignature Language="VB.NET" Value="Public Overridable Sub SetValueDirect (obj As TypedReference, value As Object)" />
      <MemberSignature Language="F#" Value="abstract member SetValueDirect : TypedReference * obj -&gt; unit&#xA;override this.SetValueDirect : TypedReference * obj -&gt; unit" Usage="fieldInfo.SetValueDirect (obj, value)" />
      <MemberSignature Language="C++ CLI" Value="public:&#xA; virtual void SetValueDirect(TypedReference obj, System::Object ^ value);" />
      <MemberType>Method</MemberType>
      <Implements>
        <InterfaceMember FrameworkAlternate="netframework-1.1;netframework-2.0;netframework-3.0;netframework-3.5;netframework-4.0;netframework-4.5;netframework-4.5.1;netframework-4.5.2;netframework-4.6;netframework-4.6.1;netframework-4.6.2;netframework-4.7;netframework-4.7.1;netframework-4.7.2;netframework-4.8;netframework-4.8.1;xamarinmac-3.0">M:System.Runtime.InteropServices._FieldInfo.SetValueDirect(System.TypedReference,System.Object)</InterfaceMember>
      </Implements>
      <AssemblyInfo>
        <AssemblyName>mscorlib</AssemblyName>
        <AssemblyVersion>1.0.5000.0</AssemblyVersion>
        <AssemblyVersion>2.0.0.0</AssemblyVersion>
        <AssemblyVersion>2.0.5.0</AssemblyVersion>
        <AssemblyVersion>4.0.0.0</AssemblyVersion>
      </AssemblyInfo>
      <AssemblyInfo>
        <AssemblyName>netstandard</AssemblyName>
        <AssemblyVersion>2.0.0.0</AssemblyVersion>
        <AssemblyVersion>2.1.0.0</AssemblyVersion>
      </AssemblyInfo>
      <AssemblyInfo>
        <AssemblyName>System.Runtime</AssemblyName>
        <AssemblyVersion>4.2.0.0</AssemblyVersion>
        <AssemblyVersion>4.2.1.0</AssemblyVersion>
        <AssemblyVersion>4.2.2.0</AssemblyVersion>
        <AssemblyVersion>5.0.0.0</AssemblyVersion>
        <AssemblyVersion>6.0.0.0</AssemblyVersion>
        <AssemblyVersion>7.0.0.0</AssemblyVersion>
        <AssemblyVersion>8.0.0.0</AssemblyVersion>
      </AssemblyInfo>
      <AssemblyInfo>
        <AssemblyName>System.Reflection</AssemblyName>
      </AssemblyInfo>
      <Attributes>
        <Attribute FrameworkAlternate="net-5.0;net-6.0;net-7.0;net-8.0;netcore-2.0;netcore-2.1;netcore-2.2;netcore-3.0;netcore-3.1;netframework-1.1;netframework-2.0;netframework-3.0;netframework-3.5;netframework-4.0;netframework-4.5;netframework-4.5.1;netframework-4.5.2;netframework-4.6;netframework-4.6.1;netframework-4.6.2;netframework-4.7;netframework-4.7.1;netframework-4.7.2;netframework-4.8;netframework-4.8.1;netstandard-2.0;netstandard-2.1;xamarinandroid-7.1;xamarinios-10.8;xamarinmac-3.0">
          <AttributeName Language="C#">[System.CLSCompliant(false)]</AttributeName>
          <AttributeName Language="F#">[&lt;System.CLSCompliant(false)&gt;]</AttributeName>
        </Attribute>
      </Attributes>
      <ReturnValue>
        <ReturnType>System.Void</ReturnType>
      </ReturnValue>
      <Parameters>
        <Parameter Name="obj" Type="System.TypedReference" Index="0" FrameworkAlternate="netcore-2.0;netcore-2.1;netcore-2.2;netcore-3.0;netframework-1.1;netframework-2.0;netframework-3.0;netframework-3.5;netframework-4.0;netframework-4.5;netframework-4.5.1;netframework-4.5.2;netframework-4.6;netframework-4.6.1;netframework-4.6.2;netframework-4.7;netframework-4.7.1;netframework-4.7.2;netframework-4.8;netstandard-2.0;xamarinandroid-7.1;xamarinios-10.8;xamarinmac-3.0;netstandard-2.1;netcore-3.1;net-5.0;net-6.0;net-7.0;netframework-4.8.1;net-8.0" />
        <Parameter Name="value" Type="System.Object" Index="1" FrameworkAlternate="netcore-2.0;netcore-2.1;netcore-2.2;netcore-3.0;netframework-1.1;netframework-2.0;netframework-3.0;netframework-3.5;netframework-4.0;netframework-4.5;netframework-4.5.1;netframework-4.5.2;netframework-4.6;netframework-4.6.1;netframework-4.6.2;netframework-4.7;netframework-4.7.1;netframework-4.7.2;netframework-4.8;netstandard-2.0;xamarinandroid-7.1;xamarinios-10.8;xamarinmac-3.0;netstandard-2.1;netcore-3.1;net-5.0;net-6.0;net-7.0;netframework-4.8.1;net-8.0" />
      </Parameters>
      <Docs>
        <param name="obj">A <see cref="T:System.TypedReference" /> structure that encapsulates a managed pointer to a location and a runtime representation of the type that can be stored at that location.</param>
        <param name="value">The value to assign to the field.</param>
        <summary>Sets the value of the field supported by the given object.</summary>
        <remarks>
          <format type="text/markdown"><![CDATA[  
  
## Remarks  
  
> [!NOTE]
>  Starting with the .NET Framework 2.0 Service Pack 1, this method can be used to access non-public members if the caller has been granted <xref:System.Security.Permissions.ReflectionPermission> with the <xref:System.Security.Permissions.ReflectionPermissionFlag.RestrictedMemberAccess?displayProperty=nameWithType> flag and if the grant set of the non-public members is restricted to the caller's grant set, or a subset thereof. (See [Security Considerations for Reflection](/dotnet/framework/reflection-and-codedom/security-considerations-for-reflection).)  
>   
>  To use this functionality, your application should target the .NET Framework 3.5 or later.  
  
 ]]></format>
        </remarks>
        <altCompliant cref="M:System.Reflection.FieldInfo.SetValue(System.Object,System.Object,System.Reflection.BindingFlags,System.Reflection.Binder,System.Globalization.CultureInfo)" />
        <exception cref="T:System.NotSupportedException">The caller requires the Common Language Specification (CLS) alternative, but called this method instead.</exception>
      </Docs>
    </Member>
    <Member MemberName="System.Runtime.InteropServices._FieldInfo.GetIDsOfNames">
      <MemberSignature Language="C#" Value="void _FieldInfo.GetIDsOfNames (ref Guid riid, IntPtr rgszNames, uint cNames, uint lcid, IntPtr rgDispId);" />
      <MemberSignature Language="ILAsm" Value=".method hidebysig newslot virtual instance void System.Runtime.InteropServices._FieldInfo.GetIDsOfNames([in]valuetype System.Guid&amp; riid, native int rgszNames, unsigned int32 cNames, unsigned int32 lcid, native int rgDispId) cil managed" />
      <MemberSignature Language="DocId" Value="M:System.Reflection.FieldInfo.System#Runtime#InteropServices#_FieldInfo#GetIDsOfNames(System.Guid@,System.IntPtr,System.UInt32,System.UInt32,System.IntPtr)" />
      <MemberSignature Language="VB.NET" Value="Sub GetIDsOfNames (ByRef riid As Guid, rgszNames As IntPtr, cNames As UInteger, lcid As UInteger, rgDispId As IntPtr) Implements _FieldInfo.GetIDsOfNames" />
      <MemberSignature Language="F#" Value="abstract member System.Runtime.InteropServices._FieldInfo.GetIDsOfNames : Guid * nativeint * uint32 * uint32 * nativeint -&gt; unit&#xA;override this.System.Runtime.InteropServices._FieldInfo.GetIDsOfNames : Guid * nativeint * uint32 * uint32 * nativeint -&gt; unit" Usage="fieldInfo.System.Runtime.InteropServices._FieldInfo.GetIDsOfNames (riid, rgszNames, cNames, lcid, rgDispId)" />
      <MemberSignature Language="C++ CLI" Value=" virtual void System.Runtime.InteropServices._FieldInfo.GetIDsOfNames(Guid % riid, IntPtr rgszNames, System::UInt32 cNames, System::UInt32 lcid, IntPtr rgDispId) = System::Runtime::InteropServices::_FieldInfo::GetIDsOfNames;" />
      <MemberType>Method</MemberType>
      <Implements>
        <InterfaceMember>M:System.Runtime.InteropServices._FieldInfo.GetIDsOfNames(System.Guid@,System.IntPtr,System.UInt32,System.UInt32,System.IntPtr)</InterfaceMember>
      </Implements>
      <AssemblyInfo>
        <AssemblyName>mscorlib</AssemblyName>
        <AssemblyVersion>1.0.5000.0</AssemblyVersion>
        <AssemblyVersion>2.0.0.0</AssemblyVersion>
        <AssemblyVersion>4.0.0.0</AssemblyVersion>
      </AssemblyInfo>
      <AssemblyInfo>
        <AssemblyName>System.Runtime</AssemblyName>
      </AssemblyInfo>
      <AssemblyInfo>
        <AssemblyName>netstandard</AssemblyName>
      </AssemblyInfo>
      <AssemblyInfo>
        <AssemblyName>System.Reflection</AssemblyName>
      </AssemblyInfo>
      <ReturnValue>
        <ReturnType>System.Void</ReturnType>
      </ReturnValue>
      <Parameters>
        <Parameter Name="riid" Type="System.Guid" RefType="ref" Index="0" FrameworkAlternate="netframework-1.1;netframework-2.0;netframework-3.0;netframework-3.5;netframework-4.0;netframework-4.5;netframework-4.5.1;netframework-4.5.2;netframework-4.6;netframework-4.6.1;netframework-4.6.2;netframework-4.7;netframework-4.7.1;netframework-4.7.2;netframework-4.8;xamarinmac-3.0;netframework-4.8.1" />
        <Parameter Name="rgszNames" Type="System.IntPtr" Index="1" FrameworkAlternate="netframework-1.1;netframework-2.0;netframework-3.0;netframework-3.5;netframework-4.0;netframework-4.5;netframework-4.5.1;netframework-4.5.2;netframework-4.6;netframework-4.6.1;netframework-4.6.2;netframework-4.7;netframework-4.7.1;netframework-4.7.2;netframework-4.8;xamarinmac-3.0;netframework-4.8.1" />
        <Parameter Name="cNames" Type="System.UInt32" Index="2" FrameworkAlternate="netframework-1.1;netframework-2.0;netframework-3.0;netframework-3.5;netframework-4.0;netframework-4.5;netframework-4.5.1;netframework-4.5.2;netframework-4.6;netframework-4.6.1;netframework-4.6.2;netframework-4.7;netframework-4.7.1;netframework-4.7.2;netframework-4.8;xamarinmac-3.0;netframework-4.8.1" />
        <Parameter Name="lcid" Type="System.UInt32" Index="3" FrameworkAlternate="netframework-1.1;netframework-2.0;netframework-3.0;netframework-3.5;netframework-4.0;netframework-4.5;netframework-4.5.1;netframework-4.5.2;netframework-4.6;netframework-4.6.1;netframework-4.6.2;netframework-4.7;netframework-4.7.1;netframework-4.7.2;netframework-4.8;xamarinmac-3.0;netframework-4.8.1" />
        <Parameter Name="rgDispId" Type="System.IntPtr" Index="4" FrameworkAlternate="netframework-1.1;netframework-2.0;netframework-3.0;netframework-3.5;netframework-4.0;netframework-4.5;netframework-4.5.1;netframework-4.5.2;netframework-4.6;netframework-4.6.1;netframework-4.6.2;netframework-4.7;netframework-4.7.1;netframework-4.7.2;netframework-4.8;xamarinmac-3.0;netframework-4.8.1" />
      </Parameters>
      <Docs>
        <param name="riid">Reserved for future use. Must be IID_NULL.</param>
        <param name="rgszNames">Passed-in array of names to be mapped.</param>
        <param name="cNames">Count of the names to be mapped.</param>
        <param name="lcid">The locale context in which to interpret the names.</param>
        <param name="rgDispId">Caller-allocated array which receives the IDs corresponding to the names.</param>
        <summary>Maps a set of names to a corresponding set of dispatch identifiers.</summary>
        <remarks>
          <format type="text/markdown"><![CDATA[  
  
## Remarks  
 This method is for access to managed classes from unmanaged code, and should not be called from managed code. For more information, see [IDispatch::GetIDsOfNames](/windows/win32/api/oaidl/nf-oaidl-idispatch-getidsofnames).
  
 ]]></format>
        </remarks>
        <exception cref="T:System.NotImplementedException">Late-bound access using the COM <c>IDispatch</c> interface is not supported.</exception>
      </Docs>
    </Member>
    <Member MemberName="System.Runtime.InteropServices._FieldInfo.GetType">
      <MemberSignature Language="C#" Value="Type _FieldInfo.GetType ();" />
      <MemberSignature Language="ILAsm" Value=".method hidebysig newslot virtual instance class System.Type System.Runtime.InteropServices._FieldInfo.GetType() cil managed" />
      <MemberSignature Language="DocId" Value="M:System.Reflection.FieldInfo.System#Runtime#InteropServices#_FieldInfo#GetType" />
      <MemberSignature Language="VB.NET" Value="Function GetType () As Type Implements _FieldInfo.GetType" />
      <MemberSignature Language="F#" Value="abstract member System.Runtime.InteropServices._FieldInfo.GetType : unit -&gt; Type&#xA;override this.System.Runtime.InteropServices._FieldInfo.GetType : unit -&gt; Type" Usage="fieldInfo.System.Runtime.InteropServices._FieldInfo.GetType " />
      <MemberSignature Language="C++ CLI" Value=" virtual Type ^ System.Runtime.InteropServices._FieldInfo.GetType() = System::Runtime::InteropServices::_FieldInfo::GetType;" />
      <MemberType>Method</MemberType>
      <Implements>
        <InterfaceMember>M:System.Runtime.InteropServices._FieldInfo.GetType</InterfaceMember>
      </Implements>
      <AssemblyInfo>
        <AssemblyName>mscorlib</AssemblyName>
        <AssemblyVersion>2.0.0.0</AssemblyVersion>
        <AssemblyVersion>4.0.0.0</AssemblyVersion>
      </AssemblyInfo>
      <AssemblyInfo>
        <AssemblyName>System.Runtime</AssemblyName>
      </AssemblyInfo>
      <AssemblyInfo>
        <AssemblyName>netstandard</AssemblyName>
      </AssemblyInfo>
      <AssemblyInfo>
        <AssemblyName>System.Reflection</AssemblyName>
      </AssemblyInfo>
      <ReturnValue>
        <ReturnType>System.Type</ReturnType>
      </ReturnValue>
      <Parameters />
      <Docs>
        <summary>Gets a <see cref="T:System.Type" /> object representing the <see cref="T:System.Reflection.FieldInfo" /> type.</summary>
        <returns>A <see cref="T:System.Type" /> object representing the <see cref="T:System.Reflection.FieldInfo" /> type.</returns>
        <remarks>To be added.</remarks>
      </Docs>
    </Member>
    <Member MemberName="System.Runtime.InteropServices._FieldInfo.GetTypeInfo">
      <MemberSignature Language="C#" Value="void _FieldInfo.GetTypeInfo (uint iTInfo, uint lcid, IntPtr ppTInfo);" />
      <MemberSignature Language="ILAsm" Value=".method hidebysig newslot virtual instance void System.Runtime.InteropServices._FieldInfo.GetTypeInfo(unsigned int32 iTInfo, unsigned int32 lcid, native int ppTInfo) cil managed" />
      <MemberSignature Language="DocId" Value="M:System.Reflection.FieldInfo.System#Runtime#InteropServices#_FieldInfo#GetTypeInfo(System.UInt32,System.UInt32,System.IntPtr)" />
      <MemberSignature Language="VB.NET" Value="Sub GetTypeInfo (iTInfo As UInteger, lcid As UInteger, ppTInfo As IntPtr) Implements _FieldInfo.GetTypeInfo" />
      <MemberSignature Language="F#" Value="abstract member System.Runtime.InteropServices._FieldInfo.GetTypeInfo : uint32 * uint32 * nativeint -&gt; unit&#xA;override this.System.Runtime.InteropServices._FieldInfo.GetTypeInfo : uint32 * uint32 * nativeint -&gt; unit" Usage="fieldInfo.System.Runtime.InteropServices._FieldInfo.GetTypeInfo (iTInfo, lcid, ppTInfo)" />
      <MemberSignature Language="C++ CLI" Value=" virtual void System.Runtime.InteropServices._FieldInfo.GetTypeInfo(System::UInt32 iTInfo, System::UInt32 lcid, IntPtr ppTInfo) = System::Runtime::InteropServices::_FieldInfo::GetTypeInfo;" />
      <MemberType>Method</MemberType>
      <Implements>
        <InterfaceMember>M:System.Runtime.InteropServices._FieldInfo.GetTypeInfo(System.UInt32,System.UInt32,System.IntPtr)</InterfaceMember>
      </Implements>
      <AssemblyInfo>
        <AssemblyName>mscorlib</AssemblyName>
        <AssemblyVersion>1.0.5000.0</AssemblyVersion>
        <AssemblyVersion>2.0.0.0</AssemblyVersion>
        <AssemblyVersion>4.0.0.0</AssemblyVersion>
      </AssemblyInfo>
      <AssemblyInfo>
        <AssemblyName>System.Runtime</AssemblyName>
      </AssemblyInfo>
      <AssemblyInfo>
        <AssemblyName>netstandard</AssemblyName>
      </AssemblyInfo>
      <AssemblyInfo>
        <AssemblyName>System.Reflection</AssemblyName>
      </AssemblyInfo>
      <ReturnValue>
        <ReturnType>System.Void</ReturnType>
      </ReturnValue>
      <Parameters>
        <Parameter Name="iTInfo" Type="System.UInt32" Index="0" FrameworkAlternate="netframework-1.1;netframework-2.0;netframework-3.0;netframework-3.5;netframework-4.0;netframework-4.5;netframework-4.5.1;netframework-4.5.2;netframework-4.6;netframework-4.6.1;netframework-4.6.2;netframework-4.7;netframework-4.7.1;netframework-4.7.2;netframework-4.8;xamarinmac-3.0;netframework-4.8.1" />
        <Parameter Name="lcid" Type="System.UInt32" Index="1" FrameworkAlternate="netframework-1.1;netframework-2.0;netframework-3.0;netframework-3.5;netframework-4.0;netframework-4.5;netframework-4.5.1;netframework-4.5.2;netframework-4.6;netframework-4.6.1;netframework-4.6.2;netframework-4.7;netframework-4.7.1;netframework-4.7.2;netframework-4.8;xamarinmac-3.0;netframework-4.8.1" />
        <Parameter Name="ppTInfo" Type="System.IntPtr" Index="2" FrameworkAlternate="netframework-1.1;netframework-2.0;netframework-3.0;netframework-3.5;netframework-4.0;netframework-4.5;netframework-4.5.1;netframework-4.5.2;netframework-4.6;netframework-4.6.1;netframework-4.6.2;netframework-4.7;netframework-4.7.1;netframework-4.7.2;netframework-4.8;xamarinmac-3.0;netframework-4.8.1" />
      </Parameters>
      <Docs>
        <param name="iTInfo">The type information to return.</param>
        <param name="lcid">The locale identifier for the type information.</param>
        <param name="ppTInfo">Receives a pointer to the requested type information object.</param>
        <summary>Retrieves the type information for an object, which can then be used to get the type information for an interface.</summary>
        <remarks>
          <format type="text/markdown"><![CDATA[  
  
## Remarks  
 This method is for access to managed classes from unmanaged code, and should not be called from managed code. For more information, see [IDispatch::GetTypeInfo](/windows/win32/api/oaidl/nf-oaidl-idispatch-gettypeinfo).
  
 ]]></format>
        </remarks>
        <exception cref="T:System.NotImplementedException">Late-bound access using the COM <c>IDispatch</c> interface is not supported.</exception>
      </Docs>
    </Member>
    <Member MemberName="System.Runtime.InteropServices._FieldInfo.GetTypeInfoCount">
      <MemberSignature Language="C#" Value="void _FieldInfo.GetTypeInfoCount (out uint pcTInfo);" />
      <MemberSignature Language="ILAsm" Value=".method hidebysig newslot virtual instance void System.Runtime.InteropServices._FieldInfo.GetTypeInfoCount([out] unsigned int32&amp; pcTInfo) cil managed" />
      <MemberSignature Language="DocId" Value="M:System.Reflection.FieldInfo.System#Runtime#InteropServices#_FieldInfo#GetTypeInfoCount(System.UInt32@)" />
      <MemberSignature Language="VB.NET" Value="Sub GetTypeInfoCount (ByRef pcTInfo As UInteger) Implements _FieldInfo.GetTypeInfoCount" />
      <MemberSignature Language="F#" Value="abstract member System.Runtime.InteropServices._FieldInfo.GetTypeInfoCount : uint32 -&gt; unit&#xA;override this.System.Runtime.InteropServices._FieldInfo.GetTypeInfoCount : uint32 -&gt; unit" Usage="fieldInfo.System.Runtime.InteropServices._FieldInfo.GetTypeInfoCount pcTInfo" />
      <MemberSignature Language="C++ CLI" Value=" virtual void System.Runtime.InteropServices._FieldInfo.GetTypeInfoCount([Runtime::InteropServices::Out] System::UInt32 % pcTInfo) = System::Runtime::InteropServices::_FieldInfo::GetTypeInfoCount;" />
      <MemberType>Method</MemberType>
      <Implements>
        <InterfaceMember>M:System.Runtime.InteropServices._FieldInfo.GetTypeInfoCount(System.UInt32@)</InterfaceMember>
      </Implements>
      <AssemblyInfo>
        <AssemblyName>mscorlib</AssemblyName>
        <AssemblyVersion>1.0.5000.0</AssemblyVersion>
        <AssemblyVersion>2.0.0.0</AssemblyVersion>
        <AssemblyVersion>4.0.0.0</AssemblyVersion>
      </AssemblyInfo>
      <AssemblyInfo>
        <AssemblyName>System.Runtime</AssemblyName>
      </AssemblyInfo>
      <AssemblyInfo>
        <AssemblyName>netstandard</AssemblyName>
      </AssemblyInfo>
      <AssemblyInfo>
        <AssemblyName>System.Reflection</AssemblyName>
      </AssemblyInfo>
      <ReturnValue>
        <ReturnType>System.Void</ReturnType>
      </ReturnValue>
      <Parameters>
        <Parameter Name="pcTInfo" Type="System.UInt32" RefType="out" Index="0" FrameworkAlternate="netframework-1.1;netframework-2.0;netframework-3.0;netframework-3.5;netframework-4.0;netframework-4.5;netframework-4.5.1;netframework-4.5.2;netframework-4.6;netframework-4.6.1;netframework-4.6.2;netframework-4.7;netframework-4.7.1;netframework-4.7.2;netframework-4.8;xamarinmac-3.0;netframework-4.8.1" />
      </Parameters>
      <Docs>
        <param name="pcTInfo">Points to a location that receives the number of type information interfaces provided by the object.</param>
        <summary>Retrieves the number of type information interfaces that an object provides (either 0 or 1).</summary>
        <remarks>
          <format type="text/markdown"><![CDATA[  
  
## Remarks  
 This method is for access to managed classes from unmanaged code, and should not be called from managed code. For more information, see [IDispatch::GetTypeInfoCount](/windows/win32/api/oaidl/nf-oaidl-idispatch-gettypeinfocount).
  
 ]]></format>
        </remarks>
        <exception cref="T:System.NotImplementedException">Late-bound access using the COM <c>IDispatch</c> interface is not supported.</exception>
      </Docs>
    </Member>
    <Member MemberName="System.Runtime.InteropServices._FieldInfo.Invoke">
      <MemberSignature Language="C#" Value="void _FieldInfo.Invoke (uint dispIdMember, ref Guid riid, uint lcid, short wFlags, IntPtr pDispParams, IntPtr pVarResult, IntPtr pExcepInfo, IntPtr puArgErr);" />
      <MemberSignature Language="ILAsm" Value=".method hidebysig newslot virtual instance void System.Runtime.InteropServices._FieldInfo.Invoke(unsigned int32 dispIdMember, [in]valuetype System.Guid&amp; riid, unsigned int32 lcid, int16 wFlags, native int pDispParams, native int pVarResult, native int pExcepInfo, native int puArgErr) cil managed" />
      <MemberSignature Language="DocId" Value="M:System.Reflection.FieldInfo.System#Runtime#InteropServices#_FieldInfo#Invoke(System.UInt32,System.Guid@,System.UInt32,System.Int16,System.IntPtr,System.IntPtr,System.IntPtr,System.IntPtr)" />
      <MemberSignature Language="VB.NET" Value="Sub Invoke (dispIdMember As UInteger, ByRef riid As Guid, lcid As UInteger, wFlags As Short, pDispParams As IntPtr, pVarResult As IntPtr, pExcepInfo As IntPtr, puArgErr As IntPtr) Implements _FieldInfo.Invoke" />
      <MemberSignature Language="F#" Value="abstract member System.Runtime.InteropServices._FieldInfo.Invoke : uint32 * Guid * uint32 * int16 * nativeint * nativeint * nativeint * nativeint -&gt; unit&#xA;override this.System.Runtime.InteropServices._FieldInfo.Invoke : uint32 * Guid * uint32 * int16 * nativeint * nativeint * nativeint * nativeint -&gt; unit" Usage="fieldInfo.System.Runtime.InteropServices._FieldInfo.Invoke (dispIdMember, riid, lcid, wFlags, pDispParams, pVarResult, pExcepInfo, puArgErr)" />
      <MemberSignature Language="C++ CLI" Value=" virtual void System.Runtime.InteropServices._FieldInfo.Invoke(System::UInt32 dispIdMember, Guid % riid, System::UInt32 lcid, short wFlags, IntPtr pDispParams, IntPtr pVarResult, IntPtr pExcepInfo, IntPtr puArgErr) = System::Runtime::InteropServices::_FieldInfo::Invoke;" />
      <MemberType>Method</MemberType>
      <Implements>
        <InterfaceMember>M:System.Runtime.InteropServices._FieldInfo.Invoke(System.UInt32,System.Guid@,System.UInt32,System.Int16,System.IntPtr,System.IntPtr,System.IntPtr,System.IntPtr)</InterfaceMember>
      </Implements>
      <AssemblyInfo>
        <AssemblyName>mscorlib</AssemblyName>
        <AssemblyVersion>1.0.5000.0</AssemblyVersion>
        <AssemblyVersion>2.0.0.0</AssemblyVersion>
        <AssemblyVersion>4.0.0.0</AssemblyVersion>
      </AssemblyInfo>
      <AssemblyInfo>
        <AssemblyName>System.Runtime</AssemblyName>
      </AssemblyInfo>
      <AssemblyInfo>
        <AssemblyName>netstandard</AssemblyName>
      </AssemblyInfo>
      <AssemblyInfo>
        <AssemblyName>System.Reflection</AssemblyName>
      </AssemblyInfo>
      <ReturnValue>
        <ReturnType>System.Void</ReturnType>
      </ReturnValue>
      <Parameters>
        <Parameter Name="dispIdMember" Type="System.UInt32" Index="0" FrameworkAlternate="netframework-1.1;netframework-2.0;netframework-3.0;netframework-3.5;netframework-4.0;netframework-4.5;netframework-4.5.1;netframework-4.5.2;netframework-4.6;netframework-4.6.1;netframework-4.6.2;netframework-4.7;netframework-4.7.1;netframework-4.7.2;netframework-4.8;xamarinmac-3.0;netframework-4.8.1" />
        <Parameter Name="riid" Type="System.Guid" RefType="ref" Index="1" FrameworkAlternate="netframework-1.1;netframework-2.0;netframework-3.0;netframework-3.5;netframework-4.0;netframework-4.5;netframework-4.5.1;netframework-4.5.2;netframework-4.6;netframework-4.6.1;netframework-4.6.2;netframework-4.7;netframework-4.7.1;netframework-4.7.2;netframework-4.8;xamarinmac-3.0;netframework-4.8.1" />
        <Parameter Name="lcid" Type="System.UInt32" Index="2" FrameworkAlternate="netframework-1.1;netframework-2.0;netframework-3.0;netframework-3.5;netframework-4.0;netframework-4.5;netframework-4.5.1;netframework-4.5.2;netframework-4.6;netframework-4.6.1;netframework-4.6.2;netframework-4.7;netframework-4.7.1;netframework-4.7.2;netframework-4.8;xamarinmac-3.0;netframework-4.8.1" />
        <Parameter Name="wFlags" Type="System.Int16" Index="3" FrameworkAlternate="netframework-1.1;netframework-2.0;netframework-3.0;netframework-3.5;netframework-4.0;netframework-4.5;netframework-4.5.1;netframework-4.5.2;netframework-4.6;netframework-4.6.1;netframework-4.6.2;netframework-4.7;netframework-4.7.1;netframework-4.7.2;netframework-4.8;xamarinmac-3.0;netframework-4.8.1" />
        <Parameter Name="pDispParams" Type="System.IntPtr" Index="4" FrameworkAlternate="netframework-1.1;netframework-2.0;netframework-3.0;netframework-3.5;netframework-4.0;netframework-4.5;netframework-4.5.1;netframework-4.5.2;netframework-4.6;netframework-4.6.1;netframework-4.6.2;netframework-4.7;netframework-4.7.1;netframework-4.7.2;netframework-4.8;xamarinmac-3.0;netframework-4.8.1" />
        <Parameter Name="pVarResult" Type="System.IntPtr" Index="5" FrameworkAlternate="netframework-1.1;netframework-2.0;netframework-3.0;netframework-3.5;netframework-4.0;netframework-4.5;netframework-4.5.1;netframework-4.5.2;netframework-4.6;netframework-4.6.1;netframework-4.6.2;netframework-4.7;netframework-4.7.1;netframework-4.7.2;netframework-4.8;xamarinmac-3.0;netframework-4.8.1" />
        <Parameter Name="pExcepInfo" Type="System.IntPtr" Index="6" FrameworkAlternate="netframework-1.1;netframework-2.0;netframework-3.0;netframework-3.5;netframework-4.0;netframework-4.5;netframework-4.5.1;netframework-4.5.2;netframework-4.6;netframework-4.6.1;netframework-4.6.2;netframework-4.7;netframework-4.7.1;netframework-4.7.2;netframework-4.8;xamarinmac-3.0;netframework-4.8.1" />
        <Parameter Name="puArgErr" Type="System.IntPtr" Index="7" FrameworkAlternate="netframework-1.1;netframework-2.0;netframework-3.0;netframework-3.5;netframework-4.0;netframework-4.5;netframework-4.5.1;netframework-4.5.2;netframework-4.6;netframework-4.6.1;netframework-4.6.2;netframework-4.7;netframework-4.7.1;netframework-4.7.2;netframework-4.8;xamarinmac-3.0;netframework-4.8.1" />
      </Parameters>
      <Docs>
        <param name="dispIdMember">Identifies the member.</param>
        <param name="riid">Reserved for future use. Must be IID_NULL.</param>
        <param name="lcid">The locale context in which to interpret arguments.</param>
        <param name="wFlags">Flags describing the context of the call.</param>
        <param name="pDispParams">Pointer to a structure containing an array of arguments, an array of argument DISPIDs for named arguments, and counts for the number of elements in the arrays.</param>
        <param name="pVarResult">Pointer to the location where the result is to be stored.</param>
        <param name="pExcepInfo">Pointer to a structure that contains exception information.</param>
        <param name="puArgErr">The index of the first argument that has an error.</param>
        <summary>Provides access to properties and methods exposed by an object.</summary>
        <remarks>
          <format type="text/markdown"><![CDATA[  
  
## Remarks  
 This method is for access to managed classes from unmanaged code, and should not be called from managed code. For more information, see [IDispatch::Invoke](/windows/win32/api/oaidl/nf-oaidl-idispatch-invoke).
  
 ]]></format>
        </remarks>
        <exception cref="T:System.NotImplementedException">Late-bound access using the COM <c>IDispatch</c> interface is not supported.</exception>
      </Docs>
    </Member>
  </Members>
</Type><|MERGE_RESOLUTION|>--- conflicted
+++ resolved
@@ -634,15 +634,6 @@
         <remarks>To be added.</remarks>
       </Docs>
     </Member>
-<<<<<<< HEAD
-    <Member MemberName="GetModifiedType">
-      <MemberSignature Language="C#" Value="public System.Type GetModifiedType ();" />
-      <MemberSignature Language="ILAsm" Value=".method public hidebysig instance class System.Type GetModifiedType() cil managed" />
-      <MemberSignature Language="DocId" Value="M:System.Type.GetModifiedType" />
-      <MemberSignature Language="VB.NET" Value="Public Function GetModifiedType () As Type()" />
-      <MemberSignature Language="F#" Value="member this.GetModifiedType : unit -&gt; System.Type" Usage="type.GetModifiedType " />
-      <MemberSignature Language="C++ CLI" Value="public:&#xA; virtual System::Type ^ GetModifiedType();" />
-=======
     <Member MemberName="GetModifiedFieldType">
       <MemberSignature Language="C#" Value="public virtual Type GetModifiedFieldType ();" />
       <MemberSignature Language="ILAsm" Value=".method public hidebysig newslot virtual instance class System.Type GetModifiedFieldType() cil managed" />
@@ -650,30 +641,25 @@
       <MemberSignature Language="VB.NET" Value="Public Overridable Function GetModifiedFieldType () As Type" />
       <MemberSignature Language="F#" Value="abstract member GetModifiedFieldType : unit -&gt; Type&#xA;override this.GetModifiedFieldType : unit -&gt; Type" Usage="fieldInfo.GetModifiedFieldType " />
       <MemberSignature Language="C++ CLI" Value="public:&#xA; virtual Type ^ GetModifiedFieldType();" />
->>>>>>> b1512230
       <MemberType>Method</MemberType>
       <AssemblyInfo>
         <AssemblyName>System.Runtime</AssemblyName>
         <AssemblyVersion>8.0.0.0</AssemblyVersion>
       </AssemblyInfo>
-<<<<<<< HEAD
-=======
-      <AssemblyInfo>
-        <AssemblyName>System.Reflection</AssemblyName>
-      </AssemblyInfo>
-      <AssemblyInfo>
-        <AssemblyName>mscorlib</AssemblyName>
-      </AssemblyInfo>
-      <AssemblyInfo>
-        <AssemblyName>netstandard</AssemblyName>
-      </AssemblyInfo>
->>>>>>> b1512230
+      <AssemblyInfo>
+        <AssemblyName>System.Reflection</AssemblyName>
+      </AssemblyInfo>
+      <AssemblyInfo>
+        <AssemblyName>mscorlib</AssemblyName>
+      </AssemblyInfo>
+      <AssemblyInfo>
+        <AssemblyName>netstandard</AssemblyName>
+      </AssemblyInfo>
       <ReturnValue>
         <ReturnType>System.Type</ReturnType>
       </ReturnValue>
       <Parameters />
       <Docs>
-<<<<<<< HEAD
         <summary>Gets the modified type of this field object.</summary>
         <remarks>
           <format type="text/markdown"><![CDATA[  
@@ -689,11 +675,6 @@
         <altmember cref="T:System.FieldInfo.GetRequiredCustomModifiers" />
         <altmember cref="T:System.PropertyInfo.GetModifiedType" />
         <altmember cref="T:System.ParameterInfo.GetModifiedType" />
-=======
-        <summary>To be added.</summary>
-        <returns>To be added.</returns>
-        <remarks>To be added.</remarks>
->>>>>>> b1512230
       </Docs>
     </Member>
     <Member MemberName="GetOptionalCustomModifiers">
