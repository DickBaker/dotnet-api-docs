<Type Name="ParameterInfo" FullName="System.Reflection.ParameterInfo">
  <TypeSignature Language="C#" Value="public class ParameterInfo" FrameworkAlternate="dotnet-uwp-10.0;netstandard-1.0;netstandard-1.1;netstandard-1.2;netstandard-1.3;netstandard-1.4" />
  <TypeSignature Language="ILAsm" Value=".class public auto ansi beforefieldinit ParameterInfo extends System.Object" FrameworkAlternate="dotnet-uwp-10.0;netstandard-1.0;netstandard-1.1;netstandard-1.2;netstandard-1.3;netstandard-1.4" />
  <TypeSignature Language="DocId" Value="T:System.Reflection.ParameterInfo" />
  <TypeSignature Language="VB.NET" Value="Public Class ParameterInfo" FrameworkAlternate="dotnet-uwp-10.0;netstandard-1.0;netstandard-1.1;netstandard-1.2;netstandard-1.3;netstandard-1.4" />
  <TypeSignature Language="F#" Value="type ParameterInfo = class" FrameworkAlternate="dotnet-uwp-10.0;netstandard-1.0;netstandard-1.1;netstandard-1.2;netstandard-1.3;netstandard-1.4" />
  <TypeSignature Language="C++ CLI" Value="public ref class ParameterInfo" FrameworkAlternate="dotnet-uwp-10.0;netstandard-1.0;netstandard-1.1;netstandard-1.2;netstandard-1.3;netstandard-1.4" />
  <TypeSignature Language="C#" Value="public class ParameterInfo : System.Reflection.ICustomAttributeProvider, System.Runtime.Serialization.IObjectReference" FrameworkAlternate="net-5.0;net-6.0;net-7.0;net-8.0;netcore-2.0;netcore-2.1;netcore-2.2;netcore-3.0;netcore-3.1;netstandard-2.0;netstandard-2.1;xamarinandroid-7.1;xamarinios-10.8" />
  <TypeSignature Language="ILAsm" Value=".class public auto ansi beforefieldinit ParameterInfo extends System.Object implements class System.Reflection.ICustomAttributeProvider, class System.Runtime.Serialization.IObjectReference" FrameworkAlternate="net-5.0;net-6.0;net-7.0;net-8.0;netcore-2.0;netcore-2.1;netcore-2.2;netcore-3.0;netcore-3.1;netstandard-2.0;netstandard-2.1" />
  <TypeSignature Language="VB.NET" Value="Public Class ParameterInfo&#xA;Implements ICustomAttributeProvider, IObjectReference" FrameworkAlternate="net-5.0;net-6.0;net-7.0;net-8.0;netcore-2.0;netcore-2.1;netcore-2.2;netcore-3.0;netcore-3.1;netstandard-2.0;netstandard-2.1;xamarinandroid-7.1;xamarinios-10.8" />
  <TypeSignature Language="F#" Value="type ParameterInfo = class&#xA;    interface ICustomAttributeProvider&#xA;    interface IObjectReference" FrameworkAlternate="net-5.0;net-6.0;net-7.0;net-8.0;netcore-2.0;netcore-2.1;netcore-2.2;netcore-3.0;netcore-3.1;netstandard-2.0;netstandard-2.1;xamarinandroid-7.1;xamarinios-10.8" />
  <TypeSignature Language="C++ CLI" Value="public ref class ParameterInfo : System::Reflection::ICustomAttributeProvider, System::Runtime::Serialization::IObjectReference" FrameworkAlternate="net-5.0;net-6.0;net-7.0;net-8.0;netcore-2.0;netcore-2.1;netcore-2.2;netcore-3.0;netcore-3.1;netstandard-2.0;netstandard-2.1;xamarinandroid-7.1;xamarinios-10.8" />
  <TypeSignature Language="C#" Value="public class ParameterInfo : System.Reflection.ICustomAttributeProvider" FrameworkAlternate="netcore-1.0;netcore-1.1;netstandard-1.5;netstandard-1.6" />
  <TypeSignature Language="ILAsm" Value=".class public auto ansi beforefieldinit ParameterInfo extends System.Object implements class System.Reflection.ICustomAttributeProvider" FrameworkAlternate="netcore-1.0;netcore-1.1;netstandard-1.5;netstandard-1.6" />
  <TypeSignature Language="VB.NET" Value="Public Class ParameterInfo&#xA;Implements ICustomAttributeProvider" FrameworkAlternate="netcore-1.0;netcore-1.1;netstandard-1.5;netstandard-1.6" />
  <TypeSignature Language="F#" Value="type ParameterInfo = class&#xA;    interface ICustomAttributeProvider" FrameworkAlternate="netcore-1.0;netcore-1.1;netstandard-1.5;netstandard-1.6" />
  <TypeSignature Language="C++ CLI" Value="public ref class ParameterInfo : System::Reflection::ICustomAttributeProvider" FrameworkAlternate="netcore-1.0;netcore-1.1;netstandard-1.5;netstandard-1.6" />
  <TypeSignature Language="C#" Value="public class ParameterInfo : System.Reflection.ICustomAttributeProvider, System.Runtime.InteropServices._ParameterInfo" FrameworkAlternate="netframework-1.1;netframework-2.0;netframework-3.0;netframework-3.5" />
  <TypeSignature Language="ILAsm" Value=".class public auto ansi serializable beforefieldinit ParameterInfo extends System.Object implements class System.Reflection.ICustomAttributeProvider, class System.Runtime.InteropServices._ParameterInfo" FrameworkAlternate="netframework-1.1;netframework-2.0;netframework-3.0;netframework-3.5" />
  <TypeSignature Language="VB.NET" Value="Public Class ParameterInfo&#xA;Implements _ParameterInfo, ICustomAttributeProvider" FrameworkAlternate="netframework-1.1;netframework-2.0;netframework-3.0;netframework-3.5" />
  <TypeSignature Language="F#" Value="type ParameterInfo = class&#xA;    interface _ParameterInfo&#xA;    interface ICustomAttributeProvider" FrameworkAlternate="netframework-1.1;netframework-2.0;netframework-3.0;netframework-3.5" />
  <TypeSignature Language="C++ CLI" Value="public ref class ParameterInfo : System::Reflection::ICustomAttributeProvider, System::Runtime::InteropServices::_ParameterInfo" FrameworkAlternate="netframework-1.1;netframework-2.0;netframework-3.0;netframework-3.5" />
  <TypeSignature Language="C#" Value="public class ParameterInfo : System.Reflection.ICustomAttributeProvider, System.Runtime.InteropServices._ParameterInfo, System.Runtime.Serialization.IObjectReference" FrameworkAlternate="netframework-4.0;netframework-4.5;netframework-4.5.1;netframework-4.5.2;netframework-4.6;netframework-4.6.1;netframework-4.6.2;netframework-4.7;netframework-4.7.1;netframework-4.7.2;netframework-4.8;netframework-4.8.1;xamarinmac-3.0" />
  <TypeSignature Language="ILAsm" Value=".class public auto ansi serializable beforefieldinit ParameterInfo extends System.Object implements class System.Reflection.ICustomAttributeProvider, class System.Runtime.InteropServices._ParameterInfo, class System.Runtime.Serialization.IObjectReference" FrameworkAlternate="netframework-4.0;netframework-4.5;netframework-4.5.1;netframework-4.5.2;netframework-4.6;netframework-4.6.1;netframework-4.6.2;netframework-4.7;netframework-4.7.1;netframework-4.7.2;netframework-4.8;netframework-4.8.1" />
  <TypeSignature Language="VB.NET" Value="Public Class ParameterInfo&#xA;Implements _ParameterInfo, ICustomAttributeProvider, IObjectReference" FrameworkAlternate="netframework-4.0;netframework-4.5;netframework-4.5.1;netframework-4.5.2;netframework-4.6;netframework-4.6.1;netframework-4.6.2;netframework-4.7;netframework-4.7.1;netframework-4.7.2;netframework-4.8;netframework-4.8.1;xamarinmac-3.0" />
  <TypeSignature Language="F#" Value="type ParameterInfo = class&#xA;    interface _ParameterInfo&#xA;    interface ICustomAttributeProvider&#xA;    interface IObjectReference" FrameworkAlternate="netframework-4.0;netframework-4.5;netframework-4.5.1;netframework-4.5.2;netframework-4.6;netframework-4.6.1;netframework-4.6.2;netframework-4.7;netframework-4.7.1;netframework-4.7.2;netframework-4.8;netframework-4.8.1" />
  <TypeSignature Language="C++ CLI" Value="public ref class ParameterInfo : System::Reflection::ICustomAttributeProvider, System::Runtime::InteropServices::_ParameterInfo, System::Runtime::Serialization::IObjectReference" FrameworkAlternate="netframework-4.0;netframework-4.5;netframework-4.5.1;netframework-4.5.2;netframework-4.6;netframework-4.6.1;netframework-4.6.2;netframework-4.7;netframework-4.7.1;netframework-4.7.2;netframework-4.8;netframework-4.8.1;xamarinmac-3.0" />
  <TypeSignature Language="ILAsm" Value=".class public sequential ansi serializable beforefieldinit ParameterInfo extends System.Object implements class System.Reflection.ICustomAttributeProvider, class System.Runtime.Serialization.IObjectReference" FrameworkAlternate="xamarinandroid-7.1;xamarinios-10.8" />
  <TypeSignature Language="ILAsm" Value=".class public sequential ansi serializable beforefieldinit ParameterInfo extends System.Object implements class System.Reflection.ICustomAttributeProvider, class System.Runtime.InteropServices._ParameterInfo, class System.Runtime.Serialization.IObjectReference" FrameworkAlternate="xamarinmac-3.0" />
  <TypeSignature Language="F#" Value="type ParameterInfo = class&#xA;    interface ICustomAttributeProvider&#xA;    interface _ParameterInfo&#xA;    interface IObjectReference" FrameworkAlternate="xamarinmac-3.0" />
  <AssemblyInfo>
    <AssemblyName>System.Reflection</AssemblyName>
    <AssemblyVersion>4.0.0.0</AssemblyVersion>
    <AssemblyVersion>4.0.10.0</AssemblyVersion>
    <AssemblyVersion>4.1.0.0</AssemblyVersion>
  </AssemblyInfo>
  <AssemblyInfo>
    <AssemblyName>mscorlib</AssemblyName>
    <AssemblyVersion>1.0.5000.0</AssemblyVersion>
    <AssemblyVersion>2.0.0.0</AssemblyVersion>
    <AssemblyVersion>2.0.5.0</AssemblyVersion>
    <AssemblyVersion>4.0.0.0</AssemblyVersion>
  </AssemblyInfo>
  <AssemblyInfo>
    <AssemblyName>netstandard</AssemblyName>
    <AssemblyVersion>2.0.0.0</AssemblyVersion>
    <AssemblyVersion>2.1.0.0</AssemblyVersion>
  </AssemblyInfo>
  <AssemblyInfo>
    <AssemblyName>System.Runtime</AssemblyName>
    <AssemblyVersion>4.2.0.0</AssemblyVersion>
    <AssemblyVersion>4.2.1.0</AssemblyVersion>
    <AssemblyVersion>4.2.2.0</AssemblyVersion>
    <AssemblyVersion>5.0.0.0</AssemblyVersion>
    <AssemblyVersion>6.0.0.0</AssemblyVersion>
    <AssemblyVersion>7.0.0.0</AssemblyVersion>
    <AssemblyVersion>8.0.0.0</AssemblyVersion>
  </AssemblyInfo>
  <TypeForwardingChain>
    <TypeForwarding From="mscorlib" FromVersion="4.0.0.0" To="System.Reflection" ToVersion="0.0.0.0" FrameworkAlternate="dotnet-uwp-10.0" />
    <TypeForwarding From="netstandard" FromVersion="2.1.0.0" To="System.Runtime" ToVersion="5.0.0.0" FrameworkAlternate="net-5.0" />
    <TypeForwarding From="System.Reflection" FromVersion="5.0.0.0" To="System.Runtime" ToVersion="5.0.0.0" FrameworkAlternate="net-5.0" />
    <TypeForwarding From="netstandard" FromVersion="2.1.0.0" To="System.Runtime" ToVersion="6.0.0.0" FrameworkAlternate="net-6.0" />
    <TypeForwarding From="System.Reflection" FromVersion="6.0.0.0" To="System.Runtime" ToVersion="6.0.0.0" FrameworkAlternate="net-6.0" />
    <TypeForwarding From="netstandard" FromVersion="2.1.0.0" To="System.Runtime" ToVersion="7.0.0.0" FrameworkAlternate="net-7.0" />
    <TypeForwarding From="System.Reflection" FromVersion="7.0.0.0" To="System.Runtime" ToVersion="7.0.0.0" FrameworkAlternate="net-7.0" />
    <TypeForwarding From="netstandard" FromVersion="2.1.0.0" To="System.Runtime" ToVersion="8.0.0.0" FrameworkAlternate="net-8.0" />
    <TypeForwarding From="System.Reflection" FromVersion="8.0.0.0" To="System.Runtime" ToVersion="8.0.0.0" FrameworkAlternate="net-8.0" />
    <TypeForwarding From="System.Reflection" FromVersion="4.2.0.0" To="System.Runtime" ToVersion="4.2.0.0" FrameworkAlternate="netcore-2.0" />
    <TypeForwarding From="System.Reflection" FromVersion="4.2.1.0" To="System.Runtime" ToVersion="4.2.1.0" FrameworkAlternate="netcore-2.1;netcore-2.2;netcore-3.0" />
    <TypeForwarding From="System.Reflection" FromVersion="4.2.2.0" To="System.Runtime" ToVersion="4.2.2.0" FrameworkAlternate="netcore-3.1" />
  </TypeForwardingChain>
  <Base>
    <BaseTypeName>System.Object</BaseTypeName>
  </Base>
  <Interfaces>
    <Interface FrameworkAlternate="net-5.0;net-6.0;net-7.0;net-8.0;netcore-1.0;netcore-1.1;netcore-2.0;netcore-2.1;netcore-2.2;netcore-3.0;netcore-3.1;netframework-1.1;netframework-2.0;netframework-3.0;netframework-3.5;netframework-4.0;netframework-4.5;netframework-4.5.1;netframework-4.5.2;netframework-4.6;netframework-4.6.1;netframework-4.6.2;netframework-4.7;netframework-4.7.1;netframework-4.7.2;netframework-4.8;netframework-4.8.1;netstandard-1.5;netstandard-1.6;netstandard-2.0;netstandard-2.1;xamarinandroid-7.1;xamarinios-10.8;xamarinmac-3.0">
      <InterfaceName>System.Reflection.ICustomAttributeProvider</InterfaceName>
    </Interface>
    <Interface FrameworkAlternate="net-5.0;net-6.0;net-7.0;net-8.0;netcore-2.0;netcore-2.1;netcore-2.2;netcore-3.0;netcore-3.1;netframework-4.0;netframework-4.5;netframework-4.5.1;netframework-4.5.2;netframework-4.6;netframework-4.6.1;netframework-4.6.2;netframework-4.7;netframework-4.7.1;netframework-4.7.2;netframework-4.8;netframework-4.8.1;netstandard-2.0;netstandard-2.1;xamarinandroid-7.1;xamarinios-10.8;xamarinmac-3.0">
      <InterfaceName>System.Runtime.Serialization.IObjectReference</InterfaceName>
    </Interface>
    <Interface FrameworkAlternate="netframework-1.1;netframework-2.0;netframework-3.0;netframework-3.5;netframework-4.0;netframework-4.5;netframework-4.5.1;netframework-4.5.2;netframework-4.6;netframework-4.6.1;netframework-4.6.2;netframework-4.7;netframework-4.7.1;netframework-4.7.2;netframework-4.8;netframework-4.8.1;xamarinmac-3.0">
      <InterfaceName>System.Runtime.InteropServices._ParameterInfo</InterfaceName>
    </Interface>
  </Interfaces>
  <Attributes>
    <Attribute FrameworkAlternate="net-8.0">
      <AttributeName Language="C#">[System.Runtime.CompilerServices.Nullable(0)]</AttributeName>
      <AttributeName Language="F#">[&lt;System.Runtime.CompilerServices.Nullable(0)&gt;]</AttributeName>
    </Attribute>
    <Attribute FrameworkAlternate="net-8.0">
      <AttributeName Language="C#">[System.Runtime.CompilerServices.NullableContext(1)]</AttributeName>
      <AttributeName Language="F#">[&lt;System.Runtime.CompilerServices.NullableContext(1)&gt;]</AttributeName>
    </Attribute>
    <Attribute FrameworkAlternate="netframework-1.1;netframework-2.0;netframework-3.0;netframework-3.5;netframework-4.0;netframework-4.5;netframework-4.5.1;netframework-4.5.2;netframework-4.6;netframework-4.6.1;netframework-4.6.2;netframework-4.7;netframework-4.7.1;netframework-4.7.2;netframework-4.8;netframework-4.8.1;xamarinandroid-7.1;xamarinios-10.8;xamarinmac-3.0">
      <AttributeName Language="C#">[System.Runtime.InteropServices.ClassInterface(System.Runtime.InteropServices.ClassInterfaceType.None)]</AttributeName>
      <AttributeName Language="F#">[&lt;System.Runtime.InteropServices.ClassInterface(System.Runtime.InteropServices.ClassInterfaceType.None)&gt;]</AttributeName>
    </Attribute>
    <Attribute FrameworkAlternate="netframework-1.1;netframework-2.0;netframework-3.0;netframework-3.5;netframework-4.0;netframework-4.5;netframework-4.5.1;netframework-4.5.2;netframework-4.6;netframework-4.6.1;netframework-4.6.2;netframework-4.7;netframework-4.7.1;netframework-4.7.2;netframework-4.8;netframework-4.8.1;xamarinandroid-7.1;xamarinios-10.8;xamarinmac-3.0">
      <AttributeName Language="C#">[System.Serializable]</AttributeName>
      <AttributeName Language="F#">[&lt;System.Serializable&gt;]</AttributeName>
    </Attribute>
    <Attribute FrameworkAlternate="netframework-2.0;netframework-3.0;netframework-3.5;netframework-4.0;netframework-4.5;netframework-4.5.1;netframework-4.5.2;netframework-4.6;netframework-4.6.1;netframework-4.6.2;netframework-4.7;netframework-4.7.1;netframework-4.7.2;netframework-4.8;netframework-4.8.1;xamarinandroid-7.1;xamarinios-10.8;xamarinmac-3.0">
      <AttributeName Language="C#">[System.Runtime.InteropServices.ComDefaultInterface(typeof(System.Runtime.InteropServices._ParameterInfo))]</AttributeName>
      <AttributeName Language="F#">[&lt;System.Runtime.InteropServices.ComDefaultInterface(typeof(System.Runtime.InteropServices._ParameterInfo))&gt;]</AttributeName>
    </Attribute>
    <Attribute FrameworkAlternate="netframework-2.0;netframework-3.0;netframework-3.5;netframework-4.0;netframework-4.5;netframework-4.5.1;netframework-4.5.2;netframework-4.6;netframework-4.6.1;netframework-4.6.2;netframework-4.7;netframework-4.7.1;netframework-4.7.2;netframework-4.8;netframework-4.8.1;xamarinandroid-7.1;xamarinios-10.8;xamarinmac-3.0">
      <AttributeName Language="C#">[System.Runtime.InteropServices.ComVisible(true)]</AttributeName>
      <AttributeName Language="F#">[&lt;System.Runtime.InteropServices.ComVisible(true)&gt;]</AttributeName>
    </Attribute>
  </Attributes>
  <Docs>
    <summary>Discovers the attributes of a parameter and provides access to parameter metadata.</summary>
    <remarks>
      <format type="text/markdown"><![CDATA[  
  
## Remarks  
 Use an instance of `ParameterInfo` to obtain information about the parameter's data type, default value, and so on.  
  
 <xref:System.Reflection.MethodBase.GetParameters%2A> returns an array of `ParameterInfo` objects representing the parameters of a method, in order.  
  
   
  
## Examples  
 This example shows how to use various reflection classes to analyze the metadata contained in an assembly.  
  
 :::code language="cpp" source="~/snippets/cpp/VS_Snippets_CLR/Reflection/CPP/reflection.cpp" id="Snippet1":::
 :::code language="csharp" source="~/snippets/csharp/System.Reflection/Assembly/GetReferencedAssemblies/Reflection.cs" id="Snippet1":::
 :::code language="vb" source="~/snippets/visualbasic/VS_Snippets_CLR/Reflection/VB/Reflection.vb" id="Snippet1":::  
  
 ]]></format>
    </remarks>
    <threadsafe>This type is thread safe.</threadsafe>
  </Docs>
  <Members>
    <Member MemberName=".ctor">
      <MemberSignature Language="C#" Value="protected ParameterInfo ();" FrameworkAlternate="netcore-2.0;netcore-2.1;netcore-2.2;netcore-3.0;netframework-1.1;netframework-2.0;netframework-3.0;netframework-3.5;netframework-4.0;netframework-4.5;netframework-4.5.1;netframework-4.5.2;netframework-4.6;netframework-4.6.1;netframework-4.6.2;netframework-4.7;netframework-4.7.1;netframework-4.7.2;netframework-4.8;netstandard-2.0;netstandard-2.1;xamarinandroid-7.1;xamarinios-10.8;xamarinmac-3.0;netcore-3.1;net-5.0;net-6.0;net-7.0;netframework-4.8.1;net-8.0" />
      <MemberSignature Language="ILAsm" Value=".method familyhidebysig specialname rtspecialname instance void .ctor() cil managed" FrameworkAlternate="netcore-2.0;netcore-2.1;netcore-2.2;netcore-3.0;netframework-1.1;netframework-2.0;netframework-3.0;netframework-3.5;netframework-4.0;netframework-4.5;netframework-4.5.1;netframework-4.5.2;netframework-4.6;netframework-4.6.1;netframework-4.6.2;netframework-4.7;netframework-4.7.1;netframework-4.7.2;netframework-4.8;netstandard-2.0;netstandard-2.1;xamarinandroid-7.1;xamarinios-10.8;xamarinmac-3.0;netcore-3.1;net-5.0;net-6.0;net-7.0;netframework-4.8.1;net-8.0" />
      <MemberSignature Language="DocId" Value="M:System.Reflection.ParameterInfo.#ctor" FrameworkAlternate="netcore-2.0;netcore-2.1;netcore-2.2;netcore-3.0;netframework-1.1;netframework-2.0;netframework-3.0;netframework-3.5;netframework-4.0;netframework-4.5;netframework-4.5.1;netframework-4.5.2;netframework-4.6;netframework-4.6.1;netframework-4.6.2;netframework-4.7;netframework-4.7.1;netframework-4.7.2;netframework-4.8;netstandard-2.0;netstandard-2.1;xamarinandroid-7.1;xamarinios-10.8;xamarinmac-3.0;netcore-3.1;net-5.0;net-6.0;net-7.0;netframework-4.8.1;net-8.0" />
      <MemberSignature Language="VB.NET" Value="Protected Sub New ()" FrameworkAlternate="netcore-2.0;netcore-2.1;netcore-2.2;netcore-3.0;netframework-1.1;netframework-2.0;netframework-3.0;netframework-3.5;netframework-4.0;netframework-4.5;netframework-4.5.1;netframework-4.5.2;netframework-4.6;netframework-4.6.1;netframework-4.6.2;netframework-4.7;netframework-4.7.1;netframework-4.7.2;netframework-4.8;netstandard-2.0;netstandard-2.1;xamarinandroid-7.1;xamarinios-10.8;xamarinmac-3.0;netcore-3.1;net-5.0;net-6.0;net-7.0;netframework-4.8.1;net-8.0" />
      <MemberSignature Language="C++ CLI" Value="protected:&#xA; ParameterInfo();" FrameworkAlternate="netcore-2.0;netcore-2.1;netcore-2.2;netcore-3.0;netframework-1.1;netframework-2.0;netframework-3.0;netframework-3.5;netframework-4.0;netframework-4.5;netframework-4.5.1;netframework-4.5.2;netframework-4.6;netframework-4.6.1;netframework-4.6.2;netframework-4.7;netframework-4.7.1;netframework-4.7.2;netframework-4.8;netstandard-2.0;netstandard-2.1;xamarinandroid-7.1;xamarinios-10.8;xamarinmac-3.0;netcore-3.1;net-5.0;net-6.0;net-7.0;netframework-4.8.1;net-8.0" />
      <MemberType>Constructor</MemberType>
      <AssemblyInfo>
        <AssemblyName>mscorlib</AssemblyName>
        <AssemblyVersion>1.0.5000.0</AssemblyVersion>
        <AssemblyVersion>2.0.0.0</AssemblyVersion>
        <AssemblyVersion>2.0.5.0</AssemblyVersion>
        <AssemblyVersion>4.0.0.0</AssemblyVersion>
      </AssemblyInfo>
      <AssemblyInfo>
        <AssemblyName>netstandard</AssemblyName>
        <AssemblyVersion>2.0.0.0</AssemblyVersion>
        <AssemblyVersion>2.1.0.0</AssemblyVersion>
      </AssemblyInfo>
      <AssemblyInfo>
        <AssemblyName>System.Runtime</AssemblyName>
        <AssemblyVersion>4.2.0.0</AssemblyVersion>
        <AssemblyVersion>4.2.1.0</AssemblyVersion>
        <AssemblyVersion>4.2.2.0</AssemblyVersion>
        <AssemblyVersion>5.0.0.0</AssemblyVersion>
        <AssemblyVersion>6.0.0.0</AssemblyVersion>
        <AssemblyVersion>7.0.0.0</AssemblyVersion>
        <AssemblyVersion>8.0.0.0</AssemblyVersion>
      </AssemblyInfo>
      <AssemblyInfo>
        <AssemblyName>System.Reflection</AssemblyName>
      </AssemblyInfo>
      <Parameters />
      <Docs>
        <summary>Initializes a new instance of the <see langword="ParameterInfo" /> class.</summary>
        <remarks>To be added.</remarks>
      </Docs>
    </Member>
    <Member MemberName="Attributes">
      <MemberSignature Language="C#" Value="public virtual System.Reflection.ParameterAttributes Attributes { get; }" />
      <MemberSignature Language="ILAsm" Value=".property instance valuetype System.Reflection.ParameterAttributes Attributes" />
      <MemberSignature Language="DocId" Value="P:System.Reflection.ParameterInfo.Attributes" />
      <MemberSignature Language="VB.NET" Value="Public Overridable ReadOnly Property Attributes As ParameterAttributes" />
      <MemberSignature Language="F#" Value="member this.Attributes : System.Reflection.ParameterAttributes" Usage="System.Reflection.ParameterInfo.Attributes" />
      <MemberSignature Language="C++ CLI" Value="public:&#xA; virtual property System::Reflection::ParameterAttributes Attributes { System::Reflection::ParameterAttributes get(); };" />
      <MemberType>Property</MemberType>
      <AssemblyInfo>
        <AssemblyName>System.Reflection</AssemblyName>
        <AssemblyVersion>4.0.0.0</AssemblyVersion>
        <AssemblyVersion>4.0.10.0</AssemblyVersion>
        <AssemblyVersion>4.1.0.0</AssemblyVersion>
      </AssemblyInfo>
      <AssemblyInfo>
        <AssemblyName>mscorlib</AssemblyName>
        <AssemblyVersion>1.0.5000.0</AssemblyVersion>
        <AssemblyVersion>2.0.0.0</AssemblyVersion>
        <AssemblyVersion>2.0.5.0</AssemblyVersion>
        <AssemblyVersion>4.0.0.0</AssemblyVersion>
      </AssemblyInfo>
      <AssemblyInfo>
        <AssemblyName>netstandard</AssemblyName>
        <AssemblyVersion>2.0.0.0</AssemblyVersion>
        <AssemblyVersion>2.1.0.0</AssemblyVersion>
      </AssemblyInfo>
      <AssemblyInfo>
        <AssemblyName>System.Runtime</AssemblyName>
        <AssemblyVersion>4.2.0.0</AssemblyVersion>
        <AssemblyVersion>4.2.1.0</AssemblyVersion>
        <AssemblyVersion>4.2.2.0</AssemblyVersion>
        <AssemblyVersion>5.0.0.0</AssemblyVersion>
        <AssemblyVersion>6.0.0.0</AssemblyVersion>
        <AssemblyVersion>7.0.0.0</AssemblyVersion>
        <AssemblyVersion>8.0.0.0</AssemblyVersion>
      </AssemblyInfo>
      <ReturnValue>
        <ReturnType>System.Reflection.ParameterAttributes</ReturnType>
      </ReturnValue>
      <Docs>
        <summary>Gets the attributes for this parameter.</summary>
        <value>A <see langword="ParameterAttributes" /> object representing the attributes for this parameter.</value>
        <remarks>
          <format type="text/markdown"><![CDATA[  
  
## Remarks  
 This method utilizes the <xref:System.Reflection.ParameterInfo.AttrsImpl> method.  
  
 To get the <xref:System.Reflection.ParameterInfo> array, first get the method or the constructor and then call <xref:System.Reflection.MethodBase.GetParameters%2A?displayProperty=nameWithType>.  
  
   
  
## Examples  
 The following example defines a method with three parameters. It uses the <xref:System.Reflection.ParameterInfo.Attributes%2A> property to get the attributes of the second parameter and display them at the console.  
  
 :::code language="cpp" source="~/snippets/cpp/VS_Snippets_CLR/ParameterInfo_Attributes1/CPP/parameterinfo_attributes1.cpp" id="Snippet1":::
 :::code language="csharp" source="~/snippets/csharp/System.Reflection/ParameterInfo/Attributes/parameterinfo_attributes1.cs" id="Snippet1":::
 :::code language="vb" source="~/snippets/visualbasic/VS_Snippets_CLR/ParameterInfo_Attributes1/VB/parameterinfo_attributes1.vb" id="Snippet1":::  
  
 ]]></format>
        </remarks>
        <altmember cref="T:System.Reflection.ParameterAttributes" />
      </Docs>
    </Member>
    <Member MemberName="AttrsImpl">
      <MemberSignature Language="C#" Value="protected System.Reflection.ParameterAttributes AttrsImpl;" />
      <MemberSignature Language="ILAsm" Value=".field family valuetype System.Reflection.ParameterAttributes AttrsImpl" />
      <MemberSignature Language="DocId" Value="F:System.Reflection.ParameterInfo.AttrsImpl" />
      <MemberSignature Language="VB.NET" Value="Protected AttrsImpl As ParameterAttributes " />
      <MemberSignature Language="F#" Value="val mutable AttrsImpl : System.Reflection.ParameterAttributes" Usage="System.Reflection.ParameterInfo.AttrsImpl" />
      <MemberSignature Language="C++ CLI" Value="protected: System::Reflection::ParameterAttributes AttrsImpl;" />
      <MemberType>Field</MemberType>
      <AssemblyInfo>
        <AssemblyName>mscorlib</AssemblyName>
        <AssemblyVersion>1.0.5000.0</AssemblyVersion>
        <AssemblyVersion>2.0.0.0</AssemblyVersion>
        <AssemblyVersion>2.0.5.0</AssemblyVersion>
        <AssemblyVersion>4.0.0.0</AssemblyVersion>
      </AssemblyInfo>
      <AssemblyInfo>
        <AssemblyName>netstandard</AssemblyName>
        <AssemblyVersion>2.0.0.0</AssemblyVersion>
        <AssemblyVersion>2.1.0.0</AssemblyVersion>
      </AssemblyInfo>
      <AssemblyInfo>
        <AssemblyName>System.Runtime</AssemblyName>
        <AssemblyVersion>4.2.0.0</AssemblyVersion>
        <AssemblyVersion>4.2.1.0</AssemblyVersion>
        <AssemblyVersion>4.2.2.0</AssemblyVersion>
        <AssemblyVersion>5.0.0.0</AssemblyVersion>
        <AssemblyVersion>6.0.0.0</AssemblyVersion>
        <AssemblyVersion>7.0.0.0</AssemblyVersion>
        <AssemblyVersion>8.0.0.0</AssemblyVersion>
      </AssemblyInfo>
      <AssemblyInfo>
        <AssemblyName>System.Reflection</AssemblyName>
      </AssemblyInfo>
      <ReturnValue>
        <ReturnType>System.Reflection.ParameterAttributes</ReturnType>
      </ReturnValue>
      <Docs>
        <summary>The attributes of the parameter.</summary>
        <remarks>
          <format type="text/markdown"><![CDATA[  
  
## Remarks  
 This field is intended only for users who are deriving classes from `ParameterInfo`.  
  
 Typical access to parameter attributes is through <xref:System.Reflection.ParameterInfo.Attributes%2A>.  
  
 ]]></format>
        </remarks>
      </Docs>
    </Member>
    <Member MemberName="ClassImpl">
      <MemberSignature Language="C#" Value="protected Type? ClassImpl;" FrameworkAlternate="net-5.0;net-6.0;net-7.0;net-8.0;netcore-3.0;netcore-3.1" />
      <MemberSignature Language="ILAsm" Value=".field family class System.Type ClassImpl" />
      <MemberSignature Language="DocId" Value="F:System.Reflection.ParameterInfo.ClassImpl" />
      <MemberSignature Language="VB.NET" Value="Protected ClassImpl As Type " />
      <MemberSignature Language="F#" Value="val mutable ClassImpl : Type" Usage="System.Reflection.ParameterInfo.ClassImpl" />
      <MemberSignature Language="C++ CLI" Value="protected: Type ^ ClassImpl;" />
      <MemberSignature Language="C#" Value="protected Type ClassImpl;" FrameworkAlternate="netcore-2.0;netcore-2.1;netcore-2.2;netframework-1.1;netframework-2.0;netframework-3.0;netframework-3.5;netframework-4.0;netframework-4.5;netframework-4.5.1;netframework-4.5.2;netframework-4.6;netframework-4.6.1;netframework-4.6.2;netframework-4.7;netframework-4.7.1;netframework-4.7.2;netframework-4.8;netframework-4.8.1;netstandard-2.0;netstandard-2.1;xamarinandroid-7.1;xamarinios-10.8;xamarinmac-3.0" />
      <MemberType>Field</MemberType>
      <AssemblyInfo>
        <AssemblyName>mscorlib</AssemblyName>
        <AssemblyVersion>1.0.5000.0</AssemblyVersion>
        <AssemblyVersion>2.0.0.0</AssemblyVersion>
        <AssemblyVersion>2.0.5.0</AssemblyVersion>
        <AssemblyVersion>4.0.0.0</AssemblyVersion>
      </AssemblyInfo>
      <AssemblyInfo>
        <AssemblyName>netstandard</AssemblyName>
        <AssemblyVersion>2.0.0.0</AssemblyVersion>
        <AssemblyVersion>2.1.0.0</AssemblyVersion>
      </AssemblyInfo>
      <AssemblyInfo>
        <AssemblyName>System.Runtime</AssemblyName>
        <AssemblyVersion>4.2.0.0</AssemblyVersion>
        <AssemblyVersion>4.2.1.0</AssemblyVersion>
        <AssemblyVersion>4.2.2.0</AssemblyVersion>
        <AssemblyVersion>5.0.0.0</AssemblyVersion>
        <AssemblyVersion>6.0.0.0</AssemblyVersion>
        <AssemblyVersion>7.0.0.0</AssemblyVersion>
        <AssemblyVersion>8.0.0.0</AssemblyVersion>
      </AssemblyInfo>
      <AssemblyInfo>
        <AssemblyName>System.Reflection</AssemblyName>
      </AssemblyInfo>
      <Attributes>
        <Attribute FrameworkAlternate="net-8.0">
          <AttributeName Language="C#">[System.Runtime.CompilerServices.Nullable(2)]</AttributeName>
          <AttributeName Language="F#">[&lt;System.Runtime.CompilerServices.Nullable(2)&gt;]</AttributeName>
        </Attribute>
      </Attributes>
      <ReturnValue>
        <ReturnType>System.Type</ReturnType>
      </ReturnValue>
      <Docs>
        <summary>The <see langword="Type" /> of the parameter.</summary>
        <remarks>
          <format type="text/markdown"><![CDATA[  
  
## Remarks  
 This field is intended only for users who are deriving classes from `ParameterInfo`.  
  
 Typical access to parameter types is through <xref:System.Reflection.ParameterInfo.ParameterType%2A>.  
  
 ]]></format>
        </remarks>
      </Docs>
    </Member>
    <Member MemberName="CustomAttributes">
      <MemberSignature Language="C#" Value="public virtual System.Collections.Generic.IEnumerable&lt;System.Reflection.CustomAttributeData&gt; CustomAttributes { get; }" />
      <MemberSignature Language="ILAsm" Value=".property instance class System.Collections.Generic.IEnumerable`1&lt;class System.Reflection.CustomAttributeData&gt; CustomAttributes" />
      <MemberSignature Language="DocId" Value="P:System.Reflection.ParameterInfo.CustomAttributes" />
      <MemberSignature Language="VB.NET" Value="Public Overridable ReadOnly Property CustomAttributes As IEnumerable(Of CustomAttributeData)" />
      <MemberSignature Language="F#" Value="member this.CustomAttributes : seq&lt;System.Reflection.CustomAttributeData&gt;" Usage="System.Reflection.ParameterInfo.CustomAttributes" />
      <MemberSignature Language="C++ CLI" Value="public:&#xA; virtual property System::Collections::Generic::IEnumerable&lt;System::Reflection::CustomAttributeData ^&gt; ^ CustomAttributes { System::Collections::Generic::IEnumerable&lt;System::Reflection::CustomAttributeData ^&gt; ^ get(); };" />
      <MemberType>Property</MemberType>
      <AssemblyInfo>
        <AssemblyName>System.Reflection</AssemblyName>
        <AssemblyVersion>4.0.0.0</AssemblyVersion>
        <AssemblyVersion>4.0.10.0</AssemblyVersion>
        <AssemblyVersion>4.1.0.0</AssemblyVersion>
      </AssemblyInfo>
      <AssemblyInfo>
        <AssemblyName>mscorlib</AssemblyName>
        <AssemblyVersion>2.0.5.0</AssemblyVersion>
        <AssemblyVersion>4.0.0.0</AssemblyVersion>
      </AssemblyInfo>
      <AssemblyInfo>
        <AssemblyName>netstandard</AssemblyName>
        <AssemblyVersion>2.0.0.0</AssemblyVersion>
        <AssemblyVersion>2.1.0.0</AssemblyVersion>
      </AssemblyInfo>
      <AssemblyInfo>
        <AssemblyName>System.Runtime</AssemblyName>
        <AssemblyVersion>4.2.0.0</AssemblyVersion>
        <AssemblyVersion>4.2.1.0</AssemblyVersion>
        <AssemblyVersion>4.2.2.0</AssemblyVersion>
        <AssemblyVersion>5.0.0.0</AssemblyVersion>
        <AssemblyVersion>6.0.0.0</AssemblyVersion>
        <AssemblyVersion>7.0.0.0</AssemblyVersion>
        <AssemblyVersion>8.0.0.0</AssemblyVersion>
      </AssemblyInfo>
      <ReturnValue>
        <ReturnType>System.Collections.Generic.IEnumerable&lt;System.Reflection.CustomAttributeData&gt;</ReturnType>
      </ReturnValue>
      <Docs>
        <summary>Gets a collection that contains this parameter's custom attributes.</summary>
        <value>A collection that contains this parameter's custom attributes.</value>
        <remarks>To be added.</remarks>
      </Docs>
    </Member>
    <Member MemberName="DefaultValue">
      <MemberSignature Language="C#" Value="public virtual object DefaultValue { get; }" FrameworkAlternate="dotnet-uwp-10.0;netcore-1.0;netcore-1.1;netcore-2.0;netcore-2.1;netcore-2.2;netframework-1.1;netframework-2.0;netframework-3.0;netframework-3.5;netframework-4.0;netframework-4.5;netframework-4.5.1;netframework-4.5.2;netframework-4.6;netframework-4.6.1;netframework-4.6.2;netframework-4.7;netframework-4.7.1;netframework-4.7.2;netframework-4.8;netframework-4.8.1;netstandard-1.0;netstandard-1.1;netstandard-1.2;netstandard-1.3;netstandard-1.4;netstandard-1.5;netstandard-1.6;netstandard-2.0;netstandard-2.1;xamarinandroid-7.1;xamarinios-10.8;xamarinmac-3.0" />
      <MemberSignature Language="ILAsm" Value=".property instance object DefaultValue" />
      <MemberSignature Language="DocId" Value="P:System.Reflection.ParameterInfo.DefaultValue" />
      <MemberSignature Language="VB.NET" Value="Public Overridable ReadOnly Property DefaultValue As Object" />
      <MemberSignature Language="F#" Value="member this.DefaultValue : obj" Usage="System.Reflection.ParameterInfo.DefaultValue" />
      <MemberSignature Language="C++ CLI" Value="public:&#xA; virtual property System::Object ^ DefaultValue { System::Object ^ get(); };" />
      <MemberSignature Language="C#" Value="public virtual object? DefaultValue { get; }" FrameworkAlternate="net-5.0;net-6.0;net-7.0;net-8.0;netcore-3.0;netcore-3.1" />
      <MemberType>Property</MemberType>
      <AssemblyInfo>
        <AssemblyName>System.Reflection</AssemblyName>
        <AssemblyVersion>4.0.0.0</AssemblyVersion>
        <AssemblyVersion>4.0.10.0</AssemblyVersion>
        <AssemblyVersion>4.1.0.0</AssemblyVersion>
      </AssemblyInfo>
      <AssemblyInfo>
        <AssemblyName>mscorlib</AssemblyName>
        <AssemblyVersion>1.0.5000.0</AssemblyVersion>
        <AssemblyVersion>2.0.0.0</AssemblyVersion>
        <AssemblyVersion>2.0.5.0</AssemblyVersion>
        <AssemblyVersion>4.0.0.0</AssemblyVersion>
      </AssemblyInfo>
      <AssemblyInfo>
        <AssemblyName>netstandard</AssemblyName>
        <AssemblyVersion>2.0.0.0</AssemblyVersion>
        <AssemblyVersion>2.1.0.0</AssemblyVersion>
      </AssemblyInfo>
      <AssemblyInfo>
        <AssemblyName>System.Runtime</AssemblyName>
        <AssemblyVersion>4.2.0.0</AssemblyVersion>
        <AssemblyVersion>4.2.1.0</AssemblyVersion>
        <AssemblyVersion>4.2.2.0</AssemblyVersion>
        <AssemblyVersion>5.0.0.0</AssemblyVersion>
        <AssemblyVersion>6.0.0.0</AssemblyVersion>
        <AssemblyVersion>7.0.0.0</AssemblyVersion>
        <AssemblyVersion>8.0.0.0</AssemblyVersion>
      </AssemblyInfo>
      <Attributes>
        <Attribute FrameworkAlternate="net-8.0">
          <AttributeName Language="C#">[System.Runtime.CompilerServices.Nullable(2)]</AttributeName>
          <AttributeName Language="F#">[&lt;System.Runtime.CompilerServices.Nullable(2)&gt;]</AttributeName>
        </Attribute>
        <Attribute FrameworkAlternate="net-8.0">
          <AttributeName Language="C#">[get: System.Runtime.CompilerServices.NullableContext(2)]</AttributeName>
          <AttributeName Language="F#">[&lt;get: System.Runtime.CompilerServices.NullableContext(2)&gt;]</AttributeName>
        </Attribute>
      </Attributes>
      <ReturnValue>
        <ReturnType>System.Object</ReturnType>
      </ReturnValue>
      <Docs>
        <summary>Gets a value indicating the default value if the parameter has a default value.</summary>
        <value>The default value of the parameter, or <see cref="F:System.DBNull.Value" /> if the parameter has no default value.</value>
        <remarks>
          <format type="text/markdown"><![CDATA[  
  
## Remarks  
 This property is used only in the execution context. In the reflection-only context, use the <xref:System.Reflection.ParameterInfo.RawDefaultValue%2A> property instead.  
  
 The default value is used when an actual value is not specified in the method call. A parameter can have a default value that is `null`. This is distinct from the case where a default value is not defined.  
  
 This method utilizes the <xref:System.Reflection.ParameterInfo.DefaultValueImpl> method.  
  
 To get the <xref:System.Reflection.ParameterInfo> array, first get the method or the constructor and then call <xref:System.Reflection.MethodBase.GetParameters%2A?displayProperty=nameWithType>.  
  
 ]]></format>
        </remarks>
      </Docs>
    </Member>
    <Member MemberName="DefaultValueImpl">
      <MemberSignature Language="C#" Value="protected object? DefaultValueImpl;" FrameworkAlternate="net-5.0;net-6.0;net-7.0;net-8.0;netcore-3.0;netcore-3.1" />
      <MemberSignature Language="ILAsm" Value=".field family object DefaultValueImpl" />
      <MemberSignature Language="DocId" Value="F:System.Reflection.ParameterInfo.DefaultValueImpl" />
      <MemberSignature Language="VB.NET" Value="Protected DefaultValueImpl As Object " />
      <MemberSignature Language="F#" Value="val mutable DefaultValueImpl : obj" Usage="System.Reflection.ParameterInfo.DefaultValueImpl" />
      <MemberSignature Language="C++ CLI" Value="protected: System::Object ^ DefaultValueImpl;" />
      <MemberSignature Language="C#" Value="protected object DefaultValueImpl;" FrameworkAlternate="netcore-2.0;netcore-2.1;netcore-2.2;netframework-1.1;netframework-2.0;netframework-3.0;netframework-3.5;netframework-4.0;netframework-4.5;netframework-4.5.1;netframework-4.5.2;netframework-4.6;netframework-4.6.1;netframework-4.6.2;netframework-4.7;netframework-4.7.1;netframework-4.7.2;netframework-4.8;netframework-4.8.1;netstandard-2.0;netstandard-2.1;xamarinandroid-7.1;xamarinios-10.8;xamarinmac-3.0" />
      <MemberType>Field</MemberType>
      <AssemblyInfo>
        <AssemblyName>mscorlib</AssemblyName>
        <AssemblyVersion>1.0.5000.0</AssemblyVersion>
        <AssemblyVersion>2.0.0.0</AssemblyVersion>
        <AssemblyVersion>2.0.5.0</AssemblyVersion>
        <AssemblyVersion>4.0.0.0</AssemblyVersion>
      </AssemblyInfo>
      <AssemblyInfo>
        <AssemblyName>netstandard</AssemblyName>
        <AssemblyVersion>2.0.0.0</AssemblyVersion>
        <AssemblyVersion>2.1.0.0</AssemblyVersion>
      </AssemblyInfo>
      <AssemblyInfo>
        <AssemblyName>System.Runtime</AssemblyName>
        <AssemblyVersion>4.2.0.0</AssemblyVersion>
        <AssemblyVersion>4.2.1.0</AssemblyVersion>
        <AssemblyVersion>4.2.2.0</AssemblyVersion>
        <AssemblyVersion>5.0.0.0</AssemblyVersion>
        <AssemblyVersion>6.0.0.0</AssemblyVersion>
        <AssemblyVersion>7.0.0.0</AssemblyVersion>
        <AssemblyVersion>8.0.0.0</AssemblyVersion>
      </AssemblyInfo>
      <AssemblyInfo>
        <AssemblyName>System.Reflection</AssemblyName>
      </AssemblyInfo>
      <Attributes>
        <Attribute FrameworkAlternate="net-8.0">
          <AttributeName Language="C#">[System.Runtime.CompilerServices.Nullable(2)]</AttributeName>
          <AttributeName Language="F#">[&lt;System.Runtime.CompilerServices.Nullable(2)&gt;]</AttributeName>
        </Attribute>
      </Attributes>
      <ReturnValue>
        <ReturnType>System.Object</ReturnType>
      </ReturnValue>
      <Docs>
        <summary>The default value of the parameter.</summary>
        <remarks>
          <format type="text/markdown"><![CDATA[  
  
## Remarks  
 This field is intended only for users who are deriving classes from `ParameterInfo`.  
  
 Typical access to the default value of the parameter is through <xref:System.Reflection.ParameterInfo.DefaultValue%2A>.  
  
 ]]></format>
        </remarks>
      </Docs>
    </Member>
    <MemberGroup MemberName="GetCustomAttributes">
      <AssemblyInfo>
        <AssemblyName>mscorlib</AssemblyName>
        <AssemblyVersion>2.0.5.0</AssemblyVersion>
        <AssemblyVersion>4.0.0.0</AssemblyVersion>
      </AssemblyInfo>
      <Docs>
        <summary>Gets the custom attributes applied to this parameter.</summary>
      </Docs>
    </MemberGroup>
    <Member MemberName="GetCustomAttributes">
      <MemberSignature Language="C#" Value="public virtual object[] GetCustomAttributes (bool inherit);" />
      <MemberSignature Language="ILAsm" Value=".method public hidebysig newslot virtual instance object[] GetCustomAttributes(bool inherit) cil managed" />
      <MemberSignature Language="DocId" Value="M:System.Reflection.ParameterInfo.GetCustomAttributes(System.Boolean)" />
      <MemberSignature Language="VB.NET" Value="Public Overridable Function GetCustomAttributes (inherit As Boolean) As Object()" />
      <MemberSignature Language="F#" Value="abstract member GetCustomAttributes : bool -&gt; obj[]&#xA;override this.GetCustomAttributes : bool -&gt; obj[]" Usage="parameterInfo.GetCustomAttributes inherit" />
      <MemberSignature Language="C++ CLI" Value="public:&#xA; virtual cli::array &lt;System::Object ^&gt; ^ GetCustomAttributes(bool inherit);" />
      <MemberType>Method</MemberType>
      <Implements>
        <InterfaceMember>M:System.Reflection.ICustomAttributeProvider.GetCustomAttributes(System.Boolean)</InterfaceMember>
      </Implements>
      <AssemblyInfo>
        <AssemblyName>mscorlib</AssemblyName>
        <AssemblyVersion>1.0.5000.0</AssemblyVersion>
        <AssemblyVersion>2.0.0.0</AssemblyVersion>
        <AssemblyVersion>2.0.5.0</AssemblyVersion>
        <AssemblyVersion>4.0.0.0</AssemblyVersion>
      </AssemblyInfo>
      <AssemblyInfo>
        <AssemblyName>netstandard</AssemblyName>
        <AssemblyVersion>2.0.0.0</AssemblyVersion>
        <AssemblyVersion>2.1.0.0</AssemblyVersion>
      </AssemblyInfo>
      <AssemblyInfo>
        <AssemblyName>System.Runtime</AssemblyName>
        <AssemblyVersion>4.2.0.0</AssemblyVersion>
        <AssemblyVersion>4.2.1.0</AssemblyVersion>
        <AssemblyVersion>4.2.2.0</AssemblyVersion>
        <AssemblyVersion>5.0.0.0</AssemblyVersion>
        <AssemblyVersion>6.0.0.0</AssemblyVersion>
        <AssemblyVersion>7.0.0.0</AssemblyVersion>
        <AssemblyVersion>8.0.0.0</AssemblyVersion>
      </AssemblyInfo>
      <AssemblyInfo>
        <AssemblyName>System.Reflection</AssemblyName>
      </AssemblyInfo>
      <ReturnValue>
        <ReturnType>System.Object[]</ReturnType>
      </ReturnValue>
      <Parameters>
        <Parameter Name="inherit" Type="System.Boolean" Index="0" FrameworkAlternate="netcore-2.0;netcore-2.1;netcore-2.2;netcore-3.0;netframework-1.1;netframework-2.0;netframework-3.0;netframework-3.5;netframework-4.0;netframework-4.5;netframework-4.5.1;netframework-4.5.2;netframework-4.6;netframework-4.6.1;netframework-4.6.2;netframework-4.7;netframework-4.7.1;netframework-4.7.2;netframework-4.8;netstandard-2.0;xamarinandroid-7.1;xamarinios-10.8;xamarinmac-3.0;netstandard-2.1;netcore-3.1;net-5.0;net-6.0;net-7.0;netframework-4.8.1;net-8.0" />
      </Parameters>
      <Docs>
        <param name="inherit">This argument is ignored for objects of this type.</param>
        <summary>Gets all the custom attributes defined on this parameter.</summary>
        <returns>An array that contains all the custom attributes applied to this parameter.</returns>
        <remarks>
          <format type="text/markdown"><![CDATA[  
  
## Remarks  
 This method ignores the `inherit` parameter. To search the inheritance chain for attributes on parameters, use the appropriate overloads of the <xref:System.Attribute.GetCustomAttributes%2A?displayProperty=nameWithType> method.  
  
   
  
## Examples  
 The following example shows how custom attributes that have been applied to the parameters of methods can be retrieved at run time. The example defines a custom attribute named `MyAttribute` that can be applied to parameters. The example then defines a class named `MyClass` with a method named `MyMethod`, and applies `MyAttribute` to a parameter of the method.  
  
 When the example is run, it uses the <xref:System.Reflection.ParameterInfo.GetCustomAttributes%28System.Boolean%29> method to retrieve the custom attributes that have been applied to all parameters of all methods in `MyClass`, and displays them at the console.  
  
 :::code language="cpp" source="~/snippets/cpp/VS_Snippets_CLR/ParameterInfo_GetCustomAttributes/CPP/source.cpp" id="Snippet1":::
 :::code language="csharp" source="~/snippets/csharp/System.Reflection/ParameterInfo/GetCustomAttributes/source.cs" id="Snippet1":::
 :::code language="vb" source="~/snippets/visualbasic/VS_Snippets_CLR/ParameterInfo_GetCustomAttributes/VB/source.vb" id="Snippet1":::  
  
 ]]></format>
        </remarks>
        <exception cref="T:System.TypeLoadException">A custom attribute type could not be loaded.</exception>
      </Docs>
    </Member>
    <Member MemberName="GetCustomAttributes">
      <MemberSignature Language="C#" Value="public virtual object[] GetCustomAttributes (Type attributeType, bool inherit);" />
      <MemberSignature Language="ILAsm" Value=".method public hidebysig newslot virtual instance object[] GetCustomAttributes(class System.Type attributeType, bool inherit) cil managed" />
      <MemberSignature Language="DocId" Value="M:System.Reflection.ParameterInfo.GetCustomAttributes(System.Type,System.Boolean)" />
      <MemberSignature Language="VB.NET" Value="Public Overridable Function GetCustomAttributes (attributeType As Type, inherit As Boolean) As Object()" />
      <MemberSignature Language="F#" Value="abstract member GetCustomAttributes : Type * bool -&gt; obj[]&#xA;override this.GetCustomAttributes : Type * bool -&gt; obj[]" Usage="parameterInfo.GetCustomAttributes (attributeType, inherit)" />
      <MemberSignature Language="C++ CLI" Value="public:&#xA; virtual cli::array &lt;System::Object ^&gt; ^ GetCustomAttributes(Type ^ attributeType, bool inherit);" />
      <MemberType>Method</MemberType>
      <Implements>
        <InterfaceMember>M:System.Reflection.ICustomAttributeProvider.GetCustomAttributes(System.Type,System.Boolean)</InterfaceMember>
      </Implements>
      <AssemblyInfo>
        <AssemblyName>mscorlib</AssemblyName>
        <AssemblyVersion>1.0.5000.0</AssemblyVersion>
        <AssemblyVersion>2.0.0.0</AssemblyVersion>
        <AssemblyVersion>2.0.5.0</AssemblyVersion>
        <AssemblyVersion>4.0.0.0</AssemblyVersion>
      </AssemblyInfo>
      <AssemblyInfo>
        <AssemblyName>netstandard</AssemblyName>
        <AssemblyVersion>2.0.0.0</AssemblyVersion>
        <AssemblyVersion>2.1.0.0</AssemblyVersion>
      </AssemblyInfo>
      <AssemblyInfo>
        <AssemblyName>System.Runtime</AssemblyName>
        <AssemblyVersion>4.2.0.0</AssemblyVersion>
        <AssemblyVersion>4.2.1.0</AssemblyVersion>
        <AssemblyVersion>4.2.2.0</AssemblyVersion>
        <AssemblyVersion>5.0.0.0</AssemblyVersion>
        <AssemblyVersion>6.0.0.0</AssemblyVersion>
        <AssemblyVersion>7.0.0.0</AssemblyVersion>
        <AssemblyVersion>8.0.0.0</AssemblyVersion>
      </AssemblyInfo>
      <AssemblyInfo>
        <AssemblyName>System.Reflection</AssemblyName>
      </AssemblyInfo>
      <ReturnValue>
        <ReturnType>System.Object[]</ReturnType>
      </ReturnValue>
      <Parameters>
        <Parameter Name="attributeType" Type="System.Type" Index="0" FrameworkAlternate="netcore-2.0;netcore-2.1;netcore-2.2;netcore-3.0;netframework-1.1;netframework-2.0;netframework-3.0;netframework-3.5;netframework-4.0;netframework-4.5;netframework-4.5.1;netframework-4.5.2;netframework-4.6;netframework-4.6.1;netframework-4.6.2;netframework-4.7;netframework-4.7.1;netframework-4.7.2;netframework-4.8;netstandard-2.0;xamarinandroid-7.1;xamarinios-10.8;xamarinmac-3.0;netstandard-2.1;netcore-3.1;net-5.0;net-6.0;net-7.0;netframework-4.8.1;net-8.0" />
        <Parameter Name="inherit" Type="System.Boolean" Index="1" FrameworkAlternate="netcore-2.0;netcore-2.1;netcore-2.2;netcore-3.0;netframework-1.1;netframework-2.0;netframework-3.0;netframework-3.5;netframework-4.0;netframework-4.5;netframework-4.5.1;netframework-4.5.2;netframework-4.6;netframework-4.6.1;netframework-4.6.2;netframework-4.7;netframework-4.7.1;netframework-4.7.2;netframework-4.8;netstandard-2.0;xamarinandroid-7.1;xamarinios-10.8;xamarinmac-3.0;netstandard-2.1;netcore-3.1;net-5.0;net-6.0;net-7.0;netframework-4.8.1;net-8.0" />
      </Parameters>
      <Docs>
        <param name="attributeType">The custom attributes identified by type.</param>
        <param name="inherit">This argument is ignored for objects of this type.</param>
        <summary>Gets the custom attributes of the specified type or its derived types that are applied to this parameter.</summary>
        <returns>An array that contains the custom attributes of the specified type or its derived types.</returns>
        <remarks>
          <format type="text/markdown"><![CDATA[  
  
## Remarks  
 This method ignores the `inherit` parameter. To search the inheritance chain for attributes on parameters, use the appropriate overloads of the <xref:System.Attribute.GetCustomAttributes%2A?displayProperty=nameWithType> method.  
  
 ]]></format>
        </remarks>
        <exception cref="T:System.ArgumentException">The type must be a type provided by the underlying runtime system.</exception>
        <exception cref="T:System.ArgumentNullException">
          <paramref name="attributeType" /> is <see langword="null" />.</exception>
        <exception cref="T:System.TypeLoadException">A custom attribute type could not be loaded.</exception>
      </Docs>
    </Member>
    <Member MemberName="GetCustomAttributesData">
      <MemberSignature Language="C#" Value="public virtual System.Collections.Generic.IList&lt;System.Reflection.CustomAttributeData&gt; GetCustomAttributesData ();" />
      <MemberSignature Language="ILAsm" Value=".method public hidebysig newslot virtual instance class System.Collections.Generic.IList`1&lt;class System.Reflection.CustomAttributeData&gt; GetCustomAttributesData() cil managed" />
      <MemberSignature Language="DocId" Value="M:System.Reflection.ParameterInfo.GetCustomAttributesData" />
      <MemberSignature Language="VB.NET" Value="Public Overridable Function GetCustomAttributesData () As IList(Of CustomAttributeData)" />
      <MemberSignature Language="F#" Value="abstract member GetCustomAttributesData : unit -&gt; System.Collections.Generic.IList&lt;System.Reflection.CustomAttributeData&gt;&#xA;override this.GetCustomAttributesData : unit -&gt; System.Collections.Generic.IList&lt;System.Reflection.CustomAttributeData&gt;" Usage="parameterInfo.GetCustomAttributesData " />
      <MemberSignature Language="C++ CLI" Value="public:&#xA; virtual System::Collections::Generic::IList&lt;System::Reflection::CustomAttributeData ^&gt; ^ GetCustomAttributesData();" />
      <MemberType>Method</MemberType>
      <AssemblyInfo>
        <AssemblyName>mscorlib</AssemblyName>
        <AssemblyVersion>2.0.5.0</AssemblyVersion>
        <AssemblyVersion>4.0.0.0</AssemblyVersion>
      </AssemblyInfo>
      <AssemblyInfo>
        <AssemblyName>netstandard</AssemblyName>
        <AssemblyVersion>2.0.0.0</AssemblyVersion>
        <AssemblyVersion>2.1.0.0</AssemblyVersion>
      </AssemblyInfo>
      <AssemblyInfo>
        <AssemblyName>System.Runtime</AssemblyName>
        <AssemblyVersion>4.2.0.0</AssemblyVersion>
        <AssemblyVersion>4.2.1.0</AssemblyVersion>
        <AssemblyVersion>4.2.2.0</AssemblyVersion>
        <AssemblyVersion>5.0.0.0</AssemblyVersion>
        <AssemblyVersion>6.0.0.0</AssemblyVersion>
        <AssemblyVersion>7.0.0.0</AssemblyVersion>
        <AssemblyVersion>8.0.0.0</AssemblyVersion>
      </AssemblyInfo>
      <AssemblyInfo>
        <AssemblyName>System.Reflection</AssemblyName>
      </AssemblyInfo>
      <ReturnValue>
        <ReturnType>System.Collections.Generic.IList&lt;System.Reflection.CustomAttributeData&gt;</ReturnType>
      </ReturnValue>
      <Parameters />
      <Docs>
        <summary>Returns a list of <see cref="T:System.Reflection.CustomAttributeData" /> objects for the current parameter, which can be used in the reflection-only context.</summary>
        <returns>A generic list of <see cref="T:System.Reflection.CustomAttributeData" /> objects representing data about the attributes that have been applied to the current parameter.</returns>
        <remarks>
          <format type="text/markdown"><![CDATA[  
  
## Remarks  
 Use this method to examine the custom attributes of code in the reflection-only context, in cases where the custom attributes themselves are defined in code that is loaded into the reflection-only context. Methods such as <xref:System.Attribute.GetCustomAttributes%2A?displayProperty=nameWithType> and <xref:System.Reflection.ParameterInfo.GetCustomAttributes%2A?displayProperty=nameWithType> cannot be used in such cases, because they create instances of the attributes. Code in the reflection-only context cannot be executed. For more information and example code, see the <xref:System.Reflection.CustomAttributeData> class.  
  
 ]]></format>
        </remarks>
      </Docs>
    </Member>
<<<<<<< HEAD
    <Member MemberName="GetModifiedType">
      <MemberSignature Language="C#" Value="public System.Type GetModifiedType ();" />
      <MemberSignature Language="ILAsm" Value=".method public hidebysig instance class System.Type GetModifiedType() cil managed" />
      <MemberSignature Language="DocId" Value="M:System.Type.GetModifiedType" />
      <MemberSignature Language="VB.NET" Value="Public Function GetModifiedType () As Type()" />
      <MemberSignature Language="F#" Value="member this.GetModifiedType : unit -&gt; System.Type" Usage="type.GetModifiedType " />
      <MemberSignature Language="C++ CLI" Value="public:&#xA; virtual System::Type ^ GetModifiedType();" />
=======
    <Member MemberName="GetModifiedParameterType">
      <MemberSignature Language="C#" Value="public virtual Type GetModifiedParameterType ();" />
      <MemberSignature Language="ILAsm" Value=".method public hidebysig newslot virtual instance class System.Type GetModifiedParameterType() cil managed" />
      <MemberSignature Language="DocId" Value="M:System.Reflection.ParameterInfo.GetModifiedParameterType" />
      <MemberSignature Language="VB.NET" Value="Public Overridable Function GetModifiedParameterType () As Type" />
      <MemberSignature Language="F#" Value="abstract member GetModifiedParameterType : unit -&gt; Type&#xA;override this.GetModifiedParameterType : unit -&gt; Type" Usage="parameterInfo.GetModifiedParameterType " />
      <MemberSignature Language="C++ CLI" Value="public:&#xA; virtual Type ^ GetModifiedParameterType();" />
>>>>>>> b1512230
      <MemberType>Method</MemberType>
      <AssemblyInfo>
        <AssemblyName>System.Runtime</AssemblyName>
        <AssemblyVersion>8.0.0.0</AssemblyVersion>
      </AssemblyInfo>
<<<<<<< HEAD
=======
      <AssemblyInfo>
        <AssemblyName>System.Reflection</AssemblyName>
      </AssemblyInfo>
      <AssemblyInfo>
        <AssemblyName>mscorlib</AssemblyName>
      </AssemblyInfo>
      <AssemblyInfo>
        <AssemblyName>netstandard</AssemblyName>
      </AssemblyInfo>
>>>>>>> b1512230
      <ReturnValue>
        <ReturnType>System.Type</ReturnType>
      </ReturnValue>
      <Parameters />
      <Docs>
<<<<<<< HEAD
        <summary>Gets the modified type of this parameter object.</summary>
        <remarks>
          <format type="text/markdown"><![CDATA[  
  
## Remarks  
 A modified type supports <see cref="F:System.Type.GetOptionalCustomModifiers()" />, <see cref="F:System.Type.GetRequiredCustomModifiers()" /> and <see cref="F:System.Type.GetFunctionPointerCallingConventions()" /> which are used to to obtain custom modifiers from a function pointer.

 This method is provided for designers of managed compilers. For more information on custom modifiers, see classes in the <xref:System.Runtime.CompilerServices> namespace. Also see the metadata specification in Partition II of the [Common Language Infrastructure (CLI) documentation](https://www.ecma-international.org/publications-and-standards/standards/ecma-335/).  
  
 ]]></format>
        </remarks>        
        <altmember cref="T:System.ParameterInfo.GetOptionalCustomModifiers" />
        <altmember cref="T:System.ParameterInfo.GetRequiredCustomModifiers" />
        <altmember cref="T:System.FieldInfo.GetModifiedType" />
        <altmember cref="T:System.PropertyInfo.GetModifiedType" />
=======
        <summary>To be added.</summary>
        <returns>To be added.</returns>
        <remarks>To be added.</remarks>
>>>>>>> b1512230
      </Docs>
    </Member>
    <Member MemberName="GetOptionalCustomModifiers">
      <MemberSignature Language="C#" Value="public virtual Type[] GetOptionalCustomModifiers ();" />
      <MemberSignature Language="ILAsm" Value=".method public hidebysig newslot virtual instance class System.Type[] GetOptionalCustomModifiers() cil managed" />
      <MemberSignature Language="DocId" Value="M:System.Reflection.ParameterInfo.GetOptionalCustomModifiers" />
      <MemberSignature Language="VB.NET" Value="Public Overridable Function GetOptionalCustomModifiers () As Type()" />
      <MemberSignature Language="F#" Value="abstract member GetOptionalCustomModifiers : unit -&gt; Type[]&#xA;override this.GetOptionalCustomModifiers : unit -&gt; Type[]" Usage="parameterInfo.GetOptionalCustomModifiers " />
      <MemberSignature Language="C++ CLI" Value="public:&#xA; virtual cli::array &lt;Type ^&gt; ^ GetOptionalCustomModifiers();" />
      <MemberType>Method</MemberType>
      <AssemblyInfo>
        <AssemblyName>System.Reflection</AssemblyName>
        <AssemblyVersion>4.1.0.0</AssemblyVersion>
      </AssemblyInfo>
      <AssemblyInfo>
        <AssemblyName>mscorlib</AssemblyName>
        <AssemblyVersion>2.0.0.0</AssemblyVersion>
        <AssemblyVersion>2.0.5.0</AssemblyVersion>
        <AssemblyVersion>4.0.0.0</AssemblyVersion>
      </AssemblyInfo>
      <AssemblyInfo>
        <AssemblyName>netstandard</AssemblyName>
        <AssemblyVersion>2.0.0.0</AssemblyVersion>
        <AssemblyVersion>2.1.0.0</AssemblyVersion>
      </AssemblyInfo>
      <AssemblyInfo>
        <AssemblyName>System.Runtime</AssemblyName>
        <AssemblyVersion>4.2.0.0</AssemblyVersion>
        <AssemblyVersion>4.2.1.0</AssemblyVersion>
        <AssemblyVersion>4.2.2.0</AssemblyVersion>
        <AssemblyVersion>5.0.0.0</AssemblyVersion>
        <AssemblyVersion>6.0.0.0</AssemblyVersion>
        <AssemblyVersion>7.0.0.0</AssemblyVersion>
        <AssemblyVersion>8.0.0.0</AssemblyVersion>
      </AssemblyInfo>
      <ReturnValue>
        <ReturnType>System.Type[]</ReturnType>
      </ReturnValue>
      <Parameters />
      <Docs>
        <summary>Gets the optional custom modifiers of the parameter.</summary>
        <returns>An array of <see cref="T:System.Type" /> objects that identify the optional custom modifiers of the current parameter, such as <see cref="T:System.Runtime.CompilerServices.IsConst" /> or <see cref="T:System.Runtime.CompilerServices.IsImplicitlyDereferenced" />.</returns>
        <remarks>
          <format type="text/markdown"><![CDATA[  
  
## Remarks  
 The <xref:System.Reflection.ParameterInfo.GetOptionalCustomModifiers%2A> and <xref:System.Reflection.ParameterInfo.GetRequiredCustomModifiers%2A> methods are provided for designers of managed compilers. For more information on custom modifiers, see <xref:System.Runtime.CompilerServices.IsBoxed> and related classes in the <xref:System.Runtime.CompilerServices> namespace, and the metadata specification in the ECMA Partition II documentation. For more information, see [ECMA 335 Common Language Infrastructure (CLI)](https://www.ecma-international.org/publications-and-standards/standards/ecma-335/).
  
 ]]></format>
        </remarks>
      </Docs>
    </Member>
    <Member MemberName="GetRealObject">
      <MemberSignature Language="C#" Value="public object GetRealObject (System.Runtime.Serialization.StreamingContext context);" />
      <MemberSignature Language="ILAsm" Value=".method public hidebysig newslot virtual instance object GetRealObject(valuetype System.Runtime.Serialization.StreamingContext context) cil managed" />
      <MemberSignature Language="DocId" Value="M:System.Reflection.ParameterInfo.GetRealObject(System.Runtime.Serialization.StreamingContext)" />
      <MemberSignature Language="VB.NET" Value="Public Function GetRealObject (context As StreamingContext) As Object" />
      <MemberSignature Language="F#" Value="abstract member GetRealObject : System.Runtime.Serialization.StreamingContext -&gt; obj&#xA;override this.GetRealObject : System.Runtime.Serialization.StreamingContext -&gt; obj" Usage="parameterInfo.GetRealObject context" />
      <MemberSignature Language="C++ CLI" Value="public:&#xA; virtual System::Object ^ GetRealObject(System::Runtime::Serialization::StreamingContext context);" />
      <MemberType>Method</MemberType>
      <Implements>
        <InterfaceMember>M:System.Runtime.Serialization.IObjectReference.GetRealObject(System.Runtime.Serialization.StreamingContext)</InterfaceMember>
      </Implements>
      <AssemblyInfo>
        <AssemblyName>mscorlib</AssemblyName>
        <AssemblyVersion>2.0.5.0</AssemblyVersion>
        <AssemblyVersion>4.0.0.0</AssemblyVersion>
      </AssemblyInfo>
      <AssemblyInfo>
        <AssemblyName>netstandard</AssemblyName>
        <AssemblyVersion>2.0.0.0</AssemblyVersion>
        <AssemblyVersion>2.1.0.0</AssemblyVersion>
      </AssemblyInfo>
      <AssemblyInfo>
        <AssemblyName>System.Runtime</AssemblyName>
        <AssemblyVersion>4.2.0.0</AssemblyVersion>
        <AssemblyVersion>4.2.1.0</AssemblyVersion>
        <AssemblyVersion>4.2.2.0</AssemblyVersion>
        <AssemblyVersion>5.0.0.0</AssemblyVersion>
        <AssemblyVersion>6.0.0.0</AssemblyVersion>
        <AssemblyVersion>7.0.0.0</AssemblyVersion>
        <AssemblyVersion>8.0.0.0</AssemblyVersion>
      </AssemblyInfo>
      <AssemblyInfo>
        <AssemblyName>System.Reflection</AssemblyName>
      </AssemblyInfo>
      <Attributes>
        <Attribute FrameworkAlternate="net-8.0">
          <AttributeName Language="C#">[System.ComponentModel.EditorBrowsable(System.ComponentModel.EditorBrowsableState.Never)]</AttributeName>
          <AttributeName Language="F#">[&lt;System.ComponentModel.EditorBrowsable(System.ComponentModel.EditorBrowsableState.Never)&gt;]</AttributeName>
        </Attribute>
        <Attribute FrameworkAlternate="net-8.0">
          <AttributeName Language="C#">[System.Obsolete("This API supports obsolete formatter-based serialization. It should not be called or extended by application code.", DiagnosticId="SYSLIB0051", UrlFormat="https://aka.ms/dotnet-warnings/{0}")]</AttributeName>
          <AttributeName Language="F#">[&lt;System.Obsolete("This API supports obsolete formatter-based serialization. It should not be called or extended by application code.", DiagnosticId="SYSLIB0051", UrlFormat="https://aka.ms/dotnet-warnings/{0}")&gt;]</AttributeName>
        </Attribute>
        <Attribute FrameworkAlternate="netframework-4.0;netframework-4.5;netframework-4.5.1;netframework-4.5.2;netframework-4.6;netframework-4.6.1;netframework-4.6.2;netframework-4.7;netframework-4.7.1;netframework-4.7.2;netframework-4.8;netframework-4.8.1">
          <AttributeName Language="C#">[System.Security.SecurityCritical]</AttributeName>
          <AttributeName Language="F#">[&lt;System.Security.SecurityCritical&gt;]</AttributeName>
        </Attribute>
      </Attributes>
      <ReturnValue>
        <ReturnType>System.Object</ReturnType>
      </ReturnValue>
      <Parameters>
        <Parameter Name="context" Type="System.Runtime.Serialization.StreamingContext" Index="0" FrameworkAlternate="netcore-2.0;netcore-2.1;netcore-2.2;netcore-3.0;netframework-4.0;netframework-4.5;netframework-4.5.1;netframework-4.5.2;netframework-4.6;netframework-4.6.1;netframework-4.6.2;netframework-4.7;netframework-4.7.1;netframework-4.7.2;netframework-4.8;netstandard-2.0;xamarinandroid-7.1;xamarinios-10.8;xamarinmac-3.0;netstandard-2.1;netcore-3.1;net-5.0;net-6.0;net-7.0;netframework-4.8.1;net-8.0" />
      </Parameters>
      <Docs>
        <param name="context">The serialized stream from which the current object is deserialized.</param>
        <summary>Returns the real object that should be deserialized instead of the object that the serialized stream specifies.</summary>
        <returns>The actual object that is put into the graph.</returns>
        <remarks>
          <format type="text/markdown"><![CDATA[  
  
## Remarks  
 This method implements the <xref:System.Runtime.Serialization.IObjectReference.GetRealObject%2A?displayProperty=nameWithType> method.  
  
 ]]></format>
        </remarks>
        <exception cref="T:System.Runtime.Serialization.SerializationException">The parameter's position in the parameter list of its associated member is not valid for that member's type.</exception>
      </Docs>
    </Member>
    <Member MemberName="GetRequiredCustomModifiers">
      <MemberSignature Language="C#" Value="public virtual Type[] GetRequiredCustomModifiers ();" />
      <MemberSignature Language="ILAsm" Value=".method public hidebysig newslot virtual instance class System.Type[] GetRequiredCustomModifiers() cil managed" />
      <MemberSignature Language="DocId" Value="M:System.Reflection.ParameterInfo.GetRequiredCustomModifiers" />
      <MemberSignature Language="VB.NET" Value="Public Overridable Function GetRequiredCustomModifiers () As Type()" />
      <MemberSignature Language="F#" Value="abstract member GetRequiredCustomModifiers : unit -&gt; Type[]&#xA;override this.GetRequiredCustomModifiers : unit -&gt; Type[]" Usage="parameterInfo.GetRequiredCustomModifiers " />
      <MemberSignature Language="C++ CLI" Value="public:&#xA; virtual cli::array &lt;Type ^&gt; ^ GetRequiredCustomModifiers();" />
      <MemberType>Method</MemberType>
      <AssemblyInfo>
        <AssemblyName>System.Reflection</AssemblyName>
        <AssemblyVersion>4.1.0.0</AssemblyVersion>
      </AssemblyInfo>
      <AssemblyInfo>
        <AssemblyName>mscorlib</AssemblyName>
        <AssemblyVersion>2.0.0.0</AssemblyVersion>
        <AssemblyVersion>2.0.5.0</AssemblyVersion>
        <AssemblyVersion>4.0.0.0</AssemblyVersion>
      </AssemblyInfo>
      <AssemblyInfo>
        <AssemblyName>netstandard</AssemblyName>
        <AssemblyVersion>2.0.0.0</AssemblyVersion>
        <AssemblyVersion>2.1.0.0</AssemblyVersion>
      </AssemblyInfo>
      <AssemblyInfo>
        <AssemblyName>System.Runtime</AssemblyName>
        <AssemblyVersion>4.2.0.0</AssemblyVersion>
        <AssemblyVersion>4.2.1.0</AssemblyVersion>
        <AssemblyVersion>4.2.2.0</AssemblyVersion>
        <AssemblyVersion>5.0.0.0</AssemblyVersion>
        <AssemblyVersion>6.0.0.0</AssemblyVersion>
        <AssemblyVersion>7.0.0.0</AssemblyVersion>
        <AssemblyVersion>8.0.0.0</AssemblyVersion>
      </AssemblyInfo>
      <ReturnValue>
        <ReturnType>System.Type[]</ReturnType>
      </ReturnValue>
      <Parameters />
      <Docs>
        <summary>Gets the required custom modifiers of the parameter.</summary>
        <returns>An array of <see cref="T:System.Type" /> objects that identify the required custom modifiers of the current parameter, such as <see cref="T:System.Runtime.CompilerServices.IsConst" /> or <see cref="T:System.Runtime.CompilerServices.IsImplicitlyDereferenced" />.</returns>
        <remarks>
          <format type="text/markdown"><![CDATA[  
  
## Remarks  
 The <xref:System.Reflection.ParameterInfo.GetOptionalCustomModifiers%2A> and <xref:System.Reflection.ParameterInfo.GetRequiredCustomModifiers%2A> methods are provided for designers of managed compilers. For more information on custom modifiers, see <xref:System.Runtime.CompilerServices.IsBoxed> and related classes in the <xref:System.Runtime.CompilerServices> namespace, and the metadata specification in Partition II of [ECMA 335 Common Language Infrastructure (CLI)](https://www.ecma-international.org/publications-and-standards/standards/ecma-335/).
  
 ]]></format>
        </remarks>
      </Docs>
    </Member>
    <Member MemberName="HasDefaultValue">
      <MemberSignature Language="C#" Value="public virtual bool HasDefaultValue { get; }" />
      <MemberSignature Language="ILAsm" Value=".property instance bool HasDefaultValue" />
      <MemberSignature Language="DocId" Value="P:System.Reflection.ParameterInfo.HasDefaultValue" />
      <MemberSignature Language="VB.NET" Value="Public Overridable ReadOnly Property HasDefaultValue As Boolean" />
      <MemberSignature Language="F#" Value="member this.HasDefaultValue : bool" Usage="System.Reflection.ParameterInfo.HasDefaultValue" />
      <MemberSignature Language="C++ CLI" Value="public:&#xA; virtual property bool HasDefaultValue { bool get(); };" />
      <MemberType>Property</MemberType>
      <AssemblyInfo>
        <AssemblyName>System.Reflection</AssemblyName>
        <AssemblyVersion>4.0.0.0</AssemblyVersion>
        <AssemblyVersion>4.0.10.0</AssemblyVersion>
        <AssemblyVersion>4.1.0.0</AssemblyVersion>
      </AssemblyInfo>
      <AssemblyInfo>
        <AssemblyName>mscorlib</AssemblyName>
        <AssemblyVersion>2.0.5.0</AssemblyVersion>
        <AssemblyVersion>4.0.0.0</AssemblyVersion>
      </AssemblyInfo>
      <AssemblyInfo>
        <AssemblyName>netstandard</AssemblyName>
        <AssemblyVersion>2.0.0.0</AssemblyVersion>
        <AssemblyVersion>2.1.0.0</AssemblyVersion>
      </AssemblyInfo>
      <AssemblyInfo>
        <AssemblyName>System.Runtime</AssemblyName>
        <AssemblyVersion>4.2.0.0</AssemblyVersion>
        <AssemblyVersion>4.2.1.0</AssemblyVersion>
        <AssemblyVersion>4.2.2.0</AssemblyVersion>
        <AssemblyVersion>5.0.0.0</AssemblyVersion>
        <AssemblyVersion>6.0.0.0</AssemblyVersion>
        <AssemblyVersion>7.0.0.0</AssemblyVersion>
        <AssemblyVersion>8.0.0.0</AssemblyVersion>
      </AssemblyInfo>
      <ReturnValue>
        <ReturnType>System.Boolean</ReturnType>
      </ReturnValue>
      <Docs>
        <summary>Gets a value that indicates whether this parameter has a default value.</summary>
        <value>
          <see langword="true" /> if this parameter has a default value; otherwise, <see langword="false" />.</value>
        <remarks>To be added.</remarks>
      </Docs>
    </Member>
    <Member MemberName="IsDefined">
      <MemberSignature Language="C#" Value="public virtual bool IsDefined (Type attributeType, bool inherit);" />
      <MemberSignature Language="ILAsm" Value=".method public hidebysig newslot virtual instance bool IsDefined(class System.Type attributeType, bool inherit) cil managed" />
      <MemberSignature Language="DocId" Value="M:System.Reflection.ParameterInfo.IsDefined(System.Type,System.Boolean)" />
      <MemberSignature Language="VB.NET" Value="Public Overridable Function IsDefined (attributeType As Type, inherit As Boolean) As Boolean" />
      <MemberSignature Language="F#" Value="abstract member IsDefined : Type * bool -&gt; bool&#xA;override this.IsDefined : Type * bool -&gt; bool" Usage="parameterInfo.IsDefined (attributeType, inherit)" />
      <MemberSignature Language="C++ CLI" Value="public:&#xA; virtual bool IsDefined(Type ^ attributeType, bool inherit);" />
      <MemberType>Method</MemberType>
      <Implements>
        <InterfaceMember>M:System.Reflection.ICustomAttributeProvider.IsDefined(System.Type,System.Boolean)</InterfaceMember>
      </Implements>
      <AssemblyInfo>
        <AssemblyName>mscorlib</AssemblyName>
        <AssemblyVersion>1.0.5000.0</AssemblyVersion>
        <AssemblyVersion>2.0.0.0</AssemblyVersion>
        <AssemblyVersion>2.0.5.0</AssemblyVersion>
        <AssemblyVersion>4.0.0.0</AssemblyVersion>
      </AssemblyInfo>
      <AssemblyInfo>
        <AssemblyName>netstandard</AssemblyName>
        <AssemblyVersion>2.0.0.0</AssemblyVersion>
        <AssemblyVersion>2.1.0.0</AssemblyVersion>
      </AssemblyInfo>
      <AssemblyInfo>
        <AssemblyName>System.Runtime</AssemblyName>
        <AssemblyVersion>4.2.0.0</AssemblyVersion>
        <AssemblyVersion>4.2.1.0</AssemblyVersion>
        <AssemblyVersion>4.2.2.0</AssemblyVersion>
        <AssemblyVersion>5.0.0.0</AssemblyVersion>
        <AssemblyVersion>6.0.0.0</AssemblyVersion>
        <AssemblyVersion>7.0.0.0</AssemblyVersion>
        <AssemblyVersion>8.0.0.0</AssemblyVersion>
      </AssemblyInfo>
      <AssemblyInfo>
        <AssemblyName>System.Reflection</AssemblyName>
      </AssemblyInfo>
      <ReturnValue>
        <ReturnType>System.Boolean</ReturnType>
      </ReturnValue>
      <Parameters>
        <Parameter Name="attributeType" Type="System.Type" Index="0" FrameworkAlternate="netcore-2.0;netcore-2.1;netcore-2.2;netcore-3.0;netframework-1.1;netframework-2.0;netframework-3.0;netframework-3.5;netframework-4.0;netframework-4.5;netframework-4.5.1;netframework-4.5.2;netframework-4.6;netframework-4.6.1;netframework-4.6.2;netframework-4.7;netframework-4.7.1;netframework-4.7.2;netframework-4.8;netstandard-2.0;xamarinandroid-7.1;xamarinios-10.8;xamarinmac-3.0;netstandard-2.1;netcore-3.1;net-5.0;net-6.0;net-7.0;netframework-4.8.1;net-8.0" />
        <Parameter Name="inherit" Type="System.Boolean" Index="1" FrameworkAlternate="netcore-2.0;netcore-2.1;netcore-2.2;netcore-3.0;netframework-1.1;netframework-2.0;netframework-3.0;netframework-3.5;netframework-4.0;netframework-4.5;netframework-4.5.1;netframework-4.5.2;netframework-4.6;netframework-4.6.1;netframework-4.6.2;netframework-4.7;netframework-4.7.1;netframework-4.7.2;netframework-4.8;netstandard-2.0;xamarinandroid-7.1;xamarinios-10.8;xamarinmac-3.0;netstandard-2.1;netcore-3.1;net-5.0;net-6.0;net-7.0;netframework-4.8.1;net-8.0" />
      </Parameters>
      <Docs>
        <param name="attributeType">The <see langword="Type" /> object to search for.</param>
        <param name="inherit">This argument is ignored for objects of this type.</param>
        <summary>Determines whether the custom attribute of the specified type or its derived types is applied to this parameter.</summary>
        <returns>
          <see langword="true" /> if one or more instances of <paramref name="attributeType" /> or its derived types are applied to this parameter; otherwise, <see langword="false" />.</returns>
        <remarks>
          <format type="text/markdown"><![CDATA[  
  
## Remarks  
 This method ignores the `inherit` parameter. To search the inheritance chain for attributes on parameters, use the appropriate overloads of the <xref:System.Attribute.IsDefined%2A?displayProperty=nameWithType> method.  
  
   
  
## Examples  
 The following example defines two custom attributes, `MyAttribute` and `MyDerivedAttribute`. `MyDerivedAttribute` is derived from `MyAttribute`. The example then applies these attributes to the parameters of a method of an example class.  
  
 When the example is run, it uses the <xref:System.Reflection.ParameterInfo.IsDefined%2A> method to test all parameters of all methods in the example class. It then displays the parameters that have `MyAttribute` or `MyDerivedAttribute`.  
  
 :::code language="cpp" source="~/snippets/cpp/VS_Snippets_CLR/ParameterInfo_GetCustomAttribute_IsDefined/CPP/ParameterInfo_GetCustomAttribute_IsDefined.cpp" id="Snippet1":::
 :::code language="csharp" source="~/snippets/csharp/System.Reflection/ParameterInfo/IsDefined/parameterinfo_getcustomattribute_isdefined.cs" id="Snippet1":::
 :::code language="vb" source="~/snippets/visualbasic/VS_Snippets_CLR/ParameterInfo_GetCustomAttribute_IsDefined/VB/parameterinfo_getcustomattribute_isdefined.vb" id="Snippet1":::  
  
 ]]></format>
        </remarks>
        <exception cref="T:System.ArgumentNullException">
          <paramref name="attributeType" /> is <see langword="null" />.</exception>
        <exception cref="T:System.ArgumentException">
          <paramref name="attributeType" /> is not a <see cref="T:System.Type" /> object supplied by the common language runtime.</exception>
      </Docs>
    </Member>
    <Member MemberName="IsIn">
      <MemberSignature Language="C#" Value="public bool IsIn { get; }" />
      <MemberSignature Language="ILAsm" Value=".property instance bool IsIn" />
      <MemberSignature Language="DocId" Value="P:System.Reflection.ParameterInfo.IsIn" />
      <MemberSignature Language="VB.NET" Value="Public ReadOnly Property IsIn As Boolean" />
      <MemberSignature Language="F#" Value="member this.IsIn : bool" Usage="System.Reflection.ParameterInfo.IsIn" />
      <MemberSignature Language="C++ CLI" Value="public:&#xA; property bool IsIn { bool get(); };" />
      <MemberType>Property</MemberType>
      <AssemblyInfo>
        <AssemblyName>System.Reflection</AssemblyName>
        <AssemblyVersion>4.0.0.0</AssemblyVersion>
        <AssemblyVersion>4.0.10.0</AssemblyVersion>
        <AssemblyVersion>4.1.0.0</AssemblyVersion>
      </AssemblyInfo>
      <AssemblyInfo>
        <AssemblyName>mscorlib</AssemblyName>
        <AssemblyVersion>1.0.5000.0</AssemblyVersion>
        <AssemblyVersion>2.0.0.0</AssemblyVersion>
        <AssemblyVersion>2.0.5.0</AssemblyVersion>
        <AssemblyVersion>4.0.0.0</AssemblyVersion>
      </AssemblyInfo>
      <AssemblyInfo>
        <AssemblyName>netstandard</AssemblyName>
        <AssemblyVersion>2.0.0.0</AssemblyVersion>
        <AssemblyVersion>2.1.0.0</AssemblyVersion>
      </AssemblyInfo>
      <AssemblyInfo>
        <AssemblyName>System.Runtime</AssemblyName>
        <AssemblyVersion>4.2.0.0</AssemblyVersion>
        <AssemblyVersion>4.2.1.0</AssemblyVersion>
        <AssemblyVersion>4.2.2.0</AssemblyVersion>
        <AssemblyVersion>5.0.0.0</AssemblyVersion>
        <AssemblyVersion>6.0.0.0</AssemblyVersion>
        <AssemblyVersion>7.0.0.0</AssemblyVersion>
        <AssemblyVersion>8.0.0.0</AssemblyVersion>
      </AssemblyInfo>
      <ReturnValue>
        <ReturnType>System.Boolean</ReturnType>
      </ReturnValue>
      <Docs>
        <summary>Gets a value indicating whether this is an input parameter.</summary>
        <value>
          <see langword="true" /> if the parameter is an input parameter; otherwise, <see langword="false" />.</value>
        <remarks>
          <format type="text/markdown"><![CDATA[  
  
## Remarks  
 This method depends on an optional metadata flag. This flag can be inserted by compilers, but the compilers are not obligated to do so.  
  
 This method utilizes the `In` flag of the `ParameterAttributes` enumerator.  
  
 To get the <xref:System.Reflection.ParameterInfo> array, first get the method or the constructor and then call <xref:System.Reflection.MethodBase.GetParameters%2A?displayProperty=nameWithType>.  
  
   
  
## Examples  
 The following example shows how to test method parameters for the <xref:System.Reflection.ParameterAttributes.In?displayProperty=nameWithType>, <xref:System.Reflection.ParameterAttributes.Out?displayProperty=nameWithType>, and <xref:System.Reflection.ParameterAttributes.Optional?displayProperty=nameWithType> attributes.  
  
 The example contains a `DefineMethod` method that does the following:  
  
-   Creates a dynamic assembly containing a `MyType` type.  
  
-   Adds a `MyMethod` method to `MyType`. `MyMethod` has three parameters. The first parameter is defined with <xref:System.Reflection.ParameterAttributes.In?displayProperty=nameWithType>, the second with <xref:System.Reflection.ParameterAttributes.Out?displayProperty=nameWithType>, and the third with <xref:System.Reflection.ParameterAttributes.Optional?displayProperty=nameWithType>.  
  
-   Calls <xref:System.Reflection.Emit.TypeBuilder.CreateType%2A?displayProperty=nameWithType> to complete the type.  
  
 After executing `DefineMethod`, the example searches the assemblies that are currently loaded until it finds the dynamic assembly. It loads `MyType` from the assembly, gets a <xref:System.Reflection.MethodInfo> object for the `MyMethod` method, and examines the parameters. The example uses the <xref:System.Reflection.ParameterInfo.IsIn%2A>, <xref:System.Reflection.ParameterInfo.IsOut%2A>, and <xref:System.Reflection.ParameterInfo.IsOptional%2A> properties to display information about the parameters.  
  
 :::code language="cpp" source="~/snippets/cpp/VS_Snippets_CLR/ParameterInfo_IsIn_IsOut_IsOptional/CPP/ParameterInfo_IsIn_IsOut_IsOptional.cpp" id="Snippet1":::
 :::code language="csharp" source="~/snippets/csharp/System.Reflection/ParameterInfo/IsIn/parameterinfo_isin_isout_isoptional.cs" id="Snippet1":::
 :::code language="vb" source="~/snippets/visualbasic/VS_Snippets_CLR/ParameterInfo_IsIn_IsOut_IsOptional/VB/parameterinfo_isin_isout_isoptional.vb" id="Snippet1":::  
  
 ]]></format>
        </remarks>
      </Docs>
    </Member>
    <Member MemberName="IsLcid">
      <MemberSignature Language="C#" Value="public bool IsLcid { get; }" />
      <MemberSignature Language="ILAsm" Value=".property instance bool IsLcid" />
      <MemberSignature Language="DocId" Value="P:System.Reflection.ParameterInfo.IsLcid" />
      <MemberSignature Language="VB.NET" Value="Public ReadOnly Property IsLcid As Boolean" />
      <MemberSignature Language="F#" Value="member this.IsLcid : bool" Usage="System.Reflection.ParameterInfo.IsLcid" />
      <MemberSignature Language="C++ CLI" Value="public:&#xA; property bool IsLcid { bool get(); };" />
      <MemberType>Property</MemberType>
      <AssemblyInfo>
        <AssemblyName>mscorlib</AssemblyName>
        <AssemblyVersion>1.0.5000.0</AssemblyVersion>
        <AssemblyVersion>2.0.0.0</AssemblyVersion>
        <AssemblyVersion>2.0.5.0</AssemblyVersion>
        <AssemblyVersion>4.0.0.0</AssemblyVersion>
      </AssemblyInfo>
      <AssemblyInfo>
        <AssemblyName>netstandard</AssemblyName>
        <AssemblyVersion>2.0.0.0</AssemblyVersion>
        <AssemblyVersion>2.1.0.0</AssemblyVersion>
      </AssemblyInfo>
      <AssemblyInfo>
        <AssemblyName>System.Runtime</AssemblyName>
        <AssemblyVersion>4.2.0.0</AssemblyVersion>
        <AssemblyVersion>4.2.1.0</AssemblyVersion>
        <AssemblyVersion>4.2.2.0</AssemblyVersion>
        <AssemblyVersion>5.0.0.0</AssemblyVersion>
        <AssemblyVersion>6.0.0.0</AssemblyVersion>
        <AssemblyVersion>7.0.0.0</AssemblyVersion>
        <AssemblyVersion>8.0.0.0</AssemblyVersion>
      </AssemblyInfo>
      <AssemblyInfo>
        <AssemblyName>System.Reflection</AssemblyName>
      </AssemblyInfo>
      <ReturnValue>
        <ReturnType>System.Boolean</ReturnType>
      </ReturnValue>
      <Docs>
        <summary>Gets a value indicating whether this parameter is a locale identifier (lcid).</summary>
        <value>
          <see langword="true" /> if the parameter is a locale identifier; otherwise, <see langword="false" />.</value>
        <remarks>
          <format type="text/markdown"><![CDATA[  
  
## Remarks  
 This method depends on an optional metadata flag. This flag can be inserted by compilers, but the compilers are not obligated to do so.  
  
 This method utilizes the `Lcid` flag of the `ParameterAttributes` enumerator.  
  
 To get the <xref:System.Reflection.ParameterInfo> array, first get the method or the constructor and then call <xref:System.Reflection.MethodBase.GetParameters%2A?displayProperty=nameWithType>.  
  
 ]]></format>
        </remarks>
      </Docs>
    </Member>
    <Member MemberName="IsOptional">
      <MemberSignature Language="C#" Value="public bool IsOptional { get; }" />
      <MemberSignature Language="ILAsm" Value=".property instance bool IsOptional" />
      <MemberSignature Language="DocId" Value="P:System.Reflection.ParameterInfo.IsOptional" />
      <MemberSignature Language="VB.NET" Value="Public ReadOnly Property IsOptional As Boolean" />
      <MemberSignature Language="F#" Value="member this.IsOptional : bool" Usage="System.Reflection.ParameterInfo.IsOptional" />
      <MemberSignature Language="C++ CLI" Value="public:&#xA; property bool IsOptional { bool get(); };" />
      <MemberType>Property</MemberType>
      <AssemblyInfo>
        <AssemblyName>System.Reflection</AssemblyName>
        <AssemblyVersion>4.0.0.0</AssemblyVersion>
        <AssemblyVersion>4.0.10.0</AssemblyVersion>
        <AssemblyVersion>4.1.0.0</AssemblyVersion>
      </AssemblyInfo>
      <AssemblyInfo>
        <AssemblyName>mscorlib</AssemblyName>
        <AssemblyVersion>1.0.5000.0</AssemblyVersion>
        <AssemblyVersion>2.0.0.0</AssemblyVersion>
        <AssemblyVersion>2.0.5.0</AssemblyVersion>
        <AssemblyVersion>4.0.0.0</AssemblyVersion>
      </AssemblyInfo>
      <AssemblyInfo>
        <AssemblyName>netstandard</AssemblyName>
        <AssemblyVersion>2.0.0.0</AssemblyVersion>
        <AssemblyVersion>2.1.0.0</AssemblyVersion>
      </AssemblyInfo>
      <AssemblyInfo>
        <AssemblyName>System.Runtime</AssemblyName>
        <AssemblyVersion>4.2.0.0</AssemblyVersion>
        <AssemblyVersion>4.2.1.0</AssemblyVersion>
        <AssemblyVersion>4.2.2.0</AssemblyVersion>
        <AssemblyVersion>5.0.0.0</AssemblyVersion>
        <AssemblyVersion>6.0.0.0</AssemblyVersion>
        <AssemblyVersion>7.0.0.0</AssemblyVersion>
        <AssemblyVersion>8.0.0.0</AssemblyVersion>
      </AssemblyInfo>
      <ReturnValue>
        <ReturnType>System.Boolean</ReturnType>
      </ReturnValue>
      <Docs>
        <summary>Gets a value indicating whether this parameter is optional.</summary>
        <value>
          <see langword="true" /> if the parameter is optional; otherwise, <see langword="false" />.</value>
        <remarks>
          <format type="text/markdown"><![CDATA[  
  
## Remarks  
 This method depends on an optional metadata flag. This flag can be inserted by compilers, but the compilers are not obligated to do so.  
  
 This method utilizes the `Optional` flag of the `ParameterAttributes` enumerator.  
  
 To get the <xref:System.Reflection.ParameterInfo> array, first get the method and then call <xref:System.Reflection.MethodBase.GetParameters%2A?displayProperty=nameWithType>.  
  
   
  
## Examples  
 The following example shows how to test method parameters for the <xref:System.Reflection.ParameterAttributes.In?displayProperty=nameWithType>, <xref:System.Reflection.ParameterAttributes.Out?displayProperty=nameWithType>, and <xref:System.Reflection.ParameterAttributes.Optional?displayProperty=nameWithType> attributes.  
  
 The example contains a `DefineMethod` method that does the following:  
  
-   Creates a dynamic assembly containing a `MyType` type.  
  
-   Adds a `MyMethod` method to `MyType`. `MyMethod` has three parameters. The first parameter is defined with <xref:System.Reflection.ParameterAttributes.In?displayProperty=nameWithType>, the second with <xref:System.Reflection.ParameterAttributes.Out?displayProperty=nameWithType>, and the third with <xref:System.Reflection.ParameterAttributes.Optional?displayProperty=nameWithType>.  
  
-   Calls <xref:System.Reflection.Emit.TypeBuilder.CreateType%2A?displayProperty=nameWithType> to complete the type.  
  
 After executing `DefineMethod`, the example searches the assemblies that are currently loaded until it finds the dynamic assembly. It loads `MyType` from the assembly, gets a <xref:System.Reflection.MethodInfo> object for the `MyMethod` method, and examines the parameters. The example uses the <xref:System.Reflection.ParameterInfo.IsIn%2A>, <xref:System.Reflection.ParameterInfo.IsOut%2A>, and <xref:System.Reflection.ParameterInfo.IsOptional%2A> properties to display information about the parameters.  
  
 :::code language="cpp" source="~/snippets/cpp/VS_Snippets_CLR/ParameterInfo_IsIn_IsOut_IsOptional/CPP/ParameterInfo_IsIn_IsOut_IsOptional.cpp" id="Snippet1":::
 :::code language="csharp" source="~/snippets/csharp/System.Reflection/ParameterInfo/IsIn/parameterinfo_isin_isout_isoptional.cs" id="Snippet1":::
 :::code language="vb" source="~/snippets/visualbasic/VS_Snippets_CLR/ParameterInfo_IsIn_IsOut_IsOptional/VB/parameterinfo_isin_isout_isoptional.vb" id="Snippet1":::  
  
 ]]></format>
        </remarks>
      </Docs>
    </Member>
    <Member MemberName="IsOut">
      <MemberSignature Language="C#" Value="public bool IsOut { get; }" />
      <MemberSignature Language="ILAsm" Value=".property instance bool IsOut" />
      <MemberSignature Language="DocId" Value="P:System.Reflection.ParameterInfo.IsOut" />
      <MemberSignature Language="VB.NET" Value="Public ReadOnly Property IsOut As Boolean" />
      <MemberSignature Language="F#" Value="member this.IsOut : bool" Usage="System.Reflection.ParameterInfo.IsOut" />
      <MemberSignature Language="C++ CLI" Value="public:&#xA; property bool IsOut { bool get(); };" />
      <MemberType>Property</MemberType>
      <AssemblyInfo>
        <AssemblyName>System.Reflection</AssemblyName>
        <AssemblyVersion>4.0.0.0</AssemblyVersion>
        <AssemblyVersion>4.0.10.0</AssemblyVersion>
        <AssemblyVersion>4.1.0.0</AssemblyVersion>
      </AssemblyInfo>
      <AssemblyInfo>
        <AssemblyName>mscorlib</AssemblyName>
        <AssemblyVersion>1.0.5000.0</AssemblyVersion>
        <AssemblyVersion>2.0.0.0</AssemblyVersion>
        <AssemblyVersion>2.0.5.0</AssemblyVersion>
        <AssemblyVersion>4.0.0.0</AssemblyVersion>
      </AssemblyInfo>
      <AssemblyInfo>
        <AssemblyName>netstandard</AssemblyName>
        <AssemblyVersion>2.0.0.0</AssemblyVersion>
        <AssemblyVersion>2.1.0.0</AssemblyVersion>
      </AssemblyInfo>
      <AssemblyInfo>
        <AssemblyName>System.Runtime</AssemblyName>
        <AssemblyVersion>4.2.0.0</AssemblyVersion>
        <AssemblyVersion>4.2.1.0</AssemblyVersion>
        <AssemblyVersion>4.2.2.0</AssemblyVersion>
        <AssemblyVersion>5.0.0.0</AssemblyVersion>
        <AssemblyVersion>6.0.0.0</AssemblyVersion>
        <AssemblyVersion>7.0.0.0</AssemblyVersion>
        <AssemblyVersion>8.0.0.0</AssemblyVersion>
      </AssemblyInfo>
      <ReturnValue>
        <ReturnType>System.Boolean</ReturnType>
      </ReturnValue>
      <Docs>
        <summary>Gets a value indicating whether this is an output parameter.</summary>
        <value>
          <see langword="true" /> if the parameter is an output parameter; otherwise, <see langword="false" />.</value>
        <remarks>
          <format type="text/markdown"><![CDATA[  
  
## Remarks  
 This method depends on an optional metadata flag. This flag can be inserted by compilers, but the compilers are not obligated to do so.  
  
 This method utilizes the `Out` flag of the `ParameterAttributes` enumerator.  
  
 To get the <xref:System.Reflection.ParameterInfo> array, first get the method or the constructor and then call <xref:System.Reflection.MethodBase.GetParameters%2A?displayProperty=nameWithType>.  
  
   
  
## Examples  
 The following example shows how to test method parameters for the <xref:System.Reflection.ParameterAttributes.In?displayProperty=nameWithType>, <xref:System.Reflection.ParameterAttributes.Out?displayProperty=nameWithType>, and <xref:System.Reflection.ParameterAttributes.Optional?displayProperty=nameWithType> attributes.  
  
 The example contains a `DefineMethod` method that does the following:  
  
-   Creates a dynamic assembly containing a `MyType` type.  
  
-   Adds a `MyMethod` method to `MyType`. `MyMethod` has three parameters. The first parameter is defined with <xref:System.Reflection.ParameterAttributes.In?displayProperty=nameWithType>, the second with <xref:System.Reflection.ParameterAttributes.Out?displayProperty=nameWithType>, and the third with <xref:System.Reflection.ParameterAttributes.Optional?displayProperty=nameWithType>.  
  
-   Calls <xref:System.Reflection.Emit.TypeBuilder.CreateType%2A?displayProperty=nameWithType> to complete the type.  
  
 After executing `DefineMethod`, the example searches the assemblies that are currently loaded until it finds the dynamic assembly. It loads `MyType` from the assembly, gets a <xref:System.Reflection.MethodInfo> object for the `MyMethod` method, and examines the parameters. The example uses the <xref:System.Reflection.ParameterInfo.IsIn%2A>, <xref:System.Reflection.ParameterInfo.IsOut%2A>, and <xref:System.Reflection.ParameterInfo.IsOptional%2A> properties to display information about the parameters.  
  
 :::code language="cpp" source="~/snippets/cpp/VS_Snippets_CLR_Classic/classic ParameterInfo.IsOut Example/CPP/source.cpp" id="Snippet1":::
 :::code language="csharp" source="~/snippets/csharp/System.Reflection/ParameterInfo/IsOut/source.cs" id="Snippet1":::
 :::code language="vb" source="~/snippets/visualbasic/VS_Snippets_CLR_Classic/classic ParameterInfo.IsOut Example/VB/source.vb" id="Snippet1":::  
  
 ]]></format>
        </remarks>
      </Docs>
    </Member>
    <Member MemberName="IsRetval">
      <MemberSignature Language="C#" Value="public bool IsRetval { get; }" />
      <MemberSignature Language="ILAsm" Value=".property instance bool IsRetval" />
      <MemberSignature Language="DocId" Value="P:System.Reflection.ParameterInfo.IsRetval" />
      <MemberSignature Language="VB.NET" Value="Public ReadOnly Property IsRetval As Boolean" />
      <MemberSignature Language="F#" Value="member this.IsRetval : bool" Usage="System.Reflection.ParameterInfo.IsRetval" />
      <MemberSignature Language="C++ CLI" Value="public:&#xA; property bool IsRetval { bool get(); };" />
      <MemberType>Property</MemberType>
      <AssemblyInfo>
        <AssemblyName>System.Reflection</AssemblyName>
        <AssemblyVersion>4.0.0.0</AssemblyVersion>
        <AssemblyVersion>4.0.10.0</AssemblyVersion>
        <AssemblyVersion>4.1.0.0</AssemblyVersion>
      </AssemblyInfo>
      <AssemblyInfo>
        <AssemblyName>mscorlib</AssemblyName>
        <AssemblyVersion>1.0.5000.0</AssemblyVersion>
        <AssemblyVersion>2.0.0.0</AssemblyVersion>
        <AssemblyVersion>2.0.5.0</AssemblyVersion>
        <AssemblyVersion>4.0.0.0</AssemblyVersion>
      </AssemblyInfo>
      <AssemblyInfo>
        <AssemblyName>netstandard</AssemblyName>
        <AssemblyVersion>2.0.0.0</AssemblyVersion>
        <AssemblyVersion>2.1.0.0</AssemblyVersion>
      </AssemblyInfo>
      <AssemblyInfo>
        <AssemblyName>System.Runtime</AssemblyName>
        <AssemblyVersion>4.2.0.0</AssemblyVersion>
        <AssemblyVersion>4.2.1.0</AssemblyVersion>
        <AssemblyVersion>4.2.2.0</AssemblyVersion>
        <AssemblyVersion>5.0.0.0</AssemblyVersion>
        <AssemblyVersion>6.0.0.0</AssemblyVersion>
        <AssemblyVersion>7.0.0.0</AssemblyVersion>
        <AssemblyVersion>8.0.0.0</AssemblyVersion>
      </AssemblyInfo>
      <ReturnValue>
        <ReturnType>System.Boolean</ReturnType>
      </ReturnValue>
      <Docs>
        <summary>Gets a value indicating whether this is a <see langword="Retval" /> parameter.</summary>
        <value>
          <see langword="true" /> if the parameter is a <see langword="Retval" />; otherwise, <see langword="false" />.</value>
        <remarks>
          <format type="text/markdown"><![CDATA[  
  
## Remarks  
 This method depends on an optional metadata flag. This flag can be inserted by compilers, but the compilers are not obligated to do so.  
  
 This method utilizes the `Retval` flag of the `ParameterAttributes` enumerator.  
  
 To get the <xref:System.Reflection.ParameterInfo> array, first get the method or the constructor and then call <xref:System.Reflection.MethodBase.GetParameters%2A?displayProperty=nameWithType>.  
  
 ]]></format>
        </remarks>
      </Docs>
    </Member>
    <Member MemberName="Member">
      <MemberSignature Language="C#" Value="public virtual System.Reflection.MemberInfo Member { get; }" />
      <MemberSignature Language="ILAsm" Value=".property instance class System.Reflection.MemberInfo Member" />
      <MemberSignature Language="DocId" Value="P:System.Reflection.ParameterInfo.Member" />
      <MemberSignature Language="VB.NET" Value="Public Overridable ReadOnly Property Member As MemberInfo" />
      <MemberSignature Language="F#" Value="member this.Member : System.Reflection.MemberInfo" Usage="System.Reflection.ParameterInfo.Member" />
      <MemberSignature Language="C++ CLI" Value="public:&#xA; virtual property System::Reflection::MemberInfo ^ Member { System::Reflection::MemberInfo ^ get(); };" />
      <MemberType>Property</MemberType>
      <AssemblyInfo>
        <AssemblyName>System.Reflection</AssemblyName>
        <AssemblyVersion>4.0.0.0</AssemblyVersion>
        <AssemblyVersion>4.0.10.0</AssemblyVersion>
        <AssemblyVersion>4.1.0.0</AssemblyVersion>
      </AssemblyInfo>
      <AssemblyInfo>
        <AssemblyName>mscorlib</AssemblyName>
        <AssemblyVersion>1.0.5000.0</AssemblyVersion>
        <AssemblyVersion>2.0.0.0</AssemblyVersion>
        <AssemblyVersion>2.0.5.0</AssemblyVersion>
        <AssemblyVersion>4.0.0.0</AssemblyVersion>
      </AssemblyInfo>
      <AssemblyInfo>
        <AssemblyName>netstandard</AssemblyName>
        <AssemblyVersion>2.0.0.0</AssemblyVersion>
        <AssemblyVersion>2.1.0.0</AssemblyVersion>
      </AssemblyInfo>
      <AssemblyInfo>
        <AssemblyName>System.Runtime</AssemblyName>
        <AssemblyVersion>4.2.0.0</AssemblyVersion>
        <AssemblyVersion>4.2.1.0</AssemblyVersion>
        <AssemblyVersion>4.2.2.0</AssemblyVersion>
        <AssemblyVersion>5.0.0.0</AssemblyVersion>
        <AssemblyVersion>6.0.0.0</AssemblyVersion>
        <AssemblyVersion>7.0.0.0</AssemblyVersion>
        <AssemblyVersion>8.0.0.0</AssemblyVersion>
      </AssemblyInfo>
      <ReturnValue>
        <ReturnType>System.Reflection.MemberInfo</ReturnType>
      </ReturnValue>
      <Docs>
        <summary>Gets a value indicating the member in which the parameter is implemented.</summary>
        <value>The member which implanted the parameter represented by this <see cref="T:System.Reflection.ParameterInfo" />.</value>
        <remarks>To be added.</remarks>
      </Docs>
    </Member>
    <Member MemberName="MemberImpl">
      <MemberSignature Language="C#" Value="protected System.Reflection.MemberInfo MemberImpl;" />
      <MemberSignature Language="ILAsm" Value=".field family class System.Reflection.MemberInfo MemberImpl" />
      <MemberSignature Language="DocId" Value="F:System.Reflection.ParameterInfo.MemberImpl" />
      <MemberSignature Language="VB.NET" Value="Protected MemberImpl As MemberInfo " />
      <MemberSignature Language="F#" Value="val mutable MemberImpl : System.Reflection.MemberInfo" Usage="System.Reflection.ParameterInfo.MemberImpl" />
      <MemberSignature Language="C++ CLI" Value="protected: System::Reflection::MemberInfo ^ MemberImpl;" />
      <MemberType>Field</MemberType>
      <AssemblyInfo>
        <AssemblyName>mscorlib</AssemblyName>
        <AssemblyVersion>1.0.5000.0</AssemblyVersion>
        <AssemblyVersion>2.0.0.0</AssemblyVersion>
        <AssemblyVersion>2.0.5.0</AssemblyVersion>
        <AssemblyVersion>4.0.0.0</AssemblyVersion>
      </AssemblyInfo>
      <AssemblyInfo>
        <AssemblyName>netstandard</AssemblyName>
        <AssemblyVersion>2.0.0.0</AssemblyVersion>
        <AssemblyVersion>2.1.0.0</AssemblyVersion>
      </AssemblyInfo>
      <AssemblyInfo>
        <AssemblyName>System.Runtime</AssemblyName>
        <AssemblyVersion>4.2.0.0</AssemblyVersion>
        <AssemblyVersion>4.2.1.0</AssemblyVersion>
        <AssemblyVersion>4.2.2.0</AssemblyVersion>
        <AssemblyVersion>5.0.0.0</AssemblyVersion>
        <AssemblyVersion>6.0.0.0</AssemblyVersion>
        <AssemblyVersion>7.0.0.0</AssemblyVersion>
        <AssemblyVersion>8.0.0.0</AssemblyVersion>
      </AssemblyInfo>
      <AssemblyInfo>
        <AssemblyName>System.Reflection</AssemblyName>
      </AssemblyInfo>
      <ReturnValue>
        <ReturnType>System.Reflection.MemberInfo</ReturnType>
      </ReturnValue>
      <Docs>
        <summary>The member in which the field is implemented.</summary>
        <remarks>
          <format type="text/markdown"><![CDATA[  
  
## Remarks  
 This field is intended only for users who are deriving classes from `ParameterInfo`.  
  
 Typical access to the parameter name is through the <xref:System.Reflection.ParameterInfo.Member%2A>.  
  
 ]]></format>
        </remarks>
      </Docs>
    </Member>
    <Member MemberName="MetadataToken">
      <MemberSignature Language="C#" Value="public virtual int MetadataToken { get; }" FrameworkAlternate="net-5.0;net-6.0;net-7.0;net-8.0;netcore-2.0;netcore-2.1;netcore-2.2;netcore-3.0;netcore-3.1;netframework-4.0;netframework-4.5;netframework-4.5.1;netframework-4.5.2;netframework-4.6;netframework-4.6.1;netframework-4.6.2;netframework-4.7;netframework-4.7.1;netframework-4.7.2;netframework-4.8;netframework-4.8.1;netstandard-2.0;netstandard-2.1;xamarinandroid-7.1;xamarinios-10.8;xamarinmac-3.0" />
      <MemberSignature Language="ILAsm" Value=".property instance int32 MetadataToken" />
      <MemberSignature Language="DocId" Value="P:System.Reflection.ParameterInfo.MetadataToken" />
      <MemberSignature Language="VB.NET" Value="Public Overridable ReadOnly Property MetadataToken As Integer" FrameworkAlternate="net-5.0;net-6.0;net-7.0;net-8.0;netcore-2.0;netcore-2.1;netcore-2.2;netcore-3.0;netcore-3.1;netframework-4.0;netframework-4.5;netframework-4.5.1;netframework-4.5.2;netframework-4.6;netframework-4.6.1;netframework-4.6.2;netframework-4.7;netframework-4.7.1;netframework-4.7.2;netframework-4.8;netframework-4.8.1;netstandard-2.0;netstandard-2.1;xamarinandroid-7.1;xamarinios-10.8;xamarinmac-3.0" />
      <MemberSignature Language="F#" Value="member this.MetadataToken : int" Usage="System.Reflection.ParameterInfo.MetadataToken" />
      <MemberSignature Language="C++ CLI" Value="public:&#xA; virtual property int MetadataToken { int get(); };" FrameworkAlternate="net-5.0;net-6.0;net-7.0;net-8.0;netcore-2.0;netcore-2.1;netcore-2.2;netcore-3.0;netcore-3.1;netframework-4.0;netframework-4.5;netframework-4.5.1;netframework-4.5.2;netframework-4.6;netframework-4.6.1;netframework-4.6.2;netframework-4.7;netframework-4.7.1;netframework-4.7.2;netframework-4.8;netframework-4.8.1;netstandard-2.0;netstandard-2.1;xamarinandroid-7.1;xamarinios-10.8;xamarinmac-3.0" />
      <MemberSignature Language="C#" Value="public int MetadataToken { get; }" FrameworkAlternate="netframework-2.0;netframework-3.0;netframework-3.5" />
      <MemberSignature Language="VB.NET" Value="Public ReadOnly Property MetadataToken As Integer" FrameworkAlternate="netframework-2.0;netframework-3.0;netframework-3.5" />
      <MemberSignature Language="C++ CLI" Value="public:&#xA; property int MetadataToken { int get(); };" FrameworkAlternate="netframework-2.0;netframework-3.0;netframework-3.5" />
      <MemberType>Property</MemberType>
      <AssemblyInfo>
        <AssemblyName>mscorlib</AssemblyName>
        <AssemblyVersion>2.0.0.0</AssemblyVersion>
        <AssemblyVersion>2.0.5.0</AssemblyVersion>
        <AssemblyVersion>4.0.0.0</AssemblyVersion>
      </AssemblyInfo>
      <AssemblyInfo>
        <AssemblyName>netstandard</AssemblyName>
        <AssemblyVersion>2.0.0.0</AssemblyVersion>
        <AssemblyVersion>2.1.0.0</AssemblyVersion>
      </AssemblyInfo>
      <AssemblyInfo>
        <AssemblyName>System.Runtime</AssemblyName>
        <AssemblyVersion>4.2.0.0</AssemblyVersion>
        <AssemblyVersion>4.2.1.0</AssemblyVersion>
        <AssemblyVersion>4.2.2.0</AssemblyVersion>
        <AssemblyVersion>5.0.0.0</AssemblyVersion>
        <AssemblyVersion>6.0.0.0</AssemblyVersion>
        <AssemblyVersion>7.0.0.0</AssemblyVersion>
        <AssemblyVersion>8.0.0.0</AssemblyVersion>
      </AssemblyInfo>
      <AssemblyInfo>
        <AssemblyName>System.Reflection</AssemblyName>
      </AssemblyInfo>
      <ReturnValue>
        <ReturnType>System.Int32</ReturnType>
      </ReturnValue>
      <Docs>
        <summary>Gets a value that identifies this parameter in metadata.</summary>
        <value>A value which, in combination with the module, uniquely identifies this parameter in metadata.</value>
        <remarks>
          <format type="text/markdown"><![CDATA[  
  
## Remarks  
 To get the module, use the <xref:System.Reflection.MemberInfo.Module%2A> property of the member that defines this parameter.  
  
 The tokens obtained using this property can be passed to the unmanaged Reflection API. For more information, please see [Unmanaged Reflection API](https://msdn.microsoft.com/library/0c5bb9de-0cf6-438d-ba47-134e6c775fb8).  
  
 ]]></format>
        </remarks>
      </Docs>
    </Member>
    <Member MemberName="Name">
      <MemberSignature Language="C#" Value="public virtual string Name { get; }" FrameworkAlternate="dotnet-uwp-10.0;netcore-1.0;netcore-1.1;netcore-2.0;netcore-2.1;netcore-2.2;netframework-1.1;netframework-2.0;netframework-3.0;netframework-3.5;netframework-4.0;netframework-4.5;netframework-4.5.1;netframework-4.5.2;netframework-4.6;netframework-4.6.1;netframework-4.6.2;netframework-4.7;netframework-4.7.1;netframework-4.7.2;netframework-4.8;netframework-4.8.1;netstandard-1.0;netstandard-1.1;netstandard-1.2;netstandard-1.3;netstandard-1.4;netstandard-1.5;netstandard-1.6;netstandard-2.0;netstandard-2.1;xamarinandroid-7.1;xamarinios-10.8;xamarinmac-3.0" />
      <MemberSignature Language="ILAsm" Value=".property instance string Name" />
      <MemberSignature Language="DocId" Value="P:System.Reflection.ParameterInfo.Name" />
      <MemberSignature Language="VB.NET" Value="Public Overridable ReadOnly Property Name As String" />
      <MemberSignature Language="F#" Value="member this.Name : string" Usage="System.Reflection.ParameterInfo.Name" />
      <MemberSignature Language="C++ CLI" Value="public:&#xA; virtual property System::String ^ Name { System::String ^ get(); };" />
      <MemberSignature Language="C#" Value="public virtual string? Name { get; }" FrameworkAlternate="net-5.0;net-6.0;net-7.0;net-8.0;netcore-3.0;netcore-3.1" />
      <MemberType>Property</MemberType>
      <AssemblyInfo>
        <AssemblyName>System.Reflection</AssemblyName>
        <AssemblyVersion>4.0.0.0</AssemblyVersion>
        <AssemblyVersion>4.0.10.0</AssemblyVersion>
        <AssemblyVersion>4.1.0.0</AssemblyVersion>
      </AssemblyInfo>
      <AssemblyInfo>
        <AssemblyName>mscorlib</AssemblyName>
        <AssemblyVersion>1.0.5000.0</AssemblyVersion>
        <AssemblyVersion>2.0.0.0</AssemblyVersion>
        <AssemblyVersion>2.0.5.0</AssemblyVersion>
        <AssemblyVersion>4.0.0.0</AssemblyVersion>
      </AssemblyInfo>
      <AssemblyInfo>
        <AssemblyName>netstandard</AssemblyName>
        <AssemblyVersion>2.0.0.0</AssemblyVersion>
        <AssemblyVersion>2.1.0.0</AssemblyVersion>
      </AssemblyInfo>
      <AssemblyInfo>
        <AssemblyName>System.Runtime</AssemblyName>
        <AssemblyVersion>4.2.0.0</AssemblyVersion>
        <AssemblyVersion>4.2.1.0</AssemblyVersion>
        <AssemblyVersion>4.2.2.0</AssemblyVersion>
        <AssemblyVersion>5.0.0.0</AssemblyVersion>
        <AssemblyVersion>6.0.0.0</AssemblyVersion>
        <AssemblyVersion>7.0.0.0</AssemblyVersion>
        <AssemblyVersion>8.0.0.0</AssemblyVersion>
      </AssemblyInfo>
      <Attributes>
        <Attribute FrameworkAlternate="net-8.0">
          <AttributeName Language="C#">[System.Runtime.CompilerServices.Nullable(2)]</AttributeName>
          <AttributeName Language="F#">[&lt;System.Runtime.CompilerServices.Nullable(2)&gt;]</AttributeName>
        </Attribute>
        <Attribute FrameworkAlternate="net-8.0">
          <AttributeName Language="C#">[get: System.Runtime.CompilerServices.NullableContext(2)]</AttributeName>
          <AttributeName Language="F#">[&lt;get: System.Runtime.CompilerServices.NullableContext(2)&gt;]</AttributeName>
        </Attribute>
      </Attributes>
      <ReturnValue>
        <ReturnType>System.String</ReturnType>
      </ReturnValue>
      <Docs>
        <summary>Gets the name of the parameter.</summary>
        <value>The simple name of this parameter.</value>
        <remarks>
          <format type="text/markdown"><![CDATA[  
  
## Remarks  
 This property utilizes the protected <xref:System.Reflection.ParameterInfo.NameImpl> field, and depends on an optional metadata flag that might not be available in all compilers.  
  
 To get the <xref:System.Reflection.ParameterInfo> array, first get the method or the constructor and then call the <xref:System.Reflection.MethodBase.GetParameters%2A?displayProperty=nameWithType> method.  
  
> [!WARNING]
>  If this <xref:System.Reflection.ParameterInfo> represents a return value (that is, if it was obtained by using the <xref:System.Reflection.MethodInfo.ReturnParameter%2A?displayProperty=nameWithType> property), this property will be `null`.  
  
   
  
## Examples  
 The following example shows how to get <xref:System.Reflection.ParameterInfo> objects for the parameters of a method, and then use the <xref:System.Reflection.ParameterInfo.Name%2A> property to obtain the parameter names.  
  
 :::code language="cpp" source="~/snippets/cpp/VS_Snippets_CLR_Classic/classic ParameterInfo.Name Example/CPP/source.cpp" id="Snippet1":::
 :::code language="csharp" source="~/snippets/csharp/System.Reflection/ParameterInfo/Name/source.cs" id="Snippet1":::
 :::code language="vb" source="~/snippets/visualbasic/VS_Snippets_CLR_Classic/classic ParameterInfo.Name Example/VB/source.vb" id="Snippet1":::  
  
 ]]></format>
        </remarks>
      </Docs>
    </Member>
    <Member MemberName="NameImpl">
      <MemberSignature Language="C#" Value="protected string? NameImpl;" FrameworkAlternate="net-5.0;net-6.0;net-7.0;net-8.0;netcore-3.0;netcore-3.1" />
      <MemberSignature Language="ILAsm" Value=".field family string NameImpl" />
      <MemberSignature Language="DocId" Value="F:System.Reflection.ParameterInfo.NameImpl" />
      <MemberSignature Language="VB.NET" Value="Protected NameImpl As String " />
      <MemberSignature Language="F#" Value="val mutable NameImpl : string" Usage="System.Reflection.ParameterInfo.NameImpl" />
      <MemberSignature Language="C++ CLI" Value="protected: System::String ^ NameImpl;" />
      <MemberSignature Language="C#" Value="protected string NameImpl;" FrameworkAlternate="netcore-2.0;netcore-2.1;netcore-2.2;netframework-1.1;netframework-2.0;netframework-3.0;netframework-3.5;netframework-4.0;netframework-4.5;netframework-4.5.1;netframework-4.5.2;netframework-4.6;netframework-4.6.1;netframework-4.6.2;netframework-4.7;netframework-4.7.1;netframework-4.7.2;netframework-4.8;netframework-4.8.1;netstandard-2.0;netstandard-2.1;xamarinandroid-7.1;xamarinios-10.8;xamarinmac-3.0" />
      <MemberType>Field</MemberType>
      <AssemblyInfo>
        <AssemblyName>mscorlib</AssemblyName>
        <AssemblyVersion>1.0.5000.0</AssemblyVersion>
        <AssemblyVersion>2.0.0.0</AssemblyVersion>
        <AssemblyVersion>2.0.5.0</AssemblyVersion>
        <AssemblyVersion>4.0.0.0</AssemblyVersion>
      </AssemblyInfo>
      <AssemblyInfo>
        <AssemblyName>netstandard</AssemblyName>
        <AssemblyVersion>2.0.0.0</AssemblyVersion>
        <AssemblyVersion>2.1.0.0</AssemblyVersion>
      </AssemblyInfo>
      <AssemblyInfo>
        <AssemblyName>System.Runtime</AssemblyName>
        <AssemblyVersion>4.2.0.0</AssemblyVersion>
        <AssemblyVersion>4.2.1.0</AssemblyVersion>
        <AssemblyVersion>4.2.2.0</AssemblyVersion>
        <AssemblyVersion>5.0.0.0</AssemblyVersion>
        <AssemblyVersion>6.0.0.0</AssemblyVersion>
        <AssemblyVersion>7.0.0.0</AssemblyVersion>
        <AssemblyVersion>8.0.0.0</AssemblyVersion>
      </AssemblyInfo>
      <AssemblyInfo>
        <AssemblyName>System.Reflection</AssemblyName>
      </AssemblyInfo>
      <Attributes>
        <Attribute FrameworkAlternate="net-8.0">
          <AttributeName Language="C#">[System.Runtime.CompilerServices.Nullable(2)]</AttributeName>
          <AttributeName Language="F#">[&lt;System.Runtime.CompilerServices.Nullable(2)&gt;]</AttributeName>
        </Attribute>
      </Attributes>
      <ReturnValue>
        <ReturnType>System.String</ReturnType>
      </ReturnValue>
      <Docs>
        <summary>The name of the parameter.</summary>
        <remarks>
          <format type="text/markdown"><![CDATA[  
  
## Remarks  
 This field is intended only for users who are deriving classes from `ParameterInfo`.  
  
 Typical access to the parameter name is through the <xref:System.Reflection.ParameterInfo.Name%2A>.  
  
 ]]></format>
        </remarks>
      </Docs>
    </Member>
    <Member MemberName="ParameterType">
      <MemberSignature Language="C#" Value="public virtual Type ParameterType { get; }" />
      <MemberSignature Language="ILAsm" Value=".property instance class System.Type ParameterType" />
      <MemberSignature Language="DocId" Value="P:System.Reflection.ParameterInfo.ParameterType" />
      <MemberSignature Language="VB.NET" Value="Public Overridable ReadOnly Property ParameterType As Type" />
      <MemberSignature Language="F#" Value="member this.ParameterType : Type" Usage="System.Reflection.ParameterInfo.ParameterType" />
      <MemberSignature Language="C++ CLI" Value="public:&#xA; virtual property Type ^ ParameterType { Type ^ get(); };" />
      <MemberType>Property</MemberType>
      <AssemblyInfo>
        <AssemblyName>System.Reflection</AssemblyName>
        <AssemblyVersion>4.0.0.0</AssemblyVersion>
        <AssemblyVersion>4.0.10.0</AssemblyVersion>
        <AssemblyVersion>4.1.0.0</AssemblyVersion>
      </AssemblyInfo>
      <AssemblyInfo>
        <AssemblyName>mscorlib</AssemblyName>
        <AssemblyVersion>1.0.5000.0</AssemblyVersion>
        <AssemblyVersion>2.0.0.0</AssemblyVersion>
        <AssemblyVersion>2.0.5.0</AssemblyVersion>
        <AssemblyVersion>4.0.0.0</AssemblyVersion>
      </AssemblyInfo>
      <AssemblyInfo>
        <AssemblyName>netstandard</AssemblyName>
        <AssemblyVersion>2.0.0.0</AssemblyVersion>
        <AssemblyVersion>2.1.0.0</AssemblyVersion>
      </AssemblyInfo>
      <AssemblyInfo>
        <AssemblyName>System.Runtime</AssemblyName>
        <AssemblyVersion>4.2.0.0</AssemblyVersion>
        <AssemblyVersion>4.2.1.0</AssemblyVersion>
        <AssemblyVersion>4.2.2.0</AssemblyVersion>
        <AssemblyVersion>5.0.0.0</AssemblyVersion>
        <AssemblyVersion>6.0.0.0</AssemblyVersion>
        <AssemblyVersion>7.0.0.0</AssemblyVersion>
        <AssemblyVersion>8.0.0.0</AssemblyVersion>
      </AssemblyInfo>
      <ReturnValue>
        <ReturnType>System.Type</ReturnType>
      </ReturnValue>
      <Docs>
        <summary>Gets the <see langword="Type" /> of this parameter.</summary>
        <value>The <see langword="Type" /> object that represents the <see langword="Type" /> of this parameter.</value>
        <remarks>
          <format type="text/markdown"><![CDATA[  
  
## Remarks  
 This method depends on an optional metadata and might not be available in all compilers.  
  
 To get the <xref:System.Reflection.ParameterInfo> array, first get the method or the constructor and then call <xref:System.Reflection.MethodBase.GetParameters%2A?displayProperty=nameWithType>.  
  
   
  
## Examples  
 The following example shows how to get <xref:System.Reflection.ParameterInfo> objects for the parameters of a method, and then use the <xref:System.Reflection.ParameterInfo.ParameterType%2A> property to display the type of each parameter.  
  
 :::code language="cpp" source="~/snippets/cpp/VS_Snippets_CLR_Classic/classic ParameterInfo.ParameterType Example/CPP/source.cpp" id="Snippet1":::
 :::code language="csharp" source="~/snippets/csharp/System.Reflection/ParameterInfo/ParameterType/source.cs" id="Snippet1":::
 :::code language="vb" source="~/snippets/visualbasic/VS_Snippets_CLR_Classic/classic ParameterInfo.ParameterType Example/VB/source.vb" id="Snippet1":::  
  
 ]]></format>
        </remarks>
      </Docs>
    </Member>
    <Member MemberName="Position">
      <MemberSignature Language="C#" Value="public virtual int Position { get; }" />
      <MemberSignature Language="ILAsm" Value=".property instance int32 Position" />
      <MemberSignature Language="DocId" Value="P:System.Reflection.ParameterInfo.Position" />
      <MemberSignature Language="VB.NET" Value="Public Overridable ReadOnly Property Position As Integer" />
      <MemberSignature Language="F#" Value="member this.Position : int" Usage="System.Reflection.ParameterInfo.Position" />
      <MemberSignature Language="C++ CLI" Value="public:&#xA; virtual property int Position { int get(); };" />
      <MemberType>Property</MemberType>
      <AssemblyInfo>
        <AssemblyName>System.Reflection</AssemblyName>
        <AssemblyVersion>4.0.0.0</AssemblyVersion>
        <AssemblyVersion>4.0.10.0</AssemblyVersion>
        <AssemblyVersion>4.1.0.0</AssemblyVersion>
      </AssemblyInfo>
      <AssemblyInfo>
        <AssemblyName>mscorlib</AssemblyName>
        <AssemblyVersion>1.0.5000.0</AssemblyVersion>
        <AssemblyVersion>2.0.0.0</AssemblyVersion>
        <AssemblyVersion>2.0.5.0</AssemblyVersion>
        <AssemblyVersion>4.0.0.0</AssemblyVersion>
      </AssemblyInfo>
      <AssemblyInfo>
        <AssemblyName>netstandard</AssemblyName>
        <AssemblyVersion>2.0.0.0</AssemblyVersion>
        <AssemblyVersion>2.1.0.0</AssemblyVersion>
      </AssemblyInfo>
      <AssemblyInfo>
        <AssemblyName>System.Runtime</AssemblyName>
        <AssemblyVersion>4.2.0.0</AssemblyVersion>
        <AssemblyVersion>4.2.1.0</AssemblyVersion>
        <AssemblyVersion>4.2.2.0</AssemblyVersion>
        <AssemblyVersion>5.0.0.0</AssemblyVersion>
        <AssemblyVersion>6.0.0.0</AssemblyVersion>
        <AssemblyVersion>7.0.0.0</AssemblyVersion>
        <AssemblyVersion>8.0.0.0</AssemblyVersion>
      </AssemblyInfo>
      <ReturnValue>
        <ReturnType>System.Int32</ReturnType>
      </ReturnValue>
      <Docs>
        <summary>Gets the zero-based position of the parameter in the formal parameter list.</summary>
        <value>An integer representing the position this parameter occupies in the parameter list.</value>
        <remarks>
          <format type="text/markdown"><![CDATA[  
  
## Remarks  
 Only parameters in the method signature (that is, in the formal parameter list) are considered when calculating the position. For instance methods, the hidden parameter that represents `this` (`Me` in Visual Basic) is not counted.  
  
 This method utilizes the <xref:System.Reflection.ParameterInfo.PositionImpl> method.  
  
 To get the <xref:System.Reflection.ParameterInfo> array, first get the method or the constructor and then call <xref:System.Reflection.MethodBase.GetParameters%2A?displayProperty=nameWithType>.  
  
 ]]></format>
        </remarks>
        <altmember cref="P:System.Reflection.ParameterInfo.Name" />
      </Docs>
    </Member>
    <Member MemberName="PositionImpl">
      <MemberSignature Language="C#" Value="protected int PositionImpl;" />
      <MemberSignature Language="ILAsm" Value=".field family int32 PositionImpl" />
      <MemberSignature Language="DocId" Value="F:System.Reflection.ParameterInfo.PositionImpl" />
      <MemberSignature Language="VB.NET" Value="Protected PositionImpl As Integer " />
      <MemberSignature Language="F#" Value="val mutable PositionImpl : int" Usage="System.Reflection.ParameterInfo.PositionImpl" />
      <MemberSignature Language="C++ CLI" Value="protected: int PositionImpl;" />
      <MemberType>Field</MemberType>
      <AssemblyInfo>
        <AssemblyName>mscorlib</AssemblyName>
        <AssemblyVersion>1.0.5000.0</AssemblyVersion>
        <AssemblyVersion>2.0.0.0</AssemblyVersion>
        <AssemblyVersion>2.0.5.0</AssemblyVersion>
        <AssemblyVersion>4.0.0.0</AssemblyVersion>
      </AssemblyInfo>
      <AssemblyInfo>
        <AssemblyName>netstandard</AssemblyName>
        <AssemblyVersion>2.0.0.0</AssemblyVersion>
        <AssemblyVersion>2.1.0.0</AssemblyVersion>
      </AssemblyInfo>
      <AssemblyInfo>
        <AssemblyName>System.Runtime</AssemblyName>
        <AssemblyVersion>4.2.0.0</AssemblyVersion>
        <AssemblyVersion>4.2.1.0</AssemblyVersion>
        <AssemblyVersion>4.2.2.0</AssemblyVersion>
        <AssemblyVersion>5.0.0.0</AssemblyVersion>
        <AssemblyVersion>6.0.0.0</AssemblyVersion>
        <AssemblyVersion>7.0.0.0</AssemblyVersion>
        <AssemblyVersion>8.0.0.0</AssemblyVersion>
      </AssemblyInfo>
      <AssemblyInfo>
        <AssemblyName>System.Reflection</AssemblyName>
      </AssemblyInfo>
      <ReturnValue>
        <ReturnType>System.Int32</ReturnType>
      </ReturnValue>
      <Docs>
        <summary>The zero-based position of the parameter in the parameter list.</summary>
        <remarks>
          <format type="text/markdown"><![CDATA[  
  
## Remarks  
 This field is intended only for users who are deriving classes from `ParameterInfo`.  
  
 Typical access to the name of the parameter is through <xref:System.Reflection.ParameterInfo.Position%2A>.  
  
 ]]></format>
        </remarks>
      </Docs>
    </Member>
    <Member MemberName="RawDefaultValue">
      <MemberSignature Language="C#" Value="public virtual object? RawDefaultValue { get; }" FrameworkAlternate="net-5.0;net-6.0;net-7.0;net-8.0;netcore-3.0;netcore-3.1" />
      <MemberSignature Language="ILAsm" Value=".property instance object RawDefaultValue" />
      <MemberSignature Language="DocId" Value="P:System.Reflection.ParameterInfo.RawDefaultValue" />
      <MemberSignature Language="VB.NET" Value="Public Overridable ReadOnly Property RawDefaultValue As Object" />
      <MemberSignature Language="F#" Value="member this.RawDefaultValue : obj" Usage="System.Reflection.ParameterInfo.RawDefaultValue" />
      <MemberSignature Language="C++ CLI" Value="public:&#xA; virtual property System::Object ^ RawDefaultValue { System::Object ^ get(); };" />
      <MemberSignature Language="C#" Value="public virtual object RawDefaultValue { get; }" FrameworkAlternate="netcore-1.0;netcore-1.1;netcore-2.0;netcore-2.1;netcore-2.2;netframework-2.0;netframework-3.0;netframework-3.5;netframework-4.0;netframework-4.5;netframework-4.5.1;netframework-4.5.2;netframework-4.6;netframework-4.6.1;netframework-4.6.2;netframework-4.7;netframework-4.7.1;netframework-4.7.2;netframework-4.8;netframework-4.8.1;netstandard-1.5;netstandard-1.6;netstandard-2.0;netstandard-2.1;xamarinandroid-7.1;xamarinios-10.8;xamarinmac-3.0" />
      <MemberType>Property</MemberType>
      <AssemblyInfo>
        <AssemblyName>System.Reflection</AssemblyName>
        <AssemblyVersion>4.1.0.0</AssemblyVersion>
      </AssemblyInfo>
      <AssemblyInfo>
        <AssemblyName>mscorlib</AssemblyName>
        <AssemblyVersion>2.0.0.0</AssemblyVersion>
        <AssemblyVersion>2.0.5.0</AssemblyVersion>
        <AssemblyVersion>4.0.0.0</AssemblyVersion>
      </AssemblyInfo>
      <AssemblyInfo>
        <AssemblyName>netstandard</AssemblyName>
        <AssemblyVersion>2.0.0.0</AssemblyVersion>
        <AssemblyVersion>2.1.0.0</AssemblyVersion>
      </AssemblyInfo>
      <AssemblyInfo>
        <AssemblyName>System.Runtime</AssemblyName>
        <AssemblyVersion>4.2.0.0</AssemblyVersion>
        <AssemblyVersion>4.2.1.0</AssemblyVersion>
        <AssemblyVersion>4.2.2.0</AssemblyVersion>
        <AssemblyVersion>5.0.0.0</AssemblyVersion>
        <AssemblyVersion>6.0.0.0</AssemblyVersion>
        <AssemblyVersion>7.0.0.0</AssemblyVersion>
        <AssemblyVersion>8.0.0.0</AssemblyVersion>
      </AssemblyInfo>
      <Attributes>
        <Attribute FrameworkAlternate="net-8.0">
          <AttributeName Language="C#">[System.Runtime.CompilerServices.Nullable(2)]</AttributeName>
          <AttributeName Language="F#">[&lt;System.Runtime.CompilerServices.Nullable(2)&gt;]</AttributeName>
        </Attribute>
        <Attribute FrameworkAlternate="net-8.0">
          <AttributeName Language="C#">[get: System.Runtime.CompilerServices.NullableContext(2)]</AttributeName>
          <AttributeName Language="F#">[&lt;get: System.Runtime.CompilerServices.NullableContext(2)&gt;]</AttributeName>
        </Attribute>
      </Attributes>
      <ReturnValue>
        <ReturnType>System.Object</ReturnType>
      </ReturnValue>
      <Docs>
        <summary>Gets a value indicating the default value if the parameter has a default value.</summary>
        <value>The default value of the parameter, or <see cref="F:System.DBNull.Value" /> if the parameter has no default value.</value>
        <remarks>
          <format type="text/markdown"><![CDATA[  
  
## Remarks  
 This property can be used in both the execution context and the reflection-only context.  
  
 The default value is used when an actual value is not specified in the method call. A parameter can have a default value that is `null`. This is distinct from the case where a default value is not defined.  
  
 To get the <xref:System.Reflection.ParameterInfo> array, first get the method or the constructor and then call the <xref:System.Reflection.MethodBase.GetParameters%2A?displayProperty=nameWithType> method.  
  
 ]]></format>
        </remarks>
      </Docs>
    </Member>
    <Member MemberName="System.Reflection.ICustomAttributeProvider.GetCustomAttributes">
      <MemberSignature Language="C#" Value="object[] ICustomAttributeProvider.GetCustomAttributes (bool inherit);" />
      <MemberSignature Language="ILAsm" Value=".method hidebysig newslot virtual instance object[] System.Reflection.ICustomAttributeProvider.GetCustomAttributes(bool inherit) cil managed" />
      <MemberSignature Language="DocId" Value="M:System.Reflection.ParameterInfo.System#Reflection#ICustomAttributeProvider#GetCustomAttributes(System.Boolean)" />
      <MemberSignature Language="VB.NET" Value="Function GetCustomAttributes (inherit As Boolean) As Object() Implements ICustomAttributeProvider.GetCustomAttributes" />
      <MemberSignature Language="F#" Value="abstract member System.Reflection.ICustomAttributeProvider.GetCustomAttributes : bool -&gt; obj[]&#xA;override this.System.Reflection.ICustomAttributeProvider.GetCustomAttributes : bool -&gt; obj[]" Usage="parameterInfo.System.Reflection.ICustomAttributeProvider.GetCustomAttributes inherit" />
      <MemberSignature Language="C++ CLI" Value=" virtual cli::array &lt;System::Object ^&gt; ^ System.Reflection.ICustomAttributeProvider.GetCustomAttributes(bool inherit) = System::Reflection::ICustomAttributeProvider::GetCustomAttributes;" />
      <MemberType>Method</MemberType>
      <Implements>
        <InterfaceMember>M:System.Reflection.ICustomAttributeProvider.GetCustomAttributes(System.Boolean)</InterfaceMember>
      </Implements>
      <AssemblyInfo>
        <AssemblyName>System.Reflection</AssemblyName>
        <AssemblyVersion>4.1.0.0</AssemblyVersion>
      </AssemblyInfo>
      <AssemblyInfo>
        <AssemblyName>System.Runtime</AssemblyName>
      </AssemblyInfo>
      <AssemblyInfo>
        <AssemblyName>mscorlib</AssemblyName>
      </AssemblyInfo>
      <AssemblyInfo>
        <AssemblyName>netstandard</AssemblyName>
      </AssemblyInfo>
      <ReturnValue>
        <ReturnType>System.Object[]</ReturnType>
      </ReturnValue>
      <Parameters>
        <Parameter Name="inherit" Type="System.Boolean" Index="0" FrameworkAlternate="netcore-1.0;netcore-1.1;netstandard-1.5;netstandard-1.6" />
      </Parameters>
      <Docs>
        <param name="inherit">When <see langword="true" />, look up the hierarchy chain for the inherited custom attribute.</param>
        <summary>Returns an array of all of the custom attributes defined on this member, excluding named attributes, or an empty array if there are no custom attributes.</summary>
        <returns>An array of Objects representing custom attributes, or an empty array.</returns>
        <remarks>To be added.</remarks>
      </Docs>
    </Member>
    <Member MemberName="System.Reflection.ICustomAttributeProvider.GetCustomAttributes">
      <MemberSignature Language="C#" Value="object[] ICustomAttributeProvider.GetCustomAttributes (Type attributeType, bool inherit);" />
      <MemberSignature Language="ILAsm" Value=".method hidebysig newslot virtual instance object[] System.Reflection.ICustomAttributeProvider.GetCustomAttributes(class System.Type attributeType, bool inherit) cil managed" />
      <MemberSignature Language="DocId" Value="M:System.Reflection.ParameterInfo.System#Reflection#ICustomAttributeProvider#GetCustomAttributes(System.Type,System.Boolean)" />
      <MemberSignature Language="VB.NET" Value="Function GetCustomAttributes (attributeType As Type, inherit As Boolean) As Object() Implements ICustomAttributeProvider.GetCustomAttributes" />
      <MemberSignature Language="F#" Value="abstract member System.Reflection.ICustomAttributeProvider.GetCustomAttributes : Type * bool -&gt; obj[]&#xA;override this.System.Reflection.ICustomAttributeProvider.GetCustomAttributes : Type * bool -&gt; obj[]" Usage="parameterInfo.System.Reflection.ICustomAttributeProvider.GetCustomAttributes (attributeType, inherit)" />
      <MemberSignature Language="C++ CLI" Value=" virtual cli::array &lt;System::Object ^&gt; ^ System.Reflection.ICustomAttributeProvider.GetCustomAttributes(Type ^ attributeType, bool inherit) = System::Reflection::ICustomAttributeProvider::GetCustomAttributes;" />
      <MemberType>Method</MemberType>
      <Implements>
        <InterfaceMember>M:System.Reflection.ICustomAttributeProvider.GetCustomAttributes(System.Type,System.Boolean)</InterfaceMember>
      </Implements>
      <AssemblyInfo>
        <AssemblyName>System.Reflection</AssemblyName>
        <AssemblyVersion>4.1.0.0</AssemblyVersion>
      </AssemblyInfo>
      <AssemblyInfo>
        <AssemblyName>System.Runtime</AssemblyName>
      </AssemblyInfo>
      <AssemblyInfo>
        <AssemblyName>mscorlib</AssemblyName>
      </AssemblyInfo>
      <AssemblyInfo>
        <AssemblyName>netstandard</AssemblyName>
      </AssemblyInfo>
      <ReturnValue>
        <ReturnType>System.Object[]</ReturnType>
      </ReturnValue>
      <Parameters>
        <Parameter Name="attributeType" Type="System.Type" Index="0" FrameworkAlternate="netcore-1.0;netcore-1.1;netstandard-1.5;netstandard-1.6" />
        <Parameter Name="inherit" Type="System.Boolean" Index="1" FrameworkAlternate="netcore-1.0;netcore-1.1;netstandard-1.5;netstandard-1.6" />
      </Parameters>
      <Docs>
        <param name="attributeType">The type of the custom attributes.</param>
        <param name="inherit">When <see langword="true" />, look up the hierarchy chain for the inherited custom attribute.</param>
        <summary>Returns an array of custom attributes defined on this member, identified by type, or an empty array if there are no custom attributes of that type.</summary>
        <returns>An array of Objects representing custom attributes, or an empty array.</returns>
        <remarks>To be added.</remarks>
      </Docs>
    </Member>
    <Member MemberName="System.Reflection.ICustomAttributeProvider.IsDefined">
      <MemberSignature Language="C#" Value="bool ICustomAttributeProvider.IsDefined (Type attributeType, bool inherit);" />
      <MemberSignature Language="ILAsm" Value=".method hidebysig newslot virtual instance bool System.Reflection.ICustomAttributeProvider.IsDefined(class System.Type attributeType, bool inherit) cil managed" />
      <MemberSignature Language="DocId" Value="M:System.Reflection.ParameterInfo.System#Reflection#ICustomAttributeProvider#IsDefined(System.Type,System.Boolean)" />
      <MemberSignature Language="VB.NET" Value="Function IsDefined (attributeType As Type, inherit As Boolean) As Boolean Implements ICustomAttributeProvider.IsDefined" />
      <MemberSignature Language="F#" Value="abstract member System.Reflection.ICustomAttributeProvider.IsDefined : Type * bool -&gt; bool&#xA;override this.System.Reflection.ICustomAttributeProvider.IsDefined : Type * bool -&gt; bool" Usage="parameterInfo.System.Reflection.ICustomAttributeProvider.IsDefined (attributeType, inherit)" />
      <MemberSignature Language="C++ CLI" Value=" virtual bool System.Reflection.ICustomAttributeProvider.IsDefined(Type ^ attributeType, bool inherit) = System::Reflection::ICustomAttributeProvider::IsDefined;" />
      <MemberType>Method</MemberType>
      <Implements>
        <InterfaceMember>M:System.Reflection.ICustomAttributeProvider.IsDefined(System.Type,System.Boolean)</InterfaceMember>
      </Implements>
      <AssemblyInfo>
        <AssemblyName>System.Reflection</AssemblyName>
        <AssemblyVersion>4.1.0.0</AssemblyVersion>
      </AssemblyInfo>
      <AssemblyInfo>
        <AssemblyName>System.Runtime</AssemblyName>
      </AssemblyInfo>
      <AssemblyInfo>
        <AssemblyName>mscorlib</AssemblyName>
      </AssemblyInfo>
      <AssemblyInfo>
        <AssemblyName>netstandard</AssemblyName>
      </AssemblyInfo>
      <ReturnValue>
        <ReturnType>System.Boolean</ReturnType>
      </ReturnValue>
      <Parameters>
        <Parameter Name="attributeType" Type="System.Type" Index="0" FrameworkAlternate="netcore-1.0;netcore-1.1;netstandard-1.5;netstandard-1.6" />
        <Parameter Name="inherit" Type="System.Boolean" Index="1" FrameworkAlternate="netcore-1.0;netcore-1.1;netstandard-1.5;netstandard-1.6" />
      </Parameters>
      <Docs>
        <param name="attributeType">The type of the custom attributes.</param>
        <param name="inherit">When <see langword="true" />, look up the hierarchy chain for the inherited custom attribute.</param>
        <summary>Indicates whether one or more instance of <paramref name="attributeType" /> is defined on this member.</summary>
        <returns>
          <see langword="true" /> if the <paramref name="attributeType" /> is defined on this member; <see langword="false" /> otherwise.</returns>
        <remarks>To be added.</remarks>
      </Docs>
    </Member>
    <Member MemberName="System.Runtime.InteropServices._ParameterInfo.GetIDsOfNames">
      <MemberSignature Language="C#" Value="void _ParameterInfo.GetIDsOfNames (ref Guid riid, IntPtr rgszNames, uint cNames, uint lcid, IntPtr rgDispId);" />
      <MemberSignature Language="ILAsm" Value=".method hidebysig newslot virtual instance void System.Runtime.InteropServices._ParameterInfo.GetIDsOfNames([in]valuetype System.Guid&amp; riid, native int rgszNames, unsigned int32 cNames, unsigned int32 lcid, native int rgDispId) cil managed" />
      <MemberSignature Language="DocId" Value="M:System.Reflection.ParameterInfo.System#Runtime#InteropServices#_ParameterInfo#GetIDsOfNames(System.Guid@,System.IntPtr,System.UInt32,System.UInt32,System.IntPtr)" />
      <MemberSignature Language="VB.NET" Value="Sub GetIDsOfNames (ByRef riid As Guid, rgszNames As IntPtr, cNames As UInteger, lcid As UInteger, rgDispId As IntPtr) Implements _ParameterInfo.GetIDsOfNames" />
      <MemberSignature Language="F#" Value="abstract member System.Runtime.InteropServices._ParameterInfo.GetIDsOfNames : Guid * nativeint * uint32 * uint32 * nativeint -&gt; unit&#xA;override this.System.Runtime.InteropServices._ParameterInfo.GetIDsOfNames : Guid * nativeint * uint32 * uint32 * nativeint -&gt; unit" Usage="parameterInfo.System.Runtime.InteropServices._ParameterInfo.GetIDsOfNames (riid, rgszNames, cNames, lcid, rgDispId)" />
      <MemberSignature Language="C++ CLI" Value=" virtual void System.Runtime.InteropServices._ParameterInfo.GetIDsOfNames(Guid % riid, IntPtr rgszNames, System::UInt32 cNames, System::UInt32 lcid, IntPtr rgDispId) = System::Runtime::InteropServices::_ParameterInfo::GetIDsOfNames;" />
      <MemberType>Method</MemberType>
      <Implements>
        <InterfaceMember>M:System.Runtime.InteropServices._ParameterInfo.GetIDsOfNames(System.Guid@,System.IntPtr,System.UInt32,System.UInt32,System.IntPtr)</InterfaceMember>
      </Implements>
      <AssemblyInfo>
        <AssemblyName>mscorlib</AssemblyName>
        <AssemblyVersion>1.0.5000.0</AssemblyVersion>
        <AssemblyVersion>2.0.0.0</AssemblyVersion>
        <AssemblyVersion>4.0.0.0</AssemblyVersion>
      </AssemblyInfo>
      <AssemblyInfo>
        <AssemblyName>System.Runtime</AssemblyName>
      </AssemblyInfo>
      <AssemblyInfo>
        <AssemblyName>netstandard</AssemblyName>
      </AssemblyInfo>
      <AssemblyInfo>
        <AssemblyName>System.Reflection</AssemblyName>
      </AssemblyInfo>
      <ReturnValue>
        <ReturnType>System.Void</ReturnType>
      </ReturnValue>
      <Parameters>
        <Parameter Name="riid" Type="System.Guid" RefType="ref" Index="0" FrameworkAlternate="netframework-1.1;netframework-2.0;netframework-3.0;netframework-3.5;netframework-4.0;netframework-4.5;netframework-4.5.1;netframework-4.5.2;netframework-4.6;netframework-4.6.1;netframework-4.6.2;netframework-4.7;netframework-4.7.1;netframework-4.7.2;netframework-4.8;xamarinmac-3.0;netframework-4.8.1" />
        <Parameter Name="rgszNames" Type="System.IntPtr" Index="1" FrameworkAlternate="netframework-1.1;netframework-2.0;netframework-3.0;netframework-3.5;netframework-4.0;netframework-4.5;netframework-4.5.1;netframework-4.5.2;netframework-4.6;netframework-4.6.1;netframework-4.6.2;netframework-4.7;netframework-4.7.1;netframework-4.7.2;netframework-4.8;xamarinmac-3.0;netframework-4.8.1" />
        <Parameter Name="cNames" Type="System.UInt32" Index="2" FrameworkAlternate="netframework-1.1;netframework-2.0;netframework-3.0;netframework-3.5;netframework-4.0;netframework-4.5;netframework-4.5.1;netframework-4.5.2;netframework-4.6;netframework-4.6.1;netframework-4.6.2;netframework-4.7;netframework-4.7.1;netframework-4.7.2;netframework-4.8;xamarinmac-3.0;netframework-4.8.1" />
        <Parameter Name="lcid" Type="System.UInt32" Index="3" FrameworkAlternate="netframework-1.1;netframework-2.0;netframework-3.0;netframework-3.5;netframework-4.0;netframework-4.5;netframework-4.5.1;netframework-4.5.2;netframework-4.6;netframework-4.6.1;netframework-4.6.2;netframework-4.7;netframework-4.7.1;netframework-4.7.2;netframework-4.8;xamarinmac-3.0;netframework-4.8.1" />
        <Parameter Name="rgDispId" Type="System.IntPtr" Index="4" FrameworkAlternate="netframework-1.1;netframework-2.0;netframework-3.0;netframework-3.5;netframework-4.0;netframework-4.5;netframework-4.5.1;netframework-4.5.2;netframework-4.6;netframework-4.6.1;netframework-4.6.2;netframework-4.7;netframework-4.7.1;netframework-4.7.2;netframework-4.8;xamarinmac-3.0;netframework-4.8.1" />
      </Parameters>
      <Docs>
        <param name="riid">Reserved for future use. Must be IID_NULL.</param>
        <param name="rgszNames">Passed-in array of names to be mapped.</param>
        <param name="cNames">Count of the names to be mapped.</param>
        <param name="lcid">The locale context in which to interpret the names.</param>
        <param name="rgDispId">Caller-allocated array which receives the IDs corresponding to the names.</param>
        <summary>Maps a set of names to a corresponding set of dispatch identifiers.</summary>
        <remarks>
          <format type="text/markdown"><![CDATA[  
  
## Remarks  
 This method is for access to managed classes from unmanaged code, and should not be called from managed code. For more information, see [IDispatch::GetIDsOfNames](/windows/win32/api/oaidl/nf-oaidl-idispatch-getidsofnames).
  
 ]]></format>
        </remarks>
        <exception cref="T:System.NotImplementedException">Late-bound access using the COM <c>IDispatch</c> interface is not supported.</exception>
      </Docs>
    </Member>
    <Member MemberName="System.Runtime.InteropServices._ParameterInfo.GetTypeInfo">
      <MemberSignature Language="C#" Value="void _ParameterInfo.GetTypeInfo (uint iTInfo, uint lcid, IntPtr ppTInfo);" />
      <MemberSignature Language="ILAsm" Value=".method hidebysig newslot virtual instance void System.Runtime.InteropServices._ParameterInfo.GetTypeInfo(unsigned int32 iTInfo, unsigned int32 lcid, native int ppTInfo) cil managed" />
      <MemberSignature Language="DocId" Value="M:System.Reflection.ParameterInfo.System#Runtime#InteropServices#_ParameterInfo#GetTypeInfo(System.UInt32,System.UInt32,System.IntPtr)" />
      <MemberSignature Language="VB.NET" Value="Sub GetTypeInfo (iTInfo As UInteger, lcid As UInteger, ppTInfo As IntPtr) Implements _ParameterInfo.GetTypeInfo" />
      <MemberSignature Language="F#" Value="abstract member System.Runtime.InteropServices._ParameterInfo.GetTypeInfo : uint32 * uint32 * nativeint -&gt; unit&#xA;override this.System.Runtime.InteropServices._ParameterInfo.GetTypeInfo : uint32 * uint32 * nativeint -&gt; unit" Usage="parameterInfo.System.Runtime.InteropServices._ParameterInfo.GetTypeInfo (iTInfo, lcid, ppTInfo)" />
      <MemberSignature Language="C++ CLI" Value=" virtual void System.Runtime.InteropServices._ParameterInfo.GetTypeInfo(System::UInt32 iTInfo, System::UInt32 lcid, IntPtr ppTInfo) = System::Runtime::InteropServices::_ParameterInfo::GetTypeInfo;" />
      <MemberType>Method</MemberType>
      <Implements>
        <InterfaceMember>M:System.Runtime.InteropServices._ParameterInfo.GetTypeInfo(System.UInt32,System.UInt32,System.IntPtr)</InterfaceMember>
      </Implements>
      <AssemblyInfo>
        <AssemblyName>mscorlib</AssemblyName>
        <AssemblyVersion>1.0.5000.0</AssemblyVersion>
        <AssemblyVersion>2.0.0.0</AssemblyVersion>
        <AssemblyVersion>4.0.0.0</AssemblyVersion>
      </AssemblyInfo>
      <AssemblyInfo>
        <AssemblyName>System.Runtime</AssemblyName>
      </AssemblyInfo>
      <AssemblyInfo>
        <AssemblyName>netstandard</AssemblyName>
      </AssemblyInfo>
      <AssemblyInfo>
        <AssemblyName>System.Reflection</AssemblyName>
      </AssemblyInfo>
      <ReturnValue>
        <ReturnType>System.Void</ReturnType>
      </ReturnValue>
      <Parameters>
        <Parameter Name="iTInfo" Type="System.UInt32" Index="0" FrameworkAlternate="netframework-1.1;netframework-2.0;netframework-3.0;netframework-3.5;netframework-4.0;netframework-4.5;netframework-4.5.1;netframework-4.5.2;netframework-4.6;netframework-4.6.1;netframework-4.6.2;netframework-4.7;netframework-4.7.1;netframework-4.7.2;netframework-4.8;xamarinmac-3.0;netframework-4.8.1" />
        <Parameter Name="lcid" Type="System.UInt32" Index="1" FrameworkAlternate="netframework-1.1;netframework-2.0;netframework-3.0;netframework-3.5;netframework-4.0;netframework-4.5;netframework-4.5.1;netframework-4.5.2;netframework-4.6;netframework-4.6.1;netframework-4.6.2;netframework-4.7;netframework-4.7.1;netframework-4.7.2;netframework-4.8;xamarinmac-3.0;netframework-4.8.1" />
        <Parameter Name="ppTInfo" Type="System.IntPtr" Index="2" FrameworkAlternate="netframework-1.1;netframework-2.0;netframework-3.0;netframework-3.5;netframework-4.0;netframework-4.5;netframework-4.5.1;netframework-4.5.2;netframework-4.6;netframework-4.6.1;netframework-4.6.2;netframework-4.7;netframework-4.7.1;netframework-4.7.2;netframework-4.8;xamarinmac-3.0;netframework-4.8.1" />
      </Parameters>
      <Docs>
        <param name="iTInfo">The type information to return.</param>
        <param name="lcid">The locale identifier for the type information.</param>
        <param name="ppTInfo">Receives a pointer to the requested type information object.</param>
        <summary>Retrieves the type information for an object, which can then be used to get the type information for an interface.</summary>
        <remarks>
          <format type="text/markdown"><![CDATA[  
  
## Remarks  
 This method is for access to managed classes from unmanaged code, and should not be called from managed code. For more information, see [IDispatch::GetTypeInfo](/windows/win32/api/oaidl/nf-oaidl-idispatch-gettypeinfo).
  
 ]]></format>
        </remarks>
        <exception cref="T:System.NotImplementedException">Late-bound access using the COM <c>IDispatch</c> interface is not supported.</exception>
      </Docs>
    </Member>
    <Member MemberName="System.Runtime.InteropServices._ParameterInfo.GetTypeInfoCount">
      <MemberSignature Language="C#" Value="void _ParameterInfo.GetTypeInfoCount (out uint pcTInfo);" />
      <MemberSignature Language="ILAsm" Value=".method hidebysig newslot virtual instance void System.Runtime.InteropServices._ParameterInfo.GetTypeInfoCount([out] unsigned int32&amp; pcTInfo) cil managed" />
      <MemberSignature Language="DocId" Value="M:System.Reflection.ParameterInfo.System#Runtime#InteropServices#_ParameterInfo#GetTypeInfoCount(System.UInt32@)" />
      <MemberSignature Language="VB.NET" Value="Sub GetTypeInfoCount (ByRef pcTInfo As UInteger) Implements _ParameterInfo.GetTypeInfoCount" />
      <MemberSignature Language="F#" Value="abstract member System.Runtime.InteropServices._ParameterInfo.GetTypeInfoCount : uint32 -&gt; unit&#xA;override this.System.Runtime.InteropServices._ParameterInfo.GetTypeInfoCount : uint32 -&gt; unit" Usage="parameterInfo.System.Runtime.InteropServices._ParameterInfo.GetTypeInfoCount pcTInfo" />
      <MemberSignature Language="C++ CLI" Value=" virtual void System.Runtime.InteropServices._ParameterInfo.GetTypeInfoCount([Runtime::InteropServices::Out] System::UInt32 % pcTInfo) = System::Runtime::InteropServices::_ParameterInfo::GetTypeInfoCount;" />
      <MemberType>Method</MemberType>
      <Implements>
        <InterfaceMember>M:System.Runtime.InteropServices._ParameterInfo.GetTypeInfoCount(System.UInt32@)</InterfaceMember>
      </Implements>
      <AssemblyInfo>
        <AssemblyName>mscorlib</AssemblyName>
        <AssemblyVersion>1.0.5000.0</AssemblyVersion>
        <AssemblyVersion>2.0.0.0</AssemblyVersion>
        <AssemblyVersion>4.0.0.0</AssemblyVersion>
      </AssemblyInfo>
      <AssemblyInfo>
        <AssemblyName>System.Runtime</AssemblyName>
      </AssemblyInfo>
      <AssemblyInfo>
        <AssemblyName>netstandard</AssemblyName>
      </AssemblyInfo>
      <AssemblyInfo>
        <AssemblyName>System.Reflection</AssemblyName>
      </AssemblyInfo>
      <ReturnValue>
        <ReturnType>System.Void</ReturnType>
      </ReturnValue>
      <Parameters>
        <Parameter Name="pcTInfo" Type="System.UInt32" RefType="out" Index="0" FrameworkAlternate="netframework-1.1;netframework-2.0;netframework-3.0;netframework-3.5;netframework-4.0;netframework-4.5;netframework-4.5.1;netframework-4.5.2;netframework-4.6;netframework-4.6.1;netframework-4.6.2;netframework-4.7;netframework-4.7.1;netframework-4.7.2;netframework-4.8;xamarinmac-3.0;netframework-4.8.1" />
      </Parameters>
      <Docs>
        <param name="pcTInfo">Points to a location that receives the number of type information interfaces provided by the object.</param>
        <summary>Retrieves the number of type information interfaces that an object provides (either 0 or 1).</summary>
        <remarks>
          <format type="text/markdown"><![CDATA[  
  
## Remarks  
 This method is for access to managed classes from unmanaged code, and should not be called from managed code. For more information, see [IDispatch::GetTypeInfoCount](/windows/win32/api/oaidl/nf-oaidl-idispatch-gettypeinfocount).
  
 ]]></format>
        </remarks>
        <exception cref="T:System.NotImplementedException">Late-bound access using the COM <c>IDispatch</c> interface is not supported.</exception>
      </Docs>
    </Member>
    <Member MemberName="System.Runtime.InteropServices._ParameterInfo.Invoke">
      <MemberSignature Language="C#" Value="void _ParameterInfo.Invoke (uint dispIdMember, ref Guid riid, uint lcid, short wFlags, IntPtr pDispParams, IntPtr pVarResult, IntPtr pExcepInfo, IntPtr puArgErr);" />
      <MemberSignature Language="ILAsm" Value=".method hidebysig newslot virtual instance void System.Runtime.InteropServices._ParameterInfo.Invoke(unsigned int32 dispIdMember, [in]valuetype System.Guid&amp; riid, unsigned int32 lcid, int16 wFlags, native int pDispParams, native int pVarResult, native int pExcepInfo, native int puArgErr) cil managed" />
      <MemberSignature Language="DocId" Value="M:System.Reflection.ParameterInfo.System#Runtime#InteropServices#_ParameterInfo#Invoke(System.UInt32,System.Guid@,System.UInt32,System.Int16,System.IntPtr,System.IntPtr,System.IntPtr,System.IntPtr)" />
      <MemberSignature Language="VB.NET" Value="Sub Invoke (dispIdMember As UInteger, ByRef riid As Guid, lcid As UInteger, wFlags As Short, pDispParams As IntPtr, pVarResult As IntPtr, pExcepInfo As IntPtr, puArgErr As IntPtr) Implements _ParameterInfo.Invoke" />
      <MemberSignature Language="F#" Value="abstract member System.Runtime.InteropServices._ParameterInfo.Invoke : uint32 * Guid * uint32 * int16 * nativeint * nativeint * nativeint * nativeint -&gt; unit&#xA;override this.System.Runtime.InteropServices._ParameterInfo.Invoke : uint32 * Guid * uint32 * int16 * nativeint * nativeint * nativeint * nativeint -&gt; unit" Usage="parameterInfo.System.Runtime.InteropServices._ParameterInfo.Invoke (dispIdMember, riid, lcid, wFlags, pDispParams, pVarResult, pExcepInfo, puArgErr)" />
      <MemberSignature Language="C++ CLI" Value=" virtual void System.Runtime.InteropServices._ParameterInfo.Invoke(System::UInt32 dispIdMember, Guid % riid, System::UInt32 lcid, short wFlags, IntPtr pDispParams, IntPtr pVarResult, IntPtr pExcepInfo, IntPtr puArgErr) = System::Runtime::InteropServices::_ParameterInfo::Invoke;" />
      <MemberType>Method</MemberType>
      <Implements>
        <InterfaceMember>M:System.Runtime.InteropServices._ParameterInfo.Invoke(System.UInt32,System.Guid@,System.UInt32,System.Int16,System.IntPtr,System.IntPtr,System.IntPtr,System.IntPtr)</InterfaceMember>
      </Implements>
      <AssemblyInfo>
        <AssemblyName>mscorlib</AssemblyName>
        <AssemblyVersion>1.0.5000.0</AssemblyVersion>
        <AssemblyVersion>2.0.0.0</AssemblyVersion>
        <AssemblyVersion>4.0.0.0</AssemblyVersion>
      </AssemblyInfo>
      <AssemblyInfo>
        <AssemblyName>System.Runtime</AssemblyName>
      </AssemblyInfo>
      <AssemblyInfo>
        <AssemblyName>netstandard</AssemblyName>
      </AssemblyInfo>
      <AssemblyInfo>
        <AssemblyName>System.Reflection</AssemblyName>
      </AssemblyInfo>
      <ReturnValue>
        <ReturnType>System.Void</ReturnType>
      </ReturnValue>
      <Parameters>
        <Parameter Name="dispIdMember" Type="System.UInt32" Index="0" FrameworkAlternate="netframework-1.1;netframework-2.0;netframework-3.0;netframework-3.5;netframework-4.0;netframework-4.5;netframework-4.5.1;netframework-4.5.2;netframework-4.6;netframework-4.6.1;netframework-4.6.2;netframework-4.7;netframework-4.7.1;netframework-4.7.2;netframework-4.8;xamarinmac-3.0;netframework-4.8.1" />
        <Parameter Name="riid" Type="System.Guid" RefType="ref" Index="1" FrameworkAlternate="netframework-1.1;netframework-2.0;netframework-3.0;netframework-3.5;netframework-4.0;netframework-4.5;netframework-4.5.1;netframework-4.5.2;netframework-4.6;netframework-4.6.1;netframework-4.6.2;netframework-4.7;netframework-4.7.1;netframework-4.7.2;netframework-4.8;xamarinmac-3.0;netframework-4.8.1" />
        <Parameter Name="lcid" Type="System.UInt32" Index="2" FrameworkAlternate="netframework-1.1;netframework-2.0;netframework-3.0;netframework-3.5;netframework-4.0;netframework-4.5;netframework-4.5.1;netframework-4.5.2;netframework-4.6;netframework-4.6.1;netframework-4.6.2;netframework-4.7;netframework-4.7.1;netframework-4.7.2;netframework-4.8;xamarinmac-3.0;netframework-4.8.1" />
        <Parameter Name="wFlags" Type="System.Int16" Index="3" FrameworkAlternate="netframework-1.1;netframework-2.0;netframework-3.0;netframework-3.5;netframework-4.0;netframework-4.5;netframework-4.5.1;netframework-4.5.2;netframework-4.6;netframework-4.6.1;netframework-4.6.2;netframework-4.7;netframework-4.7.1;netframework-4.7.2;netframework-4.8;xamarinmac-3.0;netframework-4.8.1" />
        <Parameter Name="pDispParams" Type="System.IntPtr" Index="4" FrameworkAlternate="netframework-1.1;netframework-2.0;netframework-3.0;netframework-3.5;netframework-4.0;netframework-4.5;netframework-4.5.1;netframework-4.5.2;netframework-4.6;netframework-4.6.1;netframework-4.6.2;netframework-4.7;netframework-4.7.1;netframework-4.7.2;netframework-4.8;xamarinmac-3.0;netframework-4.8.1" />
        <Parameter Name="pVarResult" Type="System.IntPtr" Index="5" FrameworkAlternate="netframework-1.1;netframework-2.0;netframework-3.0;netframework-3.5;netframework-4.0;netframework-4.5;netframework-4.5.1;netframework-4.5.2;netframework-4.6;netframework-4.6.1;netframework-4.6.2;netframework-4.7;netframework-4.7.1;netframework-4.7.2;netframework-4.8;xamarinmac-3.0;netframework-4.8.1" />
        <Parameter Name="pExcepInfo" Type="System.IntPtr" Index="6" FrameworkAlternate="netframework-1.1;netframework-2.0;netframework-3.0;netframework-3.5;netframework-4.0;netframework-4.5;netframework-4.5.1;netframework-4.5.2;netframework-4.6;netframework-4.6.1;netframework-4.6.2;netframework-4.7;netframework-4.7.1;netframework-4.7.2;netframework-4.8;xamarinmac-3.0;netframework-4.8.1" />
        <Parameter Name="puArgErr" Type="System.IntPtr" Index="7" FrameworkAlternate="netframework-1.1;netframework-2.0;netframework-3.0;netframework-3.5;netframework-4.0;netframework-4.5;netframework-4.5.1;netframework-4.5.2;netframework-4.6;netframework-4.6.1;netframework-4.6.2;netframework-4.7;netframework-4.7.1;netframework-4.7.2;netframework-4.8;xamarinmac-3.0;netframework-4.8.1" />
      </Parameters>
      <Docs>
        <param name="dispIdMember">Identifies the member.</param>
        <param name="riid">Reserved for future use. Must be IID_NULL.</param>
        <param name="lcid">The locale context in which to interpret arguments.</param>
        <param name="wFlags">Flags describing the context of the call.</param>
        <param name="pDispParams">Pointer to a structure containing an array of arguments, an array of argument DISPIDs for named arguments, and counts for the number of elements in the arrays.</param>
        <param name="pVarResult">Pointer to the location where the result is to be stored.</param>
        <param name="pExcepInfo">Pointer to a structure that contains exception information.</param>
        <param name="puArgErr">The index of the first argument that has an error.</param>
        <summary>Provides access to properties and methods exposed by an object.</summary>
        <remarks>
          <format type="text/markdown"><![CDATA[  
  
## Remarks  
 This method is for access to managed classes from unmanaged code, and should not be called from managed code. For more information, see [IDispatch::Invoke](/windows/win32/api/oaidl/nf-oaidl-idispatch-invoke).
  
 ]]></format>
        </remarks>
        <exception cref="T:System.NotImplementedException">Late-bound access using the COM <c>IDispatch</c> interface is not supported.</exception>
      </Docs>
    </Member>
    <Member MemberName="ToString">
      <MemberSignature Language="C#" Value="public override string ToString ();" />
      <MemberSignature Language="ILAsm" Value=".method public hidebysig virtual instance string ToString() cil managed" />
      <MemberSignature Language="DocId" Value="M:System.Reflection.ParameterInfo.ToString" />
      <MemberSignature Language="VB.NET" Value="Public Overrides Function ToString () As String" />
      <MemberSignature Language="F#" Value="override this.ToString : unit -&gt; string" Usage="parameterInfo.ToString " />
      <MemberSignature Language="C++ CLI" Value="public:&#xA; override System::String ^ ToString();" />
      <MemberType>Method</MemberType>
      <AssemblyInfo>
        <AssemblyName>mscorlib</AssemblyName>
        <AssemblyVersion>2.0.0.0</AssemblyVersion>
        <AssemblyVersion>2.0.5.0</AssemblyVersion>
        <AssemblyVersion>4.0.0.0</AssemblyVersion>
      </AssemblyInfo>
      <AssemblyInfo>
        <AssemblyName>netstandard</AssemblyName>
        <AssemblyVersion>2.0.0.0</AssemblyVersion>
        <AssemblyVersion>2.1.0.0</AssemblyVersion>
      </AssemblyInfo>
      <AssemblyInfo>
        <AssemblyName>System.Runtime</AssemblyName>
        <AssemblyVersion>4.2.0.0</AssemblyVersion>
        <AssemblyVersion>4.2.1.0</AssemblyVersion>
        <AssemblyVersion>4.2.2.0</AssemblyVersion>
        <AssemblyVersion>5.0.0.0</AssemblyVersion>
        <AssemblyVersion>6.0.0.0</AssemblyVersion>
        <AssemblyVersion>7.0.0.0</AssemblyVersion>
        <AssemblyVersion>8.0.0.0</AssemblyVersion>
      </AssemblyInfo>
      <AssemblyInfo>
        <AssemblyName>System.Reflection</AssemblyName>
      </AssemblyInfo>
      <ReturnValue>
        <ReturnType>System.String</ReturnType>
      </ReturnValue>
      <Parameters />
      <Docs>
        <summary>Gets the parameter type and name represented as a string.</summary>
        <returns>A string containing the type and the name of the parameter.</returns>
        <remarks>To be added.</remarks>
      </Docs>
    </Member>
  </Members>
</Type><|MERGE_RESOLUTION|>--- conflicted
+++ resolved
@@ -700,15 +700,6 @@
         </remarks>
       </Docs>
     </Member>
-<<<<<<< HEAD
-    <Member MemberName="GetModifiedType">
-      <MemberSignature Language="C#" Value="public System.Type GetModifiedType ();" />
-      <MemberSignature Language="ILAsm" Value=".method public hidebysig instance class System.Type GetModifiedType() cil managed" />
-      <MemberSignature Language="DocId" Value="M:System.Type.GetModifiedType" />
-      <MemberSignature Language="VB.NET" Value="Public Function GetModifiedType () As Type()" />
-      <MemberSignature Language="F#" Value="member this.GetModifiedType : unit -&gt; System.Type" Usage="type.GetModifiedType " />
-      <MemberSignature Language="C++ CLI" Value="public:&#xA; virtual System::Type ^ GetModifiedType();" />
-=======
     <Member MemberName="GetModifiedParameterType">
       <MemberSignature Language="C#" Value="public virtual Type GetModifiedParameterType ();" />
       <MemberSignature Language="ILAsm" Value=".method public hidebysig newslot virtual instance class System.Type GetModifiedParameterType() cil managed" />
@@ -716,30 +707,25 @@
       <MemberSignature Language="VB.NET" Value="Public Overridable Function GetModifiedParameterType () As Type" />
       <MemberSignature Language="F#" Value="abstract member GetModifiedParameterType : unit -&gt; Type&#xA;override this.GetModifiedParameterType : unit -&gt; Type" Usage="parameterInfo.GetModifiedParameterType " />
       <MemberSignature Language="C++ CLI" Value="public:&#xA; virtual Type ^ GetModifiedParameterType();" />
->>>>>>> b1512230
       <MemberType>Method</MemberType>
       <AssemblyInfo>
         <AssemblyName>System.Runtime</AssemblyName>
         <AssemblyVersion>8.0.0.0</AssemblyVersion>
       </AssemblyInfo>
-<<<<<<< HEAD
-=======
-      <AssemblyInfo>
-        <AssemblyName>System.Reflection</AssemblyName>
-      </AssemblyInfo>
-      <AssemblyInfo>
-        <AssemblyName>mscorlib</AssemblyName>
-      </AssemblyInfo>
-      <AssemblyInfo>
-        <AssemblyName>netstandard</AssemblyName>
-      </AssemblyInfo>
->>>>>>> b1512230
+      <AssemblyInfo>
+        <AssemblyName>System.Reflection</AssemblyName>
+      </AssemblyInfo>
+      <AssemblyInfo>
+        <AssemblyName>mscorlib</AssemblyName>
+      </AssemblyInfo>
+      <AssemblyInfo>
+        <AssemblyName>netstandard</AssemblyName>
+      </AssemblyInfo>
       <ReturnValue>
         <ReturnType>System.Type</ReturnType>
       </ReturnValue>
       <Parameters />
       <Docs>
-<<<<<<< HEAD
         <summary>Gets the modified type of this parameter object.</summary>
         <remarks>
           <format type="text/markdown"><![CDATA[  
@@ -755,11 +741,6 @@
         <altmember cref="T:System.ParameterInfo.GetRequiredCustomModifiers" />
         <altmember cref="T:System.FieldInfo.GetModifiedType" />
         <altmember cref="T:System.PropertyInfo.GetModifiedType" />
-=======
-        <summary>To be added.</summary>
-        <returns>To be added.</returns>
-        <remarks>To be added.</remarks>
->>>>>>> b1512230
       </Docs>
     </Member>
     <Member MemberName="GetOptionalCustomModifiers">
