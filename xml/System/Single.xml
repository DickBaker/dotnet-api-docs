<Type Name="Single" FullName="System.Single">
  <TypeSignature Language="C#" Value="public struct Single : IComparable, IComparable&lt;float&gt;, IConvertible, IEquatable&lt;float&gt;, IFormattable" />
  <TypeSignature Language="ILAsm" Value=".class public sequential ansi serializable sealed beforefieldinit float32 extends System.ValueType implements class System.IComparable, class System.IComparable`1&lt;float32&gt;, class System.IConvertible, class System.IEquatable`1&lt;float32&gt;, class System.IFormattable" />
  <TypeSignature Language="DocId" Value="T:System.Single" />
  <TypeSignature Language="VB.NET" Value="Public Structure Single&#xA;Implements IComparable, IComparable(Of Single), IConvertible, IEquatable(Of Single), IFormattable" />
  <TypeSignature Language="C++ CLI" Value="public value class Single : IComparable, IComparable&lt;float&gt;, IConvertible, IEquatable&lt;float&gt;, IFormattable" />
  <TypeSignature Language="F#" Value="type single = struct&#xA;    interface IFormattable&#xA;    interface IConvertible" />
  <AssemblyInfo>
    <AssemblyName>System.Runtime</AssemblyName>
    <AssemblyVersion>4.0.0.0</AssemblyVersion>
    <AssemblyVersion>4.0.10.0</AssemblyVersion>
    <AssemblyVersion>4.0.20.0</AssemblyVersion>
    <AssemblyVersion>4.1.0.0</AssemblyVersion>
    <AssemblyVersion>4.2.0.0</AssemblyVersion>
    <AssemblyVersion>4.2.1.0</AssemblyVersion>
  </AssemblyInfo>
  <AssemblyInfo>
    <AssemblyName>mscorlib</AssemblyName>
    <AssemblyVersion>1.0.5000.0</AssemblyVersion>
    <AssemblyVersion>2.0.0.0</AssemblyVersion>
    <AssemblyVersion>2.0.5.0</AssemblyVersion>
    <AssemblyVersion>4.0.0.0</AssemblyVersion>
  </AssemblyInfo>
  <AssemblyInfo>
    <AssemblyName>netstandard</AssemblyName>
    <AssemblyVersion>2.0.0.0</AssemblyVersion>
    <AssemblyVersion>2.1.0.0</AssemblyVersion>
  </AssemblyInfo>
  <Base>
    <BaseTypeName>System.ValueType</BaseTypeName>
  </Base>
  <Interfaces>
    <Interface>
      <InterfaceName>System.IComparable</InterfaceName>
    </Interface>
    <Interface>
      <InterfaceName>System.IComparable&lt;System.Single&gt;</InterfaceName>
    </Interface>
    <Interface>
      <InterfaceName>System.IConvertible</InterfaceName>
    </Interface>
    <Interface>
      <InterfaceName>System.IEquatable&lt;System.Single&gt;</InterfaceName>
    </Interface>
    <Interface>
      <InterfaceName>System.IFormattable</InterfaceName>
    </Interface>
  </Interfaces>
  <Attributes>
    <Attribute FrameworkAlternate="netframework-2.0;netframework-3.0;netframework-3.5;netframework-4.0;netframework-4.5;netframework-4.5.1;netframework-4.5.2;netframework-4.6;netframework-4.6.1;netframework-4.6.2;netframework-4.7;netframework-4.7.1;netframework-4.7.2;xamarinandroid-7.1;xamarinios-10.8;xamarinmac-3.0;netframework-4.8">
      <AttributeName>System.Runtime.InteropServices.ComVisible(true)</AttributeName>
    </Attribute>
    <Attribute FrameworkAlternate="netframework-1.1;netframework-2.0;netframework-3.0;netframework-3.5;netframework-4.0;netframework-4.5;netframework-4.5.1;netframework-4.5.2;netframework-4.6;netframework-4.6.1;netframework-4.6.2;netframework-4.7;netframework-4.7.1;netframework-4.7.2;netframework-4.8;xamarinandroid-7.1;xamarinios-10.8;xamarinmac-3.0">
      <AttributeName>System.Serializable</AttributeName>
    </Attribute>
    <Attribute FrameworkAlternate="netcore-3.0;netstandard-2.1">
      <AttributeName>System.Runtime.CompilerServices.IsReadOnly</AttributeName>
    </Attribute>
  </Attributes>
  <Docs>
    <summary>Represents a single-precision floating-point number.</summary>
    <remarks>
      <format type="text/markdown"><![CDATA[  
  
## Remarks  
 The <xref:System.Single> value type represents a single-precision 32-bit number with values ranging from negative 3.402823e38 to positive 3.402823e38, as well as positive or negative zero, <xref:System.Single.PositiveInfinity>, <xref:System.Single.NegativeInfinity>, and not a number (<xref:System.Single.NaN>). It is intended to represent values that are extremely large (such as distances between planets or galaxies) or extremely small (such as the molecular mass of a substance in kilograms) and that often are imprecise (such as the distance from earth to another solar system). The <xref:System.Single> type complies with the IEC 60559:1989 (IEEE 754) standard for binary floating-point arithmetic.  
  
 This topic consists of the following sections:  
  
-   [Floating-point representation and precision](#Precision)  
  
-   [Testing for equality](#Equality)  
  
-   [Floating-point values and exceptions](#Exceptions)  
  
-   [Type conversion and the Single structure](#Conversion)  
  
-   [Floating-point functionality](#Functionality)  
  
 <xref:System.Single?displayProperty=nameWithType> provides methods to compare instances of this type, to convert the value of an instance to its string representation, and to convert the string representation of a number to an instance of this type. For information about how format specification codes control the string representation of value types, see [Formatting Types](~/docs/standard/base-types/formatting-types.md), [Standard Numeric Format Strings](~/docs/standard/base-types/standard-numeric-format-strings.md), and [Custom Numeric Format Strings](~/docs/standard/base-types/custom-numeric-format-strings.md).  
  
<a name="Precision"></a>   
## Floating-point representation and precision  
 The <xref:System.Single> data type stores single-precision floating-point values in a 32-bit binary format, as shown in the following table:  
  
|Part|Bits|  
|----------|----------|  
|Significand or mantissa|0-22|  
|Exponent|23-30|  
|Sign (0 = positive, 1 = negative)|31|  
  
 Just as decimal fractions are unable to precisely represent some fractional values (such as 1/3 or <xref:System.Math.PI?displayProperty=nameWithType>), binary fractions are unable to represent some fractional values. For example, 2/10, which is represented precisely by .2 as a decimal fraction, is represented by .0011111001001100 as a binary fraction, with the pattern "1100" repeating to infinity. In this case, the floating-point value provides an imprecise representation of the number that it represents. Performing additional mathematical operations on the original floating-point value often increases its lack of precision. For example, if you compare the results of multiplying .3 by 10 and adding .3 to .3 nine times, you will see that addition produces the less precise result, because it involves eight more operations than multiplication. Note that this disparity is apparent only if you display the two <xref:System.Single> values by using the "R" [standard numeric format string](~/docs/standard/base-types/standard-numeric-format-strings.md), which, if necessary, displays all 9 digits of precision supported by the <xref:System.Single> type.  
  
 [!code-csharp[System.Single.Structure#3](~/samples/snippets/csharp/VS_Snippets_CLR_System/system.single.structure/cs/representation1.cs#3)]
 [!code-vb[System.Single.Structure#3](~/samples/snippets/visualbasic/VS_Snippets_CLR_System/system.single.structure/vb/representation1.vb#3)]  
  
 Because some numbers cannot be represented exactly as fractional binary values, floating-point numbers can only approximate real numbers.  
  
 All floating-point numbers have a limited number of significant digits, which also determines how accurately a floating-point value approximates a real number. A <xref:System.Single> value has up to 7 decimal digits of precision, although a maximum of 9 digits is maintained internally. This means that some floating-point operations may lack the precision to change a floating-point value. The following example defines a large single-precision floating-point value, and then adds the product of <xref:System.Single.Epsilon?displayProperty=nameWithType> and one quadrillion to it. However, the product is too small to modify the original floating-point value. Its least significant digit is thousandths, whereas the most significant digit in the product is 10<sup>-30</sup>.  
  
 [!code-csharp[System.Single.Structure#4](~/samples/snippets/csharp/VS_Snippets_CLR_System/system.single.structure/cs/representation2.cs#4)]
 [!code-vb[System.Single.Structure#4](~/samples/snippets/visualbasic/VS_Snippets_CLR_System/system.single.structure/vb/representation2.vb#4)]  
  
 The limited precision of a floating-point number has several consequences:  
  
-   Two floating-point numbers that appear equal for a particular precision might not compare equal because their least significant digits are different. In the following example, a series of numbers are added together, and their total is compared with their expected total. Although the two values appear to be the same, a call to the `Equals` method indicates that they are not.  
  
     [!code-csharp[System.Single.Structure#6](~/samples/snippets/csharp/VS_Snippets_CLR_System/system.single.structure/cs/precisionlist3.cs#6)]
     [!code-vb[System.Single.Structure#6](~/samples/snippets/visualbasic/VS_Snippets_CLR_System/system.single.structure/vb/precisionlist3.vb#6)]  
  
     If you change the format items in the <xref:System.Console.WriteLine%28System.String%2CSystem.Object%2CSystem.Object%29?displayProperty=nameWithType> statement from `{0}` and `{1}` to `{0:R}` and `{1:R}` to display all significant digits of the two <xref:System.Single> values, it is clear that the two values are unequal because of a loss of precision during the addition operations. In this case, the issue can be resolved by calling the <xref:System.Math.Round%28System.Double%2CSystem.Int32%29?displayProperty=nameWithType> method to round the <xref:System.Single> values to the desired precision before performing the comparison.  
  
-   A mathematical or comparison operation that uses a floating-point number might not yield the same result if a decimal number is used, because the binary floating-point number might not equal the decimal number. A previous example illustrated this by displaying the result of multiplying .3 by 10 and adding .3 to .3 nine times.  
  
     When accuracy in numeric operations with fractional values is important, use the <xref:System.Decimal> type instead of the <xref:System.Single> type. When accuracy in numeric operations with integral values beyond the range of the <xref:System.Int64> or <xref:System.UInt64> types is important, use the <xref:System.Numerics.BigInteger> type.  
  
-   A value might not round-trip if a floating-point number is involved. A value is said to round-trip if an operation converts an original floating-point number to another form, an inverse operation transforms the converted form back to a floating-point number, and the final floating-point number is equal to the original floating-point number. The round trip might fail because one or more least significant digits are lost or changed in a conversion. In the following example, three <xref:System.Single> values are converted to strings and saved in a file. As the output shows, although the values appear to be identical, the restored values are not equal to the original values.  
  
     [!code-csharp[System.Single.Structure#17](~/samples/snippets/csharp/VS_Snippets_CLR_System/system.single.structure/cs/precisionlist4a.cs#17)]
     [!code-vb[System.Single.Structure#17](~/samples/snippets/visualbasic/VS_Snippets_CLR_System/system.single.structure/vb/PrecisionList4a.vb#17)]  
  
     In this case, the values can be successfully round-tripped by using the "G9" [standard numeric format string](~/docs/standard/base-types/standard-numeric-format-strings.md) to preserve the full precision of <xref:System.Single> values, as the following example shows.  
  
     [!code-csharp[System.Single.Structure#18](~/samples/snippets/csharp/VS_Snippets_CLR_System/system.single.structure/cs/PrecisionList5a.cs#18)]
     [!code-vb[System.Single.Structure#18](~/samples/snippets/visualbasic/VS_Snippets_CLR_System/system.single.structure/vb/PrecisionList5a.vb#18)]  
  
-   <xref:System.Single> values have less precision than <xref:System.Double> values. A <xref:System.Single> value that is converted to a seemingly equivalent <xref:System.Double> often does not equal the <xref:System.Double> value because of differences in precision. In the following example, the result of identical division operations is assigned to a <xref:System.Double> value and a <xref:System.Single> value. After the <xref:System.Single> value is cast to a <xref:System.Double>, a comparison of the two values shows that they are unequal.  
  
     [!code-csharp[System.Double.Structure#5](~/samples/snippets/csharp/VS_Snippets_CLR_System/system.double.structure/cs/precisionlist1.cs#5)]
     [!code-vb[System.Double.Structure#5](~/samples/snippets/visualbasic/VS_Snippets_CLR_System/system.double.structure/vb/precisionlist1.vb#5)]  
  
     To avoid this problem, either use the <xref:System.Double> data type in place of the <xref:System.Single> data type, or use the <xref:System.Math.Round%2A> method so that both values have the same precision.  
  
<a name="Equality"></a>   
## Testing for equality  
 To be considered equal, two <xref:System.Single> values must represent identical values. However, because of differences in precision between values, or because of a loss of precision by one or both values, floating-point values that are expected to be identical often turn out to be unequal due to differences in their least significant digits. As a result, calls to the <xref:System.Single.Equals%2A> method to determine whether two values are equal, or calls to the <xref:System.Single.CompareTo%2A> method to determine the relationship between two <xref:System.Single> values, often yield unexpected results. This is evident in the following example, where two apparently equal <xref:System.Single> values turn out to be unequal, because the first value has 7 digits of precision, whereas the second value has 9.  
  
 [!code-csharp[System.Single.Structure#9](~/samples/snippets/csharp/VS_Snippets_CLR_System/system.single.structure/cs/comparison1.cs#9)]
 [!code-vb[System.Single.Structure#9](~/samples/snippets/visualbasic/VS_Snippets_CLR_System/system.single.structure/vb/comparison1.vb#9)]  
  
 Calculated values that follow different code paths and that are manipulated in different ways often prove to be unequal. In the following example, one <xref:System.Single> value is squared, and then the square root is calculated to restore the original value. A second <xref:System.Single> is multiplied by 3.51 and squared before the square root of the result is divided by 3.51 to restore the original value. Although the two values appear to be identical, a call to the <xref:System.Single.Equals%28System.Single%29> method indicates that they are not equal. Using the "G9" standard format string to return a result string that displays all the significant digits of each <xref:System.Single> value shows that the second value is .0000000000001 less than the first.  
  
 [!code-csharp[System.Single.Structure#10](~/samples/snippets/csharp/VS_Snippets_CLR_System/system.single.structure/cs/comparison2.cs#10)]
 [!code-vb[System.Single.Structure#10](~/samples/snippets/visualbasic/VS_Snippets_CLR_System/system.single.structure/vb/comparison2.vb#10)]  
  
 In cases where a loss of precision is likely to affect the result of a comparison, you can use the following techniques instead of calling the <xref:System.Single.Equals%2A> or <xref:System.Single.CompareTo%2A> method:  
  
-   Call the <xref:System.Math.Round%2A?displayProperty=nameWithType> method to ensure that both values have the same precision. The following example modifies a previous example to use this approach so that two fractional values are equivalent.  
  
     [!code-csharp[System.Single.Structure#11](~/samples/snippets/csharp/VS_Snippets_CLR_System/system.single.structure/cs/comparison3.cs#11)]
     [!code-vb[System.Single.Structure#11](~/samples/snippets/visualbasic/VS_Snippets_CLR_System/system.single.structure/vb/comparison3.vb#11)]  
  
     Note that the problem of precision still applies to rounding of midpoint values. For more information, see the <xref:System.Math.Round%28System.Double%2CSystem.Int32%2CSystem.MidpointRounding%29?displayProperty=nameWithType> method.  
  
-   Test for approximate equality instead of equality. This technique requires that you define either an absolute amount by which the two values can differ but still be equal, or that you define a relative amount by which the smaller value can diverge from the larger value.  
  
    > [!WARNING]
    >  <xref:System.Single.Epsilon?displayProperty=nameWithType> is sometimes used as an absolute measure of the distance between two <xref:System.Single> values when testing for equality.  However, <xref:System.Single.Epsilon?displayProperty=nameWithType> measures the smallest possible value that can be added to, or subtracted from, a <xref:System.Single> whose value is zero. For most positive and negative <xref:System.Single> values, the value of <xref:System.Single.Epsilon?displayProperty=nameWithType> is too small to be detected. Therefore, except for values that are zero, we do not recommend its use in tests for equality.  
  
     The following example uses the latter approach to define an `IsApproximatelyEqual` method that tests the relative difference between two values. It also contrasts the result of calls to the `IsApproximatelyEqual` method and the <xref:System.Single.Equals%28System.Single%29> method.  
  
     [!code-csharp[System.Single.Structure#12](~/samples/snippets/csharp/VS_Snippets_CLR_System/system.single.structure/cs/comparison4.cs#12)]
     [!code-vb[System.Single.Structure#12](~/samples/snippets/visualbasic/VS_Snippets_CLR_System/system.single.structure/vb/comparison4.vb#12)]  
  
<a name="Exceptions"></a>   
## Floating-point values and exceptions  
 Operations with floating-point values do not throw exceptions, unlike operations with integral types, which throw exceptions in cases of illegal operations such as division by zero or overflow.  Instead, in these situations, the result of a floating-point operation is zero, positive infinity, negative infinity, or not a number (NaN):  
  
-   If the result of a floating-point operation is too small for the destination format, the result is zero. This can occur when two very small floating-point numbers are multiplied, as the following example shows.  
  
     [!code-csharp[System.Single.Structure#1](~/samples/snippets/csharp/VS_Snippets_CLR_System/system.single.structure/cs/exceptional1.cs#1)]
     [!code-vb[System.Single.Structure#1](~/samples/snippets/visualbasic/VS_Snippets_CLR_System/system.single.structure/vb/exceptional1.vb#1)]  
  
-   If the magnitude of the result of a floating-point operation exceeds the range of the destination format, the result of the operation is <xref:System.Single.PositiveInfinity> or <xref:System.Single.NegativeInfinity>, as appropriate for the sign of the result. The result of an operation that overflows <xref:System.Single.MaxValue?displayProperty=nameWithType> is <xref:System.Single.PositiveInfinity>, and the result of an operation that overflows <xref:System.Single.MinValue?displayProperty=nameWithType> is <xref:System.Single.NegativeInfinity>, as the following example shows.  
  
     [!code-csharp[System.Single.Structure#2](~/samples/snippets/csharp/VS_Snippets_CLR_System/system.single.structure/cs/exceptional2.cs#2)]
     [!code-vb[System.Single.Structure#2](~/samples/snippets/visualbasic/VS_Snippets_CLR_System/system.single.structure/vb/exceptional2.vb#2)]  
  
     <xref:System.Single.PositiveInfinity> also results from a division by zero with a positive dividend, and <xref:System.Single.NegativeInfinity> results from a division by zero with a negative dividend.  
  
-   If a floating-point operation is invalid, the result of the operation is <xref:System.Single.NaN>. For example, <xref:System.Single.NaN> results from the following operations:  
  
    -   Division by zero with a dividend of zero. Note that other cases of division by zero result in either <xref:System.Single.PositiveInfinity> or <xref:System.Single.NegativeInfinity>.  
  
    -   Any floating-point operation with invalid input. For example, attempting to find the square root of a negative value returns <xref:System.Single.NaN>.  
  
    -   Any operation with an argument whose value is <xref:System.Single.NaN?displayProperty=nameWithType>.  
  
<a name="Conversion"></a>   
## Type conversions and the Single structure  
 The <xref:System.Single> structure does not define any explicit or implicit conversion operators; instead, conversions are implemented by the compiler.  
  
 The following table lists the possible conversions of a value of the other primitive numeric types to a <xref:System.Single> value, It also indicates whether the conversion is widening or narrowing and whether the resulting <xref:System.Single> may have less precision than the original value.  
  
|Conversion from|Widening/narrowing|Possible loss of precision|  
|---------------------|-------------------------|--------------------------------|  
|<xref:System.Byte>|Widening|No|  
|<xref:System.Decimal>|Widening<br /><br /> Note that C# requires a cast operator.|Yes. <xref:System.Decimal> supports 29 decimal digits of precision; <xref:System.Single> supports 9.|  
|<xref:System.Double>|Narrowing; out-of-range values are converted to <xref:System.Double.NegativeInfinity?displayProperty=nameWithType> or <xref:System.Double.PositiveInfinity?displayProperty=nameWithType>.|Yes. <xref:System.Double> supports 17 decimal digits of precision; <xref:System.Single> supports 9.|  
|<xref:System.Int16>|Widening|No|  
|<xref:System.Int32>|Widening|Yes. <xref:System.Int32> supports 10 decimal digits of precision; <xref:System.Single> supports 9.|  
|<xref:System.Int64>|Widening|Yes. <xref:System.Int64> supports 19 decimal digits of precision; <xref:System.Single> supports 9.|  
|<xref:System.SByte>|Widening|No|  
|<xref:System.UInt16>|Widening|No|  
|<xref:System.UInt32>|Widening|Yes. <xref:System.UInt32> supports 10 decimal digits of precision; <xref:System.Single> supports 9.|  
|<xref:System.UInt64>|Widening|Yes. <xref:System.Int64> supports 20 decimal digits of precision; <xref:System.Single> supports 9.|  
  
 The following example converts the minimum or maximum value of other primitive numeric types to a <xref:System.Single> value.  
  
 [!code-csharp[System.Single.Structure#20](~/samples/snippets/csharp/VS_Snippets_CLR_System/system.single.structure/cs/convert1.cs#20)]
 [!code-vb[System.Single.Structure#20](~/samples/snippets/visualbasic/VS_Snippets_CLR_System/system.single.structure/vb/convert1.vb#20)]  
  
 In addition, the <xref:System.Double> values <xref:System.Double.NaN?displayProperty=nameWithType>, <xref:System.Double.PositiveInfinity?displayProperty=nameWithType>, and <xref:System.Double.NegativeInfinity?displayProperty=nameWithType> covert to <xref:System.Single.NaN?displayProperty=nameWithType>, <xref:System.Single.PositiveInfinity?displayProperty=nameWithType>, and <xref:System.Single.NegativeInfinity?displayProperty=nameWithType>, respectively.  
  
 Note that the conversion of the value of some numeric types to a <xref:System.Single> value can involve a loss of precision. As the example illustrates, a loss of precision is possible when converting <xref:System.Decimal>, <xref:System.Double>, <xref:System.Int32>, <xref:System.Int64>, <xref:System.UInt32>, and <xref:System.UInt64> values to <xref:System.Single> values.  
  
 The conversion of a <xref:System.Single> value to a <xref:System.Double> is a widening conversion. The conversion may result in a loss of precision if the <xref:System.Double> type does not have a precise representation for the <xref:System.Single> value.  
  
 The conversion of a <xref:System.Single> value to a value of any primitive numeric data type other than a <xref:System.Double> is a narrowing conversion and requires a cast operator (in C#) or a conversion method (in Visual Basic). Values that are outside the range of the target data type, which are defined by the target type's `MinValue` and `MaxValue` properties, behave as shown in the following table.  
  
|Target type|Result|  
|-----------------|------------|  
|Any integral type|An <xref:System.OverflowException> exception if the conversion occurs in a checked context.<br /><br /> If the conversion occurs in an unchecked context (the default in C#), the conversion operation succeeds but the value overflows.|  
|<xref:System.Decimal>|An <xref:System.OverflowException> exception,|  
  
 In addition, <xref:System.Single.NaN?displayProperty=nameWithType>, <xref:System.Single.PositiveInfinity?displayProperty=nameWithType>, and <xref:System.Single.NegativeInfinity?displayProperty=nameWithType> throw an <xref:System.OverflowException> for conversions to integers in a checked context, but these values overflow when converted to integers in an unchecked context. For conversions to <xref:System.Decimal>, they always throw an <xref:System.OverflowException>. For conversions to <xref:System.Double>, they convert to <xref:System.Double.NaN?displayProperty=nameWithType>, <xref:System.Double.PositiveInfinity?displayProperty=nameWithType>, and <xref:System.Double.NegativeInfinity?displayProperty=nameWithType>, respectively.  
  
 Note that a loss of precision may result from converting a <xref:System.Single> value to another numeric type. In the case of converting non-integral <xref:System.Single> values, as the output from the example shows, the fractional component is lost when the <xref:System.Single> value is either rounded (as in Visual Basic) or truncated (as in C#). For conversions to <xref:System.Decimal> values, the <xref:System.Single> value may not have a precise representation in the target data type.  
  
 The following example converts a number of <xref:System.Single> values to several other numeric types. The conversions occur in a checked context in Visual Basic (the default) and in C# (because of the [checked](~/docs/csharp/language-reference/keywords/checked.md) keyword). The output from the example shows the result for conversions in both a checked an unchecked context. You can perform conversions in an unchecked context in Visual Basic by compiling with the `/removeintchecks+` compiler switch and in C# by commenting out the `checked` statement.  
  
 [!code-csharp[System.Single.Structure#21](~/samples/snippets/csharp/VS_Snippets_CLR_System/system.single.structure/cs/convert2.cs#21)]
 [!code-vb[System.Single.Structure#21](~/samples/snippets/visualbasic/VS_Snippets_CLR_System/system.single.structure/vb/convert2.vb#21)]  
  
 For more information on the conversion of numeric types, see [Type Conversion in the .NET Framework](~/docs/standard/base-types/type-conversion.md) and [Type Conversion Tables](~/docs/standard/base-types/conversion-tables.md).  
  
<a name="Functionality"></a>   
## Floating-point functionality  
 The <xref:System.Single> structure and related types provide methods to perform the following categories of operations:  
  
-   **Comparison of values**. You can call the <xref:System.Single.Equals%2A> method to determine whether two <xref:System.Single> values are equal, or the <xref:System.Single.CompareTo%2A> method to determine the relationship between two values.  
  
     The <xref:System.Single> structure also supports a complete set of comparison operators. For example, you can test for equality or inequality, or determine whether one value is greater than or equal to another value. If one of the operands is a <xref:System.Double>, the <xref:System.Single> value is converted to a <xref:System.Double> before performing the comparison. If one of the operands is an integral type, it is converted to a <xref:System.Single> before performing the comparison. Although these are widening conversions, they may involve a loss of precision.  
  
    > [!WARNING]
    >  Because of differences in precision, two <xref:System.Single> values that you expect to be equal may turn out to be unequal, which affects the result of the comparison. See the [Testing for equality](#Equality) section for more information about comparing two <xref:System.Single> values.  
  
     You can also call the <xref:System.Single.IsNaN%2A>, <xref:System.Single.IsInfinity%2A>, <xref:System.Single.IsPositiveInfinity%2A>, and <xref:System.Single.IsNegativeInfinity%2A> methods to test for these special values.  
  
-   **Mathematical operations**. Common arithmetic operations such as addition, subtraction, multiplication, and division are implemented by language compilers and Common Intermediate Language (CIL) instructions rather than by <xref:System.Single> methods. If the other operand in a mathematical operation is a <xref:System.Double>, the <xref:System.Single> is converted to a <xref:System.Double> before performing the operation, and the result of the operation is also a <xref:System.Double> value. If the other operand is an integral type, it is converted to a <xref:System.Single> before performing the operation, and the result of the operation is also a <xref:System.Single> value.  
  
     You can perform other mathematical operations by calling `static` (`Shared` in Visual Basic) methods in the <xref:System.Math?displayProperty=nameWithType> class. These include additional methods commonly used for arithmetic (such as <xref:System.Math.Abs%2A?displayProperty=nameWithType>, <xref:System.Math.Sign%2A?displayProperty=nameWithType>, and <xref:System.Math.Sqrt%2A?displayProperty=nameWithType>), geometry (such as <xref:System.Math.Cos%2A?displayProperty=nameWithType> and <xref:System.Math.Sin%2A?displayProperty=nameWithType>), and calculus (such as <xref:System.Math.Log%2A?displayProperty=nameWithType>).  In all cases, the <xref:System.Single> value is converted to a <xref:System.Double>.  
  
     You can also manipulate the individual bits in a <xref:System.Single> value. The <xref:System.BitConverter.GetBytes%28System.Single%29?displayProperty=nameWithType> method returns its bit pattern in a byte array.  By passing that byte array to the <xref:System.BitConverter.ToInt32%2A?displayProperty=nameWithType> method, you can also preserve the <xref:System.Single> value's bit pattern in a 32-bit integer.  
  
-   **Rounding**. Rounding is often used as a technique for reducing the impact of differences between values caused by problems of floating-point representation and precision. You can round a <xref:System.Single> value by calling the <xref:System.Math.Round%2A?displayProperty=nameWithType> method. However, note  that the <xref:System.Single> value is converted to a <xref:System.Double> before the method is called, and the conversion can involve a loss of precision.  
  
-   **Formatting**. You can convert a <xref:System.Single> value to its string representation by calling the <xref:System.Single.ToString%2A> method or by using the [composite formatting](~/docs/standard/base-types/composite-formatting.md) feature. For information about how format strings control the string representation of floating-point values, see the [Standard Numeric Format Strings](~/docs/standard/base-types/standard-numeric-format-strings.md) and [Custom Numeric Format Strings](~/docs/standard/base-types/custom-numeric-format-strings.md) topics.  
  
-   **Parsing strings**. You can convert the string representation of a floating-point value to a <xref:System.Single> value by calling the <xref:System.Single.Parse%2A> or <xref:System.Single.TryParse%2A> method. If the parse operation fails, the <xref:System.Single.Parse%2A> method throws an exception, whereas the <xref:System.Single.TryParse%2A> method returns `false`.  
  
-   **Type conversion**. The <xref:System.Single> structure provides an explicit interface implementation for the <xref:System.IConvertible> interface, which supports conversion between any two standard .NET Framework data types. Language compilers also support the implicit conversion of values for all other standard numeric types except for the conversion of <xref:System.Double> to <xref:System.Single> values. Conversion of a value of any standard numeric type other than a <xref:System.Double> to a <xref:System.Single> is a widening conversion and does not require the use of a casting operator or conversion method.  
  
     However, conversion of 32-bit and 64-bit integer values can involve a loss of precision. The following table lists the differences in precision for 32-bit, 64-bit, and <xref:System.Double> types:  
  
    |Type|Maximum precision (in decimal digits)|Internal precision (in decimal digits)|  
    |----------|---------------------------------------------|----------------------------------------------|  
    |<xref:System.Double>|15|17|  
    |<xref:System.Int32> and <xref:System.UInt32>|10|10|  
    |<xref:System.Int64> and <xref:System.UInt64>|19|19|  
    |<xref:System.Single>|7|9|  
  
     The problem of precision most frequently affects <xref:System.Single> values that are converted to <xref:System.Double> values. In the following example, two values produced by identical division operations are unequal, because one of the values is a single-precision floating point value that is converted to a <xref:System.Double>.  
  
     [!code-csharp[System.Single.Structure#5](~/samples/snippets/csharp/VS_Snippets_CLR_System/system.single.structure/cs/precisionlist1.cs#5)]
     [!code-vb[System.Single.Structure#5](~/samples/snippets/visualbasic/VS_Snippets_CLR_System/system.single.structure/vb/precisionlist1.vb#5)]  
  
 ]]></format>
    </remarks>
    <threadsafe>All members of this type are thread safe. Members that appear to modify instance state actually return a new instance initialized with the new value. As with any other type, reading and writing to a shared variable that contains an instance of this type must be protected by a lock to guarantee thread safety.</threadsafe>
    <altmember cref="T:System.Decimal" />
    <altmember cref="T:System.Double" />
  </Docs>
  <Members>
    <MemberGroup MemberName="CompareTo">
      <AssemblyInfo>
        <AssemblyName>mscorlib</AssemblyName>
        <AssemblyVersion>2.0.5.0</AssemblyVersion>
        <AssemblyVersion>4.0.0.0</AssemblyVersion>
      </AssemblyInfo>
      <Docs>
        <summary>Compares this instance to a specified object or to another <see cref="T:System.Single" /> instance and returns an integer that indicates whether the value of this instance is less than, equal to, or greater than the value of the specified object or the other <see cref="T:System.Single" /> instance.</summary>
      </Docs>
    </MemberGroup>
    <Member MemberName="CompareTo">
      <MemberSignature Language="C#" Value="public int CompareTo (object value);" />
      <MemberSignature Language="ILAsm" Value=".method public hidebysig newslot virtual instance int32 CompareTo(object value) cil managed" />
      <MemberSignature Language="DocId" Value="M:System.Single.CompareTo(System.Object)" />
      <MemberSignature Language="VB.NET" Value="Public Function CompareTo (value As Object) As Integer" />
      <MemberSignature Language="C++ CLI" Value="public:&#xA; virtual int CompareTo(System::Object ^ value);" />
      <MemberSignature Language="F#" Value="abstract member CompareTo : obj -&gt; int&#xA;override this.CompareTo : obj -&gt; int" Usage="single.CompareTo value" />
      <MemberType>Method</MemberType>
      <Implements>
        <InterfaceMember>M:System.IComparable.CompareTo(System.Object)</InterfaceMember>
      </Implements>
      <AssemblyInfo>
        <AssemblyName>mscorlib</AssemblyName>
        <AssemblyVersion>1.0.5000.0</AssemblyVersion>
        <AssemblyVersion>2.0.0.0</AssemblyVersion>
        <AssemblyVersion>2.0.5.0</AssemblyVersion>
        <AssemblyVersion>4.0.0.0</AssemblyVersion>
      </AssemblyInfo>
      <AssemblyInfo>
        <AssemblyName>netstandard</AssemblyName>
        <AssemblyVersion>2.0.0.0</AssemblyVersion>
        <AssemblyVersion>2.1.0.0</AssemblyVersion>
      </AssemblyInfo>
      <AssemblyInfo>
        <AssemblyName>System.Runtime</AssemblyName>
        <AssemblyVersion>4.2.0.0</AssemblyVersion>
        <AssemblyVersion>4.2.1.0</AssemblyVersion>
      </AssemblyInfo>
      <ReturnValue>
        <ReturnType>System.Int32</ReturnType>
      </ReturnValue>
      <Parameters>
        <Parameter Name="value" Type="System.Object" Index="0" FrameworkAlternate="netcore-2.0;netcore-2.1;netcore-2.2;netcore-3.0;netframework-1.1;netframework-2.0;netframework-3.0;netframework-3.5;netframework-4.0;netframework-4.5;netframework-4.5.1;netframework-4.5.2;netframework-4.6;netframework-4.6.1;netframework-4.6.2;netframework-4.7;netframework-4.7.1;netframework-4.7.2;netframework-4.8;netstandard-2.0;xamarinandroid-7.1;xamarinios-10.8;xamarinmac-3.0;netstandard-2.1" />
      </Parameters>
      <Docs>
        <param name="value">An object to compare, or <see langword="null" />.</param>
        <summary>Compares this instance to a specified object and returns an integer that indicates whether the value of this instance is less than, equal to, or greater than the value of the specified object.</summary>
        <returns>A signed number indicating the relative values of this instance and <paramref name="value" />.  
  
 <list type="table"><listheader><term> Return Value  
  
 </term><description> Description  
  
 </description></listheader><item><term> Less than zero  
  
 </term><description> This instance is less than <paramref name="value" />.  
  
 -or-  
  
 This instance is not a number (<see cref="F:System.Single.NaN" />) and <paramref name="value" /> is a number.  
  
 </description></item><item><term> Zero  
  
 </term><description> This instance is equal to <paramref name="value" />.  
  
 -or-  
  
 This instance and value are both not a number (<see cref="F:System.Single.NaN" />), <see cref="F:System.Single.PositiveInfinity" />, or <see cref="F:System.Single.NegativeInfinity" />.  
  
 </description></item><item><term> Greater than zero  
  
 </term><description> This instance is greater than <paramref name="value" />.  
  
 -or-  
  
 This instance is a number and <paramref name="value" /> is not a number (<see cref="F:System.Single.NaN" />).  
  
 -or-  
  
 <paramref name="value" /> is <see langword="null" />.  
  
 </description></item></list></returns>
        <remarks>
          <format type="text/markdown"><![CDATA[  
  
## Remarks  
 The `value` parameter must be `null` or an instance of <xref:System.Single>; otherwise, an exception is thrown. Any instance of <xref:System.Single>, regardless of its value, is considered greater than `null`.  
  
 Values must be identical to be considered equal. Particularly when floating-point values depend on multiple mathematical operations, it is common for them to lose precision and for their values to be nearly identical except for their least significant digits. Because of this, the return value of the <xref:System.Single.CompareTo%2A> method may seem surprising at times. For example, multiplication by a particular value followed by division by the same value should produce the original value, but in the following example, the computed value turns out to be greater than the original value. Showing all significant digits of the two values by using the "R" [standard numeric format string](~/docs/standard/base-types/standard-numeric-format-strings.md) indicates that the computed value differs from the original value in its least significant digits. For information about handling such comparisons, see the Remarks section of the <xref:System.Single.Equals%28System.Single%29> method.  
  
 [!code-csharp[System.Single.CompareTo#2](~/samples/snippets/csharp/VS_Snippets_CLR_System/system.single.compareto/cs/compareto3.cs#2)]
 [!code-vb[System.Single.CompareTo#2](~/samples/snippets/visualbasic/VS_Snippets_CLR_System/system.single.compareto/vb/compareto3.vb#2)]  
  
 This method is implemented to support the <xref:System.IComparable> interface. Note that, although a <xref:System.Single.NaN> is not considered to be equal to another <xref:System.Single.NaN> (even itself), the <xref:System.IComparable> interface requires that `A.CompareTo(A)` return zero.  
  
## Precision in Comparisons  
 The precision of floating-point numbers beyond the documented precision is specific to the implementation and version of the .NET Framework. Consequently, a comparison of two particular numbers might change between versions of the .NET Framework because the precision of the numbers' internal representation might change.  
  
   
  
## Examples  
 The following code example demonstrates the <xref:System.Single.CompareTo%2A> method.  
  
 [!code-cpp[System.Single#16](~/samples/snippets/cpp/VS_Snippets_CLR_System/system.Single/CPP/singlesample.cpp#16)]
 [!code-csharp[System.Single#16](~/samples/snippets/csharp/VS_Snippets_CLR_System/system.Single/CS/singlesample.cs#16)]
 [!code-vb[System.Single#16](~/samples/snippets/visualbasic/VS_Snippets_CLR_System/system.Single/VB/singlesample.vb#16)]  
  
 ]]></format>
        </remarks>
        <exception cref="T:System.ArgumentException">
          <paramref name="value" /> is not a <see cref="T:System.Single" />.</exception>
        <altmember cref="M:System.Single.Equals(System.Object)" />
      </Docs>
    </Member>
    <Member MemberName="CompareTo">
      <MemberSignature Language="C#" Value="public int CompareTo (float value);" />
      <MemberSignature Language="ILAsm" Value=".method public hidebysig newslot virtual instance int32 CompareTo(float32 value) cil managed" />
      <MemberSignature Language="DocId" Value="M:System.Single.CompareTo(System.Single)" />
      <MemberSignature Language="VB.NET" Value="Public Function CompareTo (value As Single) As Integer" />
      <MemberSignature Language="C++ CLI" Value="public:&#xA; virtual int CompareTo(float value);" />
      <MemberSignature Language="F#" Value="abstract member CompareTo : single -&gt; int&#xA;override this.CompareTo : single -&gt; int" Usage="single.CompareTo value" />
      <MemberType>Method</MemberType>
      <Implements>
        <InterfaceMember>M:System.IComparable`1.CompareTo(`0)</InterfaceMember>
      </Implements>
      <AssemblyInfo>
        <AssemblyName>System.Runtime</AssemblyName>
        <AssemblyVersion>4.0.0.0</AssemblyVersion>
        <AssemblyVersion>4.0.10.0</AssemblyVersion>
        <AssemblyVersion>4.0.20.0</AssemblyVersion>
        <AssemblyVersion>4.1.0.0</AssemblyVersion>
        <AssemblyVersion>4.2.0.0</AssemblyVersion>
        <AssemblyVersion>4.2.1.0</AssemblyVersion>
      </AssemblyInfo>
      <AssemblyInfo>
        <AssemblyName>mscorlib</AssemblyName>
        <AssemblyVersion>2.0.0.0</AssemblyVersion>
        <AssemblyVersion>2.0.5.0</AssemblyVersion>
        <AssemblyVersion>4.0.0.0</AssemblyVersion>
      </AssemblyInfo>
      <AssemblyInfo>
        <AssemblyName>netstandard</AssemblyName>
        <AssemblyVersion>2.0.0.0</AssemblyVersion>
        <AssemblyVersion>2.1.0.0</AssemblyVersion>
      </AssemblyInfo>
      <ReturnValue>
        <ReturnType>System.Int32</ReturnType>
      </ReturnValue>
      <Parameters>
        <Parameter Name="value" Type="System.Single" Index="0" FrameworkAlternate="dotnet-uwp-10.0;netcore-1.0;netcore-1.1;netcore-2.0;netcore-2.1;netcore-2.2;netcore-3.0;netframework-2.0;netframework-3.0;netframework-3.5;netframework-4.0;netframework-4.5;netframework-4.5.1;netframework-4.5.2;netframework-4.6;netframework-4.6.1;netframework-4.6.2;netframework-4.7;netframework-4.7.1;netframework-4.7.2;netframework-4.8;netstandard-1.0;netstandard-1.1;netstandard-1.2;netstandard-1.3;netstandard-1.4;netstandard-1.5;netstandard-1.6;netstandard-2.0;netstandard-2.1;xamarinandroid-7.1;xamarinios-10.8;xamarinmac-3.0" />
      </Parameters>
      <Docs>
        <param name="value">A single-precision floating-point number to compare.</param>
        <summary>Compares this instance to a specified single-precision floating-point number and returns an integer that indicates whether the value of this instance is less than, equal to, or greater than the value of the specified single-precision floating-point number.</summary>
        <returns>A signed number indicating the relative values of this instance and <paramref name="value" />.  
  
 <list type="table"><listheader><term> Return Value  
  
 </term><description> Description  
  
 </description></listheader><item><term> Less than zero  
  
 </term><description> This instance is less than <paramref name="value" />.  
  
 -or-  
  
 This instance is not a number (<see cref="F:System.Single.NaN" />) and <paramref name="value" /> is a number.  
  
 </description></item><item><term> Zero  
  
 </term><description> This instance is equal to <paramref name="value" />.  
  
 -or-  
  
 Both this instance and <paramref name="value" /> are not a number (<see cref="F:System.Single.NaN" />), <see cref="F:System.Single.PositiveInfinity" />, or <see cref="F:System.Single.NegativeInfinity" />.  
  
 </description></item><item><term> Greater than zero  
  
 </term><description> This instance is greater than <paramref name="value" />.  
  
 -or-  
  
 This instance is a number and <paramref name="value" /> is not a number (<see cref="F:System.Single.NaN" />).  
  
 </description></item></list></returns>
        <remarks>
          <format type="text/markdown"><![CDATA[  
  
## Remarks  
 Values must be identical to be considered equal. It is common for floating-point values to lose precision and to become nearly identical except for their least significant digits, especially when the values depend on multiple mathematical operations. Because of this, the return value of the <xref:System.Single.CompareTo%2A> method at times may seem surprising. For example, multiplication by any value followed by division by the same value should produce the original value. However, in the following example, the computed value turns out to be greater than the original value. Showing all significant digits of the two values by using the "R" [standard numeric format string](~/docs/standard/base-types/standard-numeric-format-strings.md) indicates that the computed value differs from the original value in its least significant digits. For information about handling such comparisons, see the Remarks section of the <xref:System.Single.Equals%28System.Single%29> method.  
  
 [!code-csharp[System.Single.CompareTo#1](~/samples/snippets/csharp/VS_Snippets_CLR_System/system.single.compareto/cs/compareto2.cs#1)]
 [!code-vb[System.Single.CompareTo#1](~/samples/snippets/visualbasic/VS_Snippets_CLR_System/system.single.compareto/vb/compareto2.vb#1)]  
  
 This method implements the <xref:System.IComparable%601?displayProperty=nameWithType> interface and performs slightly better than the <xref:System.Single.CompareTo%2A?displayProperty=nameWithType> method because it does not have to convert the `value` parameter to an object.  
  
 Note that, although an object whose value is <xref:System.Single.NaN> is not considered equal to another object whose value is <xref:System.Single.NaN> (even itself), the <xref:System.IComparable%601> interface requires that `A.CompareTo(A)` return zero.  
  
## Widening Conversions  
 Depending on your programming language, it might be possible to code a <xref:System.Single.CompareTo%2A> method where the parameter type has fewer bits (is narrower) than the instance type. This is possible because some programming languages perform an implicit widening conversion that represents the parameter as a type with as many bits as the instance.  
  
 For example, suppose the instance type is <xref:System.Single> and the parameter type is <xref:System.Int32>. The Microsoft C# compiler generates instructions to represent the value of the parameter as a <xref:System.Single> object, then generates a <xref:System.Single.CompareTo%28System.Single%29?displayProperty=nameWithType> method that compares the values of the instance and the widened representation of the parameter.  
  
 Consult your programming language's documentation to determine if its compiler performs implicit widening conversions of numeric types. For more information, see the [Type Conversion Tables](~/docs/standard/base-types/conversion-tables.md) topic.  
  
## Precision in Comparisons  
 The precision of floating-point numbers beyond the documented precision is specific to the implementation and version of the .NET Framework. Consequently, a comparison of two particular numbers might change between versions of the .NET Framework because the precision of the numbers' internal representation might change.  
  
   
  
## Examples  
 The following code example demonstrates generic and nongeneric versions of the <xref:System.Single.CompareTo%2A> method for several value and reference types.  
  
 [!code-cpp[T.CompareTo#1](~/samples/snippets/cpp/VS_Snippets_CLR/T.CompareTo/CPP/cat.cpp#1)]
 [!code-csharp[T.CompareTo#1](~/samples/snippets/csharp/VS_Snippets_CLR/T.CompareTo/CS/cat.cs#1)]
 [!code-vb[T.CompareTo#1](~/samples/snippets/visualbasic/VS_Snippets_CLR/T.CompareTo/VB/cat.vb#1)]  
  
 ]]></format>
        </remarks>
        <altmember cref="M:System.Single.Equals(System.Object)" />
      </Docs>
    </Member>
    <Member MemberName="Epsilon">
      <MemberSignature Language="C#" Value="public const float Epsilon = 1.401298E-45;" />
      <MemberSignature Language="ILAsm" Value=".field public static literal float32 Epsilon = float32(1.401298E-45)" />
      <MemberSignature Language="DocId" Value="F:System.Single.Epsilon" />
      <MemberSignature Language="VB.NET" Value="Public Const Epsilon As Single  = 1.401298E-45" />
      <MemberSignature Language="C++ CLI" Value="public: float Epsilon = 1.401298E-45;" />
      <MemberSignature Language="F#" Value="val mutable Epsilon : single" Usage="System.single.Epsilon" />
      <MemberType>Field</MemberType>
      <AssemblyInfo>
        <AssemblyName>System.Runtime</AssemblyName>
        <AssemblyVersion>4.0.0.0</AssemblyVersion>
        <AssemblyVersion>4.0.10.0</AssemblyVersion>
        <AssemblyVersion>4.0.20.0</AssemblyVersion>
        <AssemblyVersion>4.1.0.0</AssemblyVersion>
        <AssemblyVersion>4.2.0.0</AssemblyVersion>
        <AssemblyVersion>4.2.1.0</AssemblyVersion>
      </AssemblyInfo>
      <AssemblyInfo>
        <AssemblyName>mscorlib</AssemblyName>
        <AssemblyVersion>1.0.5000.0</AssemblyVersion>
        <AssemblyVersion>2.0.0.0</AssemblyVersion>
        <AssemblyVersion>2.0.5.0</AssemblyVersion>
        <AssemblyVersion>4.0.0.0</AssemblyVersion>
      </AssemblyInfo>
      <AssemblyInfo>
        <AssemblyName>netstandard</AssemblyName>
        <AssemblyVersion>2.0.0.0</AssemblyVersion>
        <AssemblyVersion>2.1.0.0</AssemblyVersion>
      </AssemblyInfo>
      <ReturnValue>
        <ReturnType>System.Single</ReturnType>
      </ReturnValue>
      <MemberValue>1.401298E-45</MemberValue>
      <Docs>
        <summary>Represents the smallest positive <see cref="T:System.Single" /> value that is greater than zero. This field is constant.</summary>
        <remarks>
          <format type="text/markdown"><![CDATA[  
  
## Remarks  
 The value of the <xref:System.Single.Epsilon> property reflects the smallest positive <xref:System.Single> value that is significant in numeric operations or comparisons when the value of the <xref:System.Single> instance is zero. For example, the following code shows that zero and <xref:System.Single.Epsilon> are considered to be unequal values, whereas zero and half the value of <xref:System.Single.Epsilon> are considered to be equal.  
  
 [!code-csharp[System.Single.Epsilon#5](~/samples/snippets/csharp/VS_Snippets_CLR_System/system.Single.Epsilon/cs/epsilon.cs#5)]
 [!code-vb[System.Single.Epsilon#5](~/samples/snippets/visualbasic/VS_Snippets_CLR_System/system.Single.Epsilon/vb/epsilon.vb#5)]  
  
 More precisely, the single-precision floating-point format consists of a sign, a 23-bit mantissa or significand, and an 8-bit exponent. As the following example shows, zero has an exponent of -126 and a mantissa of 0. <xref:System.Single.Epsilon> has an exponent of -126 and a mantissa of 1. This means that <xref:System.Single.Epsilon?displayProperty=nameWithType> is the smallest positive <xref:System.Single> value that is greater than zero and represents the smallest possible value and the smallest possible increment for a <xref:System.Single> whose exponent is -126.  
  
 [!code-csharp[System.Single.Epsilon#6](~/samples/snippets/csharp/VS_Snippets_CLR_System/system.Single.Epsilon/cs/epsilon1.cs#6)]
 [!code-vb[System.Single.Epsilon#6](~/samples/snippets/visualbasic/VS_Snippets_CLR_System/system.Single.Epsilon/vb/epsilon1.vb#6)]  
  
 However, the <xref:System.Single.Epsilon> property is not a general measure of precision of the <xref:System.Single> type; it applies only to <xref:System.Single> instances that have a value of zero.  
  
> [!NOTE]
>  The value of the <xref:System.Single.Epsilon> property is not equivalent to machine epsilon, which represents the upper bound of the relative error due to rounding in floating-point arithmetic.  
  
 The value of this constant is 1.4e-45.  
  
 Two apparently equivalent floating-point numbers might not compare equal because of differences in their least significant digits. For example, the C# expression, `(float)1/3 == (float)0.33333`, does not compare equal because the division operation on the left side has maximum precision while the constant on the right side is precise only to the specified digits. If you create a custom algorithm that determines whether two floating-point numbers can be considered equal, you must use a value that is greater than the <xref:System.Single.Epsilon> constant to establish the acceptable absolute margin of difference for the two values to be considered equal. (Typically, that margin of difference is many times greater than <xref:System.Single.Epsilon>.)  
  
## Platform Notes  
 On ARM systems, the value of the <xref:System.Single.Epsilon> constant is too small to be detected, so it equates to zero. You can define an alternative epsilon value that equals 1.175494351E-38 instead.  
  
 ]]></format>
        </remarks>
      </Docs>
    </Member>
    <MemberGroup MemberName="Equals">
      <AssemblyInfo>
        <AssemblyName>System.Runtime</AssemblyName>
        <AssemblyVersion>4.0.0.0</AssemblyVersion>
        <AssemblyVersion>4.0.10.0</AssemblyVersion>
        <AssemblyVersion>4.0.20.0</AssemblyVersion>
        <AssemblyVersion>4.1.0.0</AssemblyVersion>
        <AssemblyVersion>4.2.0.0</AssemblyVersion>
      </AssemblyInfo>
      <Docs>
        <summary>Returns a value indicating whether two instances of <see cref="T:System.Single" /> represent the same value.</summary>
      </Docs>
    </MemberGroup>
    <Member MemberName="Equals">
      <MemberSignature Language="C#" Value="public override bool Equals (object obj);" />
      <MemberSignature Language="ILAsm" Value=".method public hidebysig virtual instance bool Equals(object obj) cil managed" />
      <MemberSignature Language="DocId" Value="M:System.Single.Equals(System.Object)" />
      <MemberSignature Language="VB.NET" Value="Public Overrides Function Equals (obj As Object) As Boolean" />
      <MemberSignature Language="C++ CLI" Value="public:&#xA; override bool Equals(System::Object ^ obj);" />
      <MemberSignature Language="F#" Value="override this.Equals : obj -&gt; bool" Usage="single.Equals obj" />
      <MemberType>Method</MemberType>
      <AssemblyInfo>
        <AssemblyName>System.Runtime</AssemblyName>
        <AssemblyVersion>4.0.0.0</AssemblyVersion>
        <AssemblyVersion>4.0.10.0</AssemblyVersion>
        <AssemblyVersion>4.0.20.0</AssemblyVersion>
        <AssemblyVersion>4.1.0.0</AssemblyVersion>
        <AssemblyVersion>4.2.0.0</AssemblyVersion>
        <AssemblyVersion>4.2.1.0</AssemblyVersion>
      </AssemblyInfo>
      <AssemblyInfo>
        <AssemblyName>mscorlib</AssemblyName>
        <AssemblyVersion>1.0.5000.0</AssemblyVersion>
        <AssemblyVersion>2.0.0.0</AssemblyVersion>
        <AssemblyVersion>2.0.5.0</AssemblyVersion>
        <AssemblyVersion>4.0.0.0</AssemblyVersion>
      </AssemblyInfo>
      <AssemblyInfo>
        <AssemblyName>netstandard</AssemblyName>
        <AssemblyVersion>2.0.0.0</AssemblyVersion>
        <AssemblyVersion>2.1.0.0</AssemblyVersion>
      </AssemblyInfo>
      <ReturnValue>
        <ReturnType>System.Boolean</ReturnType>
      </ReturnValue>
      <Parameters>
        <Parameter Name="obj" Type="System.Object" />
      </Parameters>
      <Docs>
        <param name="obj">An object to compare with this instance.</param>
        <summary>Returns a value indicating whether this instance is equal to a specified object.</summary>
        <returns>
          <see langword="true" /> if <paramref name="obj" /> is an instance of <see cref="T:System.Single" /> and equals the value of this instance; otherwise, <see langword="false" />.</returns>
        <remarks>
          <format type="text/markdown"><![CDATA[  
  
## Remarks  
 The <xref:System.Single.Equals%2A> method should be used with caution, because two apparently equivalent values can be unequal due to the differing precision of the two values. The following example reports that the <xref:System.Single> value .3333 and the <xref:System.Single> returned by dividing 1 by 3 are unequal.  
  
 [!code-csharp[System.Single.Epsilon#3](~/samples/snippets/csharp/VS_Snippets_CLR_System/system.Single.Epsilon/cs/SingleEquals_25051.cs#3)]
 [!code-vb[System.Single.Epsilon#3](~/samples/snippets/visualbasic/VS_Snippets_CLR_System/system.Single.Epsilon/vb/SingleEquals_25051.vb#3)]  
  
 Rather than comparing for equality, one recommended technique involves defining an acceptable margin of difference between two values (such as .01% of one of the values). If the absolute value of the difference between the two values is less than or equal to that margin, the difference is likely to be due to differences in precision and, therefore, the values are likely to be equal. The following example uses this technique to compare .33333 and 1/3, the two <xref:System.Single> values that the previous code example found to be unequal.  
  
 [!code-csharp[System.Single.Epsilon#4](~/samples/snippets/csharp/VS_Snippets_CLR_System/system.Single.Epsilon/cs/SingleEquals_25051.cs#4)]
 [!code-vb[System.Single.Epsilon#4](~/samples/snippets/visualbasic/VS_Snippets_CLR_System/system.Single.Epsilon/vb/SingleEquals_25051.vb#4)]  
  
 In this case, the values are equal.  
  
> [!NOTE]
>  Because <xref:System.Single.Epsilon> defines the minimum expression of a positive value whose range is near zero, the margin of difference must be greater than <xref:System.Single.Epsilon>. Typically, it is many times greater than <xref:System.Single.Epsilon>.  
  
 The precision of floating-point numbers beyond the documented precision is specific to the implementation and version of the .NET Framework. Consequently, a comparison of two particular numbers might change between versions of the .NET Framework because the precision of the numbers' internal representation might change.  
  
   
  
## Examples  
 The following code example demonstrates the <xref:System.Single.Equals%2A> method.  
  
 [!code-cpp[System.Single#17](~/samples/snippets/cpp/VS_Snippets_CLR_System/system.Single/CPP/singlesample.cpp#17)]
 [!code-csharp[System.Single#17](~/samples/snippets/csharp/VS_Snippets_CLR_System/system.Single/CS/singlesample.cs#17)]
 [!code-vb[System.Single#17](~/samples/snippets/visualbasic/VS_Snippets_CLR_System/system.Single/VB/singlesample.vb#17)]  
  
 ]]></format>
        </remarks>
        <block subset="none" type="usage">
          <para>Compiler overload resolution may account for an apparent difference in the behavior of the two <see cref="M:System.Single.Equals(System.Object)" /> method overloads. If an implicit conversion between the <paramref name="obj" /> argument and a <see cref="T:System.Single" /> is defined and the argument is not typed as an <see cref="T:System.Object" />, compilers may perform an implicit conversion and call the <see cref="M:System.Single.Equals(System.Single)" /> method. Otherwise, they call the <see cref="M:System.Single.Equals(System.Object)" /> method, which always returns <see langword="false" /> if its <paramref name="obj" /> argument is not a <see cref="T:System.Single" /> value. The following example illustrates the difference in behavior between the two method overloads. In the case of all primitive numeric types except for <see cref="T:System.Double" /> in Visual Basic and except for <see cref="T:System.Decimal" /> and <see cref="T:System.Double" /> in C#, the first comparison returns <see langword="true" /> because the compiler automatically performs a widening conversion and calls the <see cref="M:System.Single.Equals(System.Single)" /> method, whereas the second comparison returns <see langword="false" /> because the compiler calls the <see cref="M:System.Single.Equals(System.Object)" /> method.  
  
 [!code-csharp[System.Single.Equals#2](~/samples/snippets/csharp/VS_Snippets_CLR_System/system.single.equals/cs/equalsoverl.cs#2)]
 [!code-vb[System.Single.Equals#2](~/samples/snippets/visualbasic/VS_Snippets_CLR_System/system.single.equals/vb/equalsoverl.vb#2)]</para>
        </block>
        <altmember cref="M:System.Single.CompareTo(System.Object)" />
      </Docs>
    </Member>
    <Member MemberName="Equals">
      <MemberSignature Language="C#" Value="public bool Equals (float obj);" />
      <MemberSignature Language="ILAsm" Value=".method public hidebysig newslot virtual instance bool Equals(float32 obj) cil managed" />
      <MemberSignature Language="DocId" Value="M:System.Single.Equals(System.Single)" />
      <MemberSignature Language="VB.NET" Value="Public Function Equals (obj As Single) As Boolean" />
      <MemberSignature Language="C++ CLI" Value="public:&#xA; virtual bool Equals(float obj);" />
      <MemberSignature Language="F#" Value="override this.Equals : single -&gt; bool" Usage="single.Equals obj" />
      <MemberType>Method</MemberType>
      <Implements>
        <InterfaceMember>M:System.IEquatable`1.Equals(`0)</InterfaceMember>
      </Implements>
      <AssemblyInfo>
        <AssemblyName>System.Runtime</AssemblyName>
        <AssemblyVersion>4.0.0.0</AssemblyVersion>
        <AssemblyVersion>4.0.10.0</AssemblyVersion>
        <AssemblyVersion>4.0.20.0</AssemblyVersion>
        <AssemblyVersion>4.1.0.0</AssemblyVersion>
        <AssemblyVersion>4.2.0.0</AssemblyVersion>
        <AssemblyVersion>4.2.1.0</AssemblyVersion>
      </AssemblyInfo>
      <AssemblyInfo>
        <AssemblyName>mscorlib</AssemblyName>
        <AssemblyVersion>2.0.0.0</AssemblyVersion>
        <AssemblyVersion>2.0.5.0</AssemblyVersion>
        <AssemblyVersion>4.0.0.0</AssemblyVersion>
      </AssemblyInfo>
      <AssemblyInfo>
        <AssemblyName>netstandard</AssemblyName>
        <AssemblyVersion>2.0.0.0</AssemblyVersion>
        <AssemblyVersion>2.1.0.0</AssemblyVersion>
      </AssemblyInfo>
      <ReturnValue>
        <ReturnType>System.Boolean</ReturnType>
      </ReturnValue>
      <Parameters>
        <Parameter Name="obj" Type="System.Single" Index="0" FrameworkAlternate="dotnet-uwp-10.0;netcore-1.0;netcore-1.1;netcore-2.0;netcore-2.1;netcore-2.2;netcore-3.0;netframework-2.0;netframework-3.0;netframework-3.5;netframework-4.0;netframework-4.5;netframework-4.5.1;netframework-4.5.2;netframework-4.6;netframework-4.6.1;netframework-4.6.2;netframework-4.7;netframework-4.7.1;netframework-4.7.2;netframework-4.8;netstandard-1.0;netstandard-1.1;netstandard-1.2;netstandard-1.3;netstandard-1.4;netstandard-1.5;netstandard-1.6;netstandard-2.0;netstandard-2.1;xamarinandroid-7.1;xamarinios-10.8;xamarinmac-3.0" />
      </Parameters>
      <Docs>
        <param name="obj">An object to compare with this instance.</param>
        <summary>Returns a value indicating whether this instance and a specified <see cref="T:System.Single" /> object represent the same value.</summary>
        <returns>
          <see langword="true" /> if <paramref name="obj" /> is equal to this instance; otherwise, <see langword="false" />.</returns>
        <remarks>
          <format type="text/markdown"><![CDATA[  
  
## Remarks  
 This method implements the <xref:System.IEquatable%601?displayProperty=nameWithType> interface, and performs slightly better than <xref:System.Single.Equals%2A> because it does not have to convert the `obj` parameter to an object.  
  
## Widening Conversions  
 Depending on your programming language, it might be possible to code an <xref:System.Single.Equals%2A> method where the parameter type has fewer bits (is narrower) than the instance type. This is possible because some programming languages perform an implicit widening conversion that represents the parameter as a type with as many bits as the instance.  
  
 For example, suppose the instance type is <xref:System.Single> and the parameter type is <xref:System.Int32>. The Microsoft C# compiler generates instructions to represent the value of the parameter as a <xref:System.Single> object, and then generates a <xref:System.Single.Equals%28System.Single%29?displayProperty=nameWithType> method that compares the values of the instance and the widened representation of the parameter.  
  
 Consult your programming language's documentation to determine if its compiler performs implicit widening conversions of numeric types. For more information, see the [Type Conversion Tables](~/docs/standard/base-types/conversion-tables.md) topic.  
  
## Precision in Comparisons  
 The <xref:System.Single.Equals%2A> method should be used with caution, because two apparently equivalent values can be unequal because of the differing precision of the two values. The following example reports that the <xref:System.Single> value .3333 and the <xref:System.Single> returned by dividing 1 by 3 are unequal.  
  
 [!code-csharp[System.Single.Epsilon#1](~/samples/snippets/csharp/VS_Snippets_CLR_System/system.Single.Epsilon/cs/SingleEquals_25051.cs#1)]
 [!code-vb[System.Single.Epsilon#1](~/samples/snippets/visualbasic/VS_Snippets_CLR_System/system.Single.Epsilon/vb/SingleEquals_25051.vb#1)]  
  
 One comparison technique that avoids the problems associated with comparing for equality involves defining an acceptable margin of difference between two values (such as .01% of one of the values). If the absolute value of the difference between the two values is less than or equal to that margin, the difference is likely to be an outcome of differences in precision and, therefore, the values are likely to be equal. The following example uses this technique to compare .33333 and 1/3, which are the two <xref:System.Single> values that the previous code example found to be unequal.  
  
 [!code-csharp[System.Single.Epsilon#2](~/samples/snippets/csharp/VS_Snippets_CLR_System/system.Single.Epsilon/cs/SingleEquals_25051.cs#2)]
 [!code-vb[System.Single.Epsilon#2](~/samples/snippets/visualbasic/VS_Snippets_CLR_System/system.Single.Epsilon/vb/SingleEquals_25051.vb#2)]  
  
 In this case, the values are equal.  
  
> [!NOTE]
>  Because <xref:System.Single.Epsilon> defines the minimum expression of a positive value whose range is near zero, the margin of difference must be greater than <xref:System.Single.Epsilon>. Typically, it is many times greater than <xref:System.Single.Epsilon>. Because of this, we recommend that you do not use <xref:System.Double.Epsilon> when comparing <xref:System.Double> values for equality.  
  
 A second technique that avoids the problems associated with comparing for equality involves comparing the difference between two floating-point numbers with some absolute value. If the difference is less than or equal to that absolute value, the numbers are equal. If it is greater, the numbers are not equal. One way to do this is to arbitrarily select an absolute value. However, this is problematic, because an acceptable margin of difference depends on the magnitude of the <xref:System.Single> values. A second way takes advantage of a design feature of the floating-point format: The difference between the mantissa components in the integer representations of two floating-point values indicates the number of possible floating-point values that separates the two values. For example, the difference between 0.0 and <xref:System.Single.Epsilon> is 1, because <xref:System.Single.Epsilon> is the smallest representable value when working with a <xref:System.Single> whose value is zero. The following example uses this technique to compare .33333 and 1/3, which are the two <xref:System.Double> values that the previous code example with the <xref:System.Single.Equals%28System.Single%29> method found to be unequal. Note that the example uses the <xref:System.BitConverter.GetBytes%2A?displayProperty=nameWithType> and <xref:System.BitConverter.ToInt32%2A?displayProperty=nameWithType> methods to convert a single-precision floating-point value to its integer representation.  
  
 [!code-csharp[System.Single.Equals#1](~/samples/snippets/csharp/VS_Snippets_CLR_System/system.single.equals/cs/equalsabs1.cs#1)]
 [!code-vb[System.Single.Equals#1](~/samples/snippets/visualbasic/VS_Snippets_CLR_System/system.single.equals/vb/equalsabs1.vb#1)]  
  
 The precision of floating-point numbers beyond the documented precision is specific to the implementation and version of the .NET Framework. Consequently, a comparison of two numbers might produce different results depending on the version of the .NET Framework, because the precision of the numbers' internal representation might change.  
  
 ]]></format>
        </remarks>
        <block subset="none" type="usage">
          <para>Compiler overload resolution may account for an apparent difference in the behavior of the two <see cref="M:System.Single.Equals(System.Object)" /> method overloads. If an implicit conversion between the <paramref name="obj" /> argument and a <see cref="T:System.Single" /> is defined and the argument is not typed as an <see cref="T:System.Object" />, compilers may perform an implicit conversion and call the <see cref="M:System.Single.Equals(System.Single)" /> method. Otherwise, they call the <see cref="M:System.Single.Equals(System.Object)" /> method, which always returns <see langword="false" /> if its <paramref name="obj" /> argument is not a <see cref="T:System.Single" /> value. The following example illustrates the difference in behavior between the two method overloads. In the case of all primitive numeric types except for <see cref="T:System.Double" /> in Visual Basic and except for <see cref="T:System.Decimal" /> and <see cref="T:System.Double" /> in C#, the first comparison returns <see langword="true" /> because the compiler automatically performs a widening conversion and calls the <see cref="M:System.Single.Equals(System.Single)" /> method, whereas the second comparison returns <see langword="false" /> because the compiler calls the <see cref="M:System.Single.Equals(System.Object)" /> method.  
  
 [!code-csharp[System.Single.Equals#2](~/samples/snippets/csharp/VS_Snippets_CLR_System/system.single.equals/cs/equalsoverl.cs#2)]
 [!code-vb[System.Single.Equals#2](~/samples/snippets/visualbasic/VS_Snippets_CLR_System/system.single.equals/vb/equalsoverl.vb#2)]</para>
        </block>
        <altmember cref="M:System.Single.Equals(System.Object)" />
        <altmember cref="Overload:System.Single.CompareTo" />
      </Docs>
    </Member>
    <Member MemberName="GetHashCode">
      <MemberSignature Language="C#" Value="public override int GetHashCode ();" />
      <MemberSignature Language="ILAsm" Value=".method public hidebysig virtual instance int32 GetHashCode() cil managed" />
      <MemberSignature Language="DocId" Value="M:System.Single.GetHashCode" />
      <MemberSignature Language="VB.NET" Value="Public Overrides Function GetHashCode () As Integer" />
      <MemberSignature Language="C++ CLI" Value="public:&#xA; override int GetHashCode();" />
      <MemberSignature Language="F#" Value="override this.GetHashCode : unit -&gt; int" Usage="single.GetHashCode " />
      <MemberType>Method</MemberType>
      <AssemblyInfo>
        <AssemblyName>System.Runtime</AssemblyName>
        <AssemblyVersion>4.0.0.0</AssemblyVersion>
        <AssemblyVersion>4.0.10.0</AssemblyVersion>
        <AssemblyVersion>4.0.20.0</AssemblyVersion>
        <AssemblyVersion>4.1.0.0</AssemblyVersion>
        <AssemblyVersion>4.2.0.0</AssemblyVersion>
        <AssemblyVersion>4.2.1.0</AssemblyVersion>
      </AssemblyInfo>
      <AssemblyInfo>
        <AssemblyName>mscorlib</AssemblyName>
        <AssemblyVersion>1.0.5000.0</AssemblyVersion>
        <AssemblyVersion>2.0.0.0</AssemblyVersion>
        <AssemblyVersion>2.0.5.0</AssemblyVersion>
        <AssemblyVersion>4.0.0.0</AssemblyVersion>
      </AssemblyInfo>
      <AssemblyInfo>
        <AssemblyName>netstandard</AssemblyName>
        <AssemblyVersion>2.0.0.0</AssemblyVersion>
        <AssemblyVersion>2.1.0.0</AssemblyVersion>
      </AssemblyInfo>
      <Attributes>
        <Attribute FrameworkAlternate="netframework-4.0;netframework-4.5;netframework-4.5.1;netframework-4.5.2;netframework-4.6;netframework-4.6.1;netframework-4.6.2;netframework-4.7;netframework-4.7.1;netframework-4.7.2;netstandard-1.0;netstandard-1.1;netstandard-1.2;xamarinandroid-7.1;xamarinios-10.8;xamarinmac-3.0;netframework-4.8">
          <AttributeName>System.Security.SecuritySafeCritical</AttributeName>
        </Attribute>
      </Attributes>
      <ReturnValue>
        <ReturnType>System.Int32</ReturnType>
      </ReturnValue>
      <Parameters />
      <Docs>
        <summary>Returns the hash code for this instance.</summary>
        <returns>A 32-bit signed integer hash code.</returns>
        <remarks>To be added.</remarks>
      </Docs>
    </Member>
    <Member MemberName="GetTypeCode">
      <MemberSignature Language="C#" Value="public TypeCode GetTypeCode ();" />
      <MemberSignature Language="ILAsm" Value=".method public hidebysig newslot virtual instance valuetype System.TypeCode GetTypeCode() cil managed" />
      <MemberSignature Language="DocId" Value="M:System.Single.GetTypeCode" />
      <MemberSignature Language="VB.NET" Value="Public Function GetTypeCode () As TypeCode" />
      <MemberSignature Language="C++ CLI" Value="public:&#xA; virtual TypeCode GetTypeCode();" />
      <MemberSignature Language="F#" Value="abstract member GetTypeCode : unit -&gt; TypeCode&#xA;override this.GetTypeCode : unit -&gt; TypeCode" Usage="single.GetTypeCode " />
      <MemberType>Method</MemberType>
      <Implements>
        <InterfaceMember>M:System.IConvertible.GetTypeCode</InterfaceMember>
      </Implements>
      <AssemblyInfo>
        <AssemblyName>mscorlib</AssemblyName>
        <AssemblyVersion>1.0.5000.0</AssemblyVersion>
        <AssemblyVersion>2.0.0.0</AssemblyVersion>
        <AssemblyVersion>2.0.5.0</AssemblyVersion>
        <AssemblyVersion>4.0.0.0</AssemblyVersion>
      </AssemblyInfo>
      <AssemblyInfo>
        <AssemblyName>netstandard</AssemblyName>
        <AssemblyVersion>2.0.0.0</AssemblyVersion>
        <AssemblyVersion>2.1.0.0</AssemblyVersion>
      </AssemblyInfo>
      <AssemblyInfo>
        <AssemblyName>System.Runtime</AssemblyName>
        <AssemblyVersion>4.2.0.0</AssemblyVersion>
        <AssemblyVersion>4.2.1.0</AssemblyVersion>
      </AssemblyInfo>
      <ReturnValue>
        <ReturnType>System.TypeCode</ReturnType>
      </ReturnValue>
      <Parameters />
      <Docs>
        <summary>Returns the <see cref="T:System.TypeCode" /> for value type <see cref="T:System.Single" />.</summary>
        <returns>The enumerated constant, <see cref="F:System.TypeCode.Single" />.</returns>
        <remarks>To be added.</remarks>
        <altmember cref="T:System.TypeCode" />
      </Docs>
    </Member>
    <Member MemberName="IsFinite">
      <MemberSignature Language="C#" Value="public static bool IsFinite (float f);" />
      <MemberSignature Language="ILAsm" Value=".method public static hidebysig bool IsFinite(float32 f) cil managed" />
      <MemberSignature Language="DocId" Value="M:System.Single.IsFinite(System.Single)" />
      <MemberSignature Language="VB.NET" Value="Public Shared Function IsFinite (f As Single) As Boolean" />
      <MemberSignature Language="C++ CLI" Value="public:&#xA; static bool IsFinite(float f);" />
      <MemberSignature Language="F#" Value="static member IsFinite : single -&gt; bool" Usage="System.single.IsFinite f" />
      <MemberType>Method</MemberType>
      <AssemblyInfo>
        <AssemblyName>System.Runtime</AssemblyName>
        <AssemblyVersion>4.2.1.0</AssemblyVersion>
      </AssemblyInfo>
      <AssemblyInfo>
        <AssemblyName>mscorlib</AssemblyName>
      </AssemblyInfo>
      <AssemblyInfo>
        <AssemblyName>netstandard</AssemblyName>
        <AssemblyVersion>2.1.0.0</AssemblyVersion>
      </AssemblyInfo>
      <ReturnValue>
        <ReturnType>System.Boolean</ReturnType>
      </ReturnValue>
      <Parameters>
        <Parameter Name="f" Type="System.Single" Index="0" FrameworkAlternate="netcore-2.1;netcore-2.2;netcore-3.0;netstandard-2.1" />
      </Parameters>
      <Docs>
        <param name="f">A single-precision floating-point number.</param>
        <summary>Determines whether the specified value is finite (zero, subnormal or normal).</summary>
        <returns>
          <see langword="true" /> if the specified value is finite (zero, subnormal or normal); otherwise, <see langword="false" />.</returns>
        <remarks>To be added.</remarks>
      </Docs>
    </Member>
    <Member MemberName="IsInfinity">
      <MemberSignature Language="C#" Value="public static bool IsInfinity (float f);" />
      <MemberSignature Language="ILAsm" Value=".method public static hidebysig bool IsInfinity(float32 f) cil managed" />
      <MemberSignature Language="DocId" Value="M:System.Single.IsInfinity(System.Single)" />
      <MemberSignature Language="VB.NET" Value="Public Shared Function IsInfinity (f As Single) As Boolean" />
      <MemberSignature Language="C++ CLI" Value="public:&#xA; static bool IsInfinity(float f);" />
      <MemberSignature Language="F#" Value="static member IsInfinity : single -&gt; bool" Usage="System.single.IsInfinity f" />
      <MemberType>Method</MemberType>
      <AssemblyInfo>
        <AssemblyName>System.Runtime</AssemblyName>
        <AssemblyVersion>4.0.0.0</AssemblyVersion>
        <AssemblyVersion>4.0.10.0</AssemblyVersion>
        <AssemblyVersion>4.0.20.0</AssemblyVersion>
        <AssemblyVersion>4.1.0.0</AssemblyVersion>
        <AssemblyVersion>4.2.0.0</AssemblyVersion>
        <AssemblyVersion>4.2.1.0</AssemblyVersion>
      </AssemblyInfo>
      <AssemblyInfo>
        <AssemblyName>mscorlib</AssemblyName>
        <AssemblyVersion>1.0.5000.0</AssemblyVersion>
        <AssemblyVersion>2.0.0.0</AssemblyVersion>
        <AssemblyVersion>2.0.5.0</AssemblyVersion>
        <AssemblyVersion>4.0.0.0</AssemblyVersion>
      </AssemblyInfo>
      <AssemblyInfo>
        <AssemblyName>netstandard</AssemblyName>
        <AssemblyVersion>2.0.0.0</AssemblyVersion>
        <AssemblyVersion>2.1.0.0</AssemblyVersion>
      </AssemblyInfo>
      <Attributes>
        <Attribute FrameworkAlternate="netframework-4.0;netframework-4.5;netframework-4.5.1;netframework-4.5.2;netframework-4.6;netframework-4.6.1;netframework-4.6.2;netframework-4.7;netframework-4.7.1;netframework-4.7.2;netstandard-1.0;netstandard-1.1;netstandard-1.2;xamarinandroid-7.1;xamarinios-10.8;xamarinmac-3.0;netframework-4.8">
          <AttributeName>System.Security.SecuritySafeCritical</AttributeName>
        </Attribute>
      </Attributes>
      <ReturnValue>
        <ReturnType>System.Boolean</ReturnType>
      </ReturnValue>
      <Parameters>
        <Parameter Name="f" Type="System.Single" />
      </Parameters>
      <Docs>
        <param name="f">A single-precision floating-point number.</param>
        <summary>Returns a value indicating whether the specified number evaluates to negative or positive infinity.</summary>
        <returns>
          <see langword="true" /> if <paramref name="f" /> evaluates to <see cref="F:System.Single.PositiveInfinity" /> or <see cref="F:System.Single.NegativeInfinity" />; otherwise, <see langword="false" />.</returns>
        <remarks>
          <format type="text/markdown"><![CDATA[  
  
## Remarks  
 Floating-point operations return <xref:System.Single.PositiveInfinity> or <xref:System.Single.NegativeInfinity> to signal an overflow condition.  
  
   
  
## Examples  
 The following code example demonstrates the <xref:System.Single.IsInfinity%2A> method.  
  
 [!code-cpp[System.Single#11](~/samples/snippets/cpp/VS_Snippets_CLR_System/system.Single/CPP/singlesample.cpp#11)]
 [!code-csharp[System.Single#11](~/samples/snippets/csharp/VS_Snippets_CLR_System/system.Single/CS/singlesample.cs#11)]
 [!code-vb[System.Single#11](~/samples/snippets/visualbasic/VS_Snippets_CLR_System/system.Single/VB/singlesample.vb#11)]  
  
 ]]></format>
        </remarks>
        <altmember cref="M:System.Single.IsPositiveInfinity(System.Single)" />
        <altmember cref="M:System.Single.IsNegativeInfinity(System.Single)" />
        <altmember cref="F:System.Single.PositiveInfinity" />
        <altmember cref="F:System.Single.NegativeInfinity" />
      </Docs>
    </Member>
    <Member MemberName="IsNaN">
      <MemberSignature Language="C#" Value="public static bool IsNaN (float f);" />
      <MemberSignature Language="ILAsm" Value=".method public static hidebysig bool IsNaN(float32 f) cil managed" />
      <MemberSignature Language="DocId" Value="M:System.Single.IsNaN(System.Single)" />
      <MemberSignature Language="VB.NET" Value="Public Shared Function IsNaN (f As Single) As Boolean" />
      <MemberSignature Language="C++ CLI" Value="public:&#xA; static bool IsNaN(float f);" />
      <MemberSignature Language="F#" Value="static member IsNaN : single -&gt; bool" Usage="System.single.IsNaN f" />
      <MemberType>Method</MemberType>
      <AssemblyInfo>
        <AssemblyName>System.Runtime</AssemblyName>
        <AssemblyVersion>4.0.0.0</AssemblyVersion>
        <AssemblyVersion>4.0.10.0</AssemblyVersion>
        <AssemblyVersion>4.0.20.0</AssemblyVersion>
        <AssemblyVersion>4.1.0.0</AssemblyVersion>
        <AssemblyVersion>4.2.0.0</AssemblyVersion>
        <AssemblyVersion>4.2.1.0</AssemblyVersion>
      </AssemblyInfo>
      <AssemblyInfo>
        <AssemblyName>mscorlib</AssemblyName>
        <AssemblyVersion>1.0.5000.0</AssemblyVersion>
        <AssemblyVersion>2.0.0.0</AssemblyVersion>
        <AssemblyVersion>2.0.5.0</AssemblyVersion>
        <AssemblyVersion>4.0.0.0</AssemblyVersion>
      </AssemblyInfo>
      <AssemblyInfo>
        <AssemblyName>netstandard</AssemblyName>
        <AssemblyVersion>2.0.0.0</AssemblyVersion>
        <AssemblyVersion>2.1.0.0</AssemblyVersion>
      </AssemblyInfo>
      <Attributes>
        <Attribute FrameworkAlternate="netframework-2.0;netframework-3.0;netframework-3.5;netframework-4.0;netframework-4.5;netframework-4.5.1;netframework-4.5.2;netframework-4.6;netframework-4.6.1;netframework-4.6.2;netframework-4.7;netframework-4.7.1;netframework-4.7.2;xamarinandroid-7.1;xamarinios-10.8;xamarinmac-3.0;netframework-4.8">
          <AttributeName>System.Runtime.ConstrainedExecution.ReliabilityContract(System.Runtime.ConstrainedExecution.Consistency.WillNotCorruptState, System.Runtime.ConstrainedExecution.Cer.Success)</AttributeName>
        </Attribute>
        <Attribute FrameworkAlternate="netframework-4.5;netframework-4.5.1;netframework-4.5.2;netframework-4.6;netframework-4.6.1;netframework-4.6.2;netframework-4.7;netframework-4.7.1;netframework-4.7.2;netstandard-1.0;netstandard-1.1;netstandard-1.2;xamarinandroid-7.1;xamarinios-10.8;xamarinmac-3.0;netframework-4.8">
          <AttributeName>System.Security.SecuritySafeCritical</AttributeName>
        </Attribute>
      </Attributes>
      <ReturnValue>
        <ReturnType>System.Boolean</ReturnType>
      </ReturnValue>
      <Parameters>
        <Parameter Name="f" Type="System.Single" />
      </Parameters>
      <Docs>
        <param name="f">A single-precision floating-point number.</param>
        <summary>Returns a value that indicates whether the specified value is not a number (<see cref="F:System.Single.NaN" />).</summary>
        <returns>
          <see langword="true" /> if <paramref name="f" /> evaluates to not a number (<see cref="F:System.Single.NaN" />); otherwise, <see langword="false" />.</returns>
        <remarks>
          <format type="text/markdown"><![CDATA[  
  
## Remarks  
 Floating-point operations return <xref:System.Single.NaN> to signal that result of the operation is undefined. For example, dividing 0.0 by 0.0 results in <xref:System.Single.NaN>.  
  
> [!NOTE]
>  <xref:System.Single.IsNaN%2A> returns `false` if a <xref:System.Single> value is either <xref:System.Single.PositiveInfinity> or <xref:System.Single.NegativeInfinity>. To test for these values, use the <xref:System.Single.IsInfinity%2A>, <xref:System.Single.IsPositiveInfinity%2A>, and <xref:System.Single.IsNegativeInfinity%2A> methods.  
  
   
  
## Examples  
 The following code example demonstrates the <xref:System.Single.IsNaN%2A> method.  
  
 [!code-cpp[System.Single#8](~/samples/snippets/cpp/VS_Snippets_CLR_System/system.Single/CPP/singlesample.cpp#8)]
 [!code-csharp[System.Single#8](~/samples/snippets/csharp/VS_Snippets_CLR_System/system.Single/CS/singlesample.cs#8)]
 [!code-vb[System.Single#8](~/samples/snippets/visualbasic/VS_Snippets_CLR_System/system.Single/VB/singlesample.vb#8)]  
  
 ]]></format>
        </remarks>
        <altmember cref="F:System.Single.NaN" />
      </Docs>
    </Member>
    <Member MemberName="IsNegative">
      <MemberSignature Language="C#" Value="public static bool IsNegative (float f);" />
      <MemberSignature Language="ILAsm" Value=".method public static hidebysig bool IsNegative(float32 f) cil managed" />
      <MemberSignature Language="DocId" Value="M:System.Single.IsNegative(System.Single)" />
      <MemberSignature Language="VB.NET" Value="Public Shared Function IsNegative (f As Single) As Boolean" />
      <MemberSignature Language="C++ CLI" Value="public:&#xA; static bool IsNegative(float f);" />
      <MemberSignature Language="F#" Value="static member IsNegative : single -&gt; bool" Usage="System.single.IsNegative f" />
      <MemberType>Method</MemberType>
      <AssemblyInfo>
        <AssemblyName>System.Runtime</AssemblyName>
        <AssemblyVersion>4.2.1.0</AssemblyVersion>
      </AssemblyInfo>
      <AssemblyInfo>
        <AssemblyName>mscorlib</AssemblyName>
      </AssemblyInfo>
      <AssemblyInfo>
        <AssemblyName>netstandard</AssemblyName>
        <AssemblyVersion>2.1.0.0</AssemblyVersion>
      </AssemblyInfo>
      <ReturnValue>
        <ReturnType>System.Boolean</ReturnType>
      </ReturnValue>
      <Parameters>
        <Parameter Name="f" Type="System.Single" Index="0" FrameworkAlternate="netcore-2.1;netcore-2.2;netcore-3.0;netstandard-2.1" />
      </Parameters>
      <Docs>
        <param name="f">A single-precision floating-point number.</param>
        <summary>Determines whether the specified value is negative.</summary>
        <returns>
          <see langword="true" /> if negative, <see langword="false" /> otherwise.</returns>
        <remarks>To be added.</remarks>
      </Docs>
    </Member>
    <Member MemberName="IsNegativeInfinity">
      <MemberSignature Language="C#" Value="public static bool IsNegativeInfinity (float f);" />
      <MemberSignature Language="ILAsm" Value=".method public static hidebysig bool IsNegativeInfinity(float32 f) cil managed" />
      <MemberSignature Language="DocId" Value="M:System.Single.IsNegativeInfinity(System.Single)" />
      <MemberSignature Language="VB.NET" Value="Public Shared Function IsNegativeInfinity (f As Single) As Boolean" />
      <MemberSignature Language="C++ CLI" Value="public:&#xA; static bool IsNegativeInfinity(float f);" />
      <MemberSignature Language="F#" Value="static member IsNegativeInfinity : single -&gt; bool" Usage="System.single.IsNegativeInfinity f" />
      <MemberType>Method</MemberType>
      <AssemblyInfo>
        <AssemblyName>System.Runtime</AssemblyName>
        <AssemblyVersion>4.0.0.0</AssemblyVersion>
        <AssemblyVersion>4.0.10.0</AssemblyVersion>
        <AssemblyVersion>4.0.20.0</AssemblyVersion>
        <AssemblyVersion>4.1.0.0</AssemblyVersion>
        <AssemblyVersion>4.2.0.0</AssemblyVersion>
        <AssemblyVersion>4.2.1.0</AssemblyVersion>
      </AssemblyInfo>
      <AssemblyInfo>
        <AssemblyName>mscorlib</AssemblyName>
        <AssemblyVersion>1.0.5000.0</AssemblyVersion>
        <AssemblyVersion>2.0.0.0</AssemblyVersion>
        <AssemblyVersion>2.0.5.0</AssemblyVersion>
        <AssemblyVersion>4.0.0.0</AssemblyVersion>
      </AssemblyInfo>
      <AssemblyInfo>
        <AssemblyName>netstandard</AssemblyName>
        <AssemblyVersion>2.0.0.0</AssemblyVersion>
        <AssemblyVersion>2.1.0.0</AssemblyVersion>
      </AssemblyInfo>
      <Attributes>
        <Attribute FrameworkAlternate="netframework-4.0;netframework-4.5;netframework-4.5.1;netframework-4.5.2;netframework-4.6;netframework-4.6.1;netframework-4.6.2;netframework-4.7;netframework-4.7.1;netframework-4.7.2;netstandard-1.0;netstandard-1.1;netstandard-1.2;xamarinandroid-7.1;xamarinios-10.8;xamarinmac-3.0;netframework-4.8">
          <AttributeName>System.Security.SecuritySafeCritical</AttributeName>
        </Attribute>
      </Attributes>
      <ReturnValue>
        <ReturnType>System.Boolean</ReturnType>
      </ReturnValue>
      <Parameters>
        <Parameter Name="f" Type="System.Single" />
      </Parameters>
      <Docs>
        <param name="f">A single-precision floating-point number.</param>
        <summary>Returns a value indicating whether the specified number evaluates to negative infinity.</summary>
        <returns>
          <see langword="true" /> if <paramref name="f" /> evaluates to <see cref="F:System.Single.NegativeInfinity" />; otherwise, <see langword="false" />.</returns>
        <remarks>
          <format type="text/markdown"><![CDATA[  
  
## Remarks  
 Floating-point operations return <xref:System.Single.NegativeInfinity> to signal an overflow condition.  
  
   
  
## Examples  
 The following code example demonstrates the <xref:System.Single.IsNegativeInfinity%2A> method.  
  
 [!code-cpp[System.Single#13](~/samples/snippets/cpp/VS_Snippets_CLR_System/system.Single/CPP/singlesample.cpp#13)]
 [!code-csharp[System.Single#13](~/samples/snippets/csharp/VS_Snippets_CLR_System/system.Single/CS/singlesample.cs#13)]
 [!code-vb[System.Single#13](~/samples/snippets/visualbasic/VS_Snippets_CLR_System/system.Single/VB/singlesample.vb#13)]  
  
 ]]></format>
        </remarks>
        <altmember cref="M:System.Single.IsInfinity(System.Single)" />
        <altmember cref="M:System.Single.IsPositiveInfinity(System.Single)" />
        <altmember cref="F:System.Single.PositiveInfinity" />
        <altmember cref="F:System.Single.NegativeInfinity" />
      </Docs>
    </Member>
    <Member MemberName="IsNormal">
      <MemberSignature Language="C#" Value="public static bool IsNormal (float f);" />
      <MemberSignature Language="ILAsm" Value=".method public static hidebysig bool IsNormal(float32 f) cil managed" />
      <MemberSignature Language="DocId" Value="M:System.Single.IsNormal(System.Single)" />
      <MemberSignature Language="VB.NET" Value="Public Shared Function IsNormal (f As Single) As Boolean" />
      <MemberSignature Language="C++ CLI" Value="public:&#xA; static bool IsNormal(float f);" />
      <MemberSignature Language="F#" Value="static member IsNormal : single -&gt; bool" Usage="System.single.IsNormal f" />
      <MemberType>Method</MemberType>
      <AssemblyInfo>
        <AssemblyName>System.Runtime</AssemblyName>
        <AssemblyVersion>4.2.1.0</AssemblyVersion>
      </AssemblyInfo>
      <AssemblyInfo>
        <AssemblyName>mscorlib</AssemblyName>
      </AssemblyInfo>
      <AssemblyInfo>
        <AssemblyName>netstandard</AssemblyName>
        <AssemblyVersion>2.1.0.0</AssemblyVersion>
      </AssemblyInfo>
      <ReturnValue>
        <ReturnType>System.Boolean</ReturnType>
      </ReturnValue>
      <Parameters>
        <Parameter Name="f" Type="System.Single" Index="0" FrameworkAlternate="netcore-2.1;netcore-2.2;netcore-3.0;netstandard-2.1" />
      </Parameters>
      <Docs>
        <param name="f">A single-precision floating-point number.</param>
        <summary>Determines whether the specified value is normal.</summary>
        <returns>
          <see langword="true" /> if <paramref name="f" /> is normal; <see langword="false" /> otherwise.</returns>
        <remarks>To be added.</remarks>
      </Docs>
    </Member>
    <Member MemberName="IsPositiveInfinity">
      <MemberSignature Language="C#" Value="public static bool IsPositiveInfinity (float f);" />
      <MemberSignature Language="ILAsm" Value=".method public static hidebysig bool IsPositiveInfinity(float32 f) cil managed" />
      <MemberSignature Language="DocId" Value="M:System.Single.IsPositiveInfinity(System.Single)" />
      <MemberSignature Language="VB.NET" Value="Public Shared Function IsPositiveInfinity (f As Single) As Boolean" />
      <MemberSignature Language="C++ CLI" Value="public:&#xA; static bool IsPositiveInfinity(float f);" />
      <MemberSignature Language="F#" Value="static member IsPositiveInfinity : single -&gt; bool" Usage="System.single.IsPositiveInfinity f" />
      <MemberType>Method</MemberType>
      <AssemblyInfo>
        <AssemblyName>System.Runtime</AssemblyName>
        <AssemblyVersion>4.0.0.0</AssemblyVersion>
        <AssemblyVersion>4.0.10.0</AssemblyVersion>
        <AssemblyVersion>4.0.20.0</AssemblyVersion>
        <AssemblyVersion>4.1.0.0</AssemblyVersion>
        <AssemblyVersion>4.2.0.0</AssemblyVersion>
        <AssemblyVersion>4.2.1.0</AssemblyVersion>
      </AssemblyInfo>
      <AssemblyInfo>
        <AssemblyName>mscorlib</AssemblyName>
        <AssemblyVersion>1.0.5000.0</AssemblyVersion>
        <AssemblyVersion>2.0.0.0</AssemblyVersion>
        <AssemblyVersion>2.0.5.0</AssemblyVersion>
        <AssemblyVersion>4.0.0.0</AssemblyVersion>
      </AssemblyInfo>
      <AssemblyInfo>
        <AssemblyName>netstandard</AssemblyName>
        <AssemblyVersion>2.0.0.0</AssemblyVersion>
        <AssemblyVersion>2.1.0.0</AssemblyVersion>
      </AssemblyInfo>
      <Attributes>
        <Attribute FrameworkAlternate="netframework-4.0;netframework-4.5;netframework-4.5.1;netframework-4.5.2;netframework-4.6;netframework-4.6.1;netframework-4.6.2;netframework-4.7;netframework-4.7.1;netframework-4.7.2;netstandard-1.0;netstandard-1.1;netstandard-1.2;xamarinandroid-7.1;xamarinios-10.8;xamarinmac-3.0;netframework-4.8">
          <AttributeName>System.Security.SecuritySafeCritical</AttributeName>
        </Attribute>
      </Attributes>
      <ReturnValue>
        <ReturnType>System.Boolean</ReturnType>
      </ReturnValue>
      <Parameters>
        <Parameter Name="f" Type="System.Single" />
      </Parameters>
      <Docs>
        <param name="f">A single-precision floating-point number.</param>
        <summary>Returns a value indicating whether the specified number evaluates to positive infinity.</summary>
        <returns>
          <see langword="true" /> if <paramref name="f" /> evaluates to <see cref="F:System.Single.PositiveInfinity" />; otherwise, <see langword="false" />.</returns>
        <remarks>
          <format type="text/markdown"><![CDATA[  
  
## Remarks  
 Floating-point operations return <xref:System.Single.PositiveInfinity> to signal an overflow condition.  
  
   
  
## Examples  
 The following code example demonstrates the <xref:System.Single.IsPositiveInfinity%2A> method.  
  
 [!code-cpp[System.Single#12](~/samples/snippets/cpp/VS_Snippets_CLR_System/system.Single/CPP/singlesample.cpp#12)]
 [!code-csharp[System.Single#12](~/samples/snippets/csharp/VS_Snippets_CLR_System/system.Single/CS/singlesample.cs#12)]
 [!code-vb[System.Single#12](~/samples/snippets/visualbasic/VS_Snippets_CLR_System/system.Single/VB/singlesample.vb#12)]  
  
 ]]></format>
        </remarks>
        <altmember cref="M:System.Single.IsInfinity(System.Single)" />
        <altmember cref="M:System.Single.IsNegativeInfinity(System.Single)" />
        <altmember cref="F:System.Single.PositiveInfinity" />
        <altmember cref="F:System.Single.NegativeInfinity" />
      </Docs>
    </Member>
    <Member MemberName="IsSubnormal">
      <MemberSignature Language="C#" Value="public static bool IsSubnormal (float f);" />
      <MemberSignature Language="ILAsm" Value=".method public static hidebysig bool IsSubnormal(float32 f) cil managed" />
      <MemberSignature Language="DocId" Value="M:System.Single.IsSubnormal(System.Single)" />
      <MemberSignature Language="VB.NET" Value="Public Shared Function IsSubnormal (f As Single) As Boolean" />
      <MemberSignature Language="C++ CLI" Value="public:&#xA; static bool IsSubnormal(float f);" />
      <MemberSignature Language="F#" Value="static member IsSubnormal : single -&gt; bool" Usage="System.single.IsSubnormal f" />
      <MemberType>Method</MemberType>
      <AssemblyInfo>
        <AssemblyName>System.Runtime</AssemblyName>
        <AssemblyVersion>4.2.1.0</AssemblyVersion>
      </AssemblyInfo>
      <AssemblyInfo>
        <AssemblyName>mscorlib</AssemblyName>
      </AssemblyInfo>
      <AssemblyInfo>
        <AssemblyName>netstandard</AssemblyName>
        <AssemblyVersion>2.1.0.0</AssemblyVersion>
      </AssemblyInfo>
      <ReturnValue>
        <ReturnType>System.Boolean</ReturnType>
      </ReturnValue>
      <Parameters>
        <Parameter Name="f" Type="System.Single" Index="0" FrameworkAlternate="netcore-2.1;netcore-2.2;netcore-3.0;netstandard-2.1" />
      </Parameters>
      <Docs>
        <param name="f">A single-precision floating-point number.</param>
        <summary>Determines whether the specified value is subnormal.</summary>
        <returns>
          <see langword="true" /> if <paramref name="f" /> is subnormal; <see langword="false" /> otherwise.</returns>
        <remarks>To be added.</remarks>
      </Docs>
    </Member>
    <Member MemberName="MaxValue">
      <MemberSignature Language="C#" Value="public const float MaxValue = 3.402823E+38;" />
      <MemberSignature Language="ILAsm" Value=".field public static literal float32 MaxValue = float32(3.402823E+38)" />
      <MemberSignature Language="DocId" Value="F:System.Single.MaxValue" />
      <MemberSignature Language="VB.NET" Value="Public Const MaxValue As Single  = 3.402823E+38" />
      <MemberSignature Language="C++ CLI" Value="public: float MaxValue = 3.402823E+38;" />
      <MemberSignature Language="F#" Value="val mutable MaxValue : single" Usage="System.single.MaxValue" />
      <MemberType>Field</MemberType>
      <AssemblyInfo>
        <AssemblyName>System.Runtime</AssemblyName>
        <AssemblyVersion>4.0.0.0</AssemblyVersion>
        <AssemblyVersion>4.0.10.0</AssemblyVersion>
        <AssemblyVersion>4.0.20.0</AssemblyVersion>
        <AssemblyVersion>4.1.0.0</AssemblyVersion>
        <AssemblyVersion>4.2.0.0</AssemblyVersion>
        <AssemblyVersion>4.2.1.0</AssemblyVersion>
      </AssemblyInfo>
      <AssemblyInfo>
        <AssemblyName>mscorlib</AssemblyName>
        <AssemblyVersion>1.0.5000.0</AssemblyVersion>
        <AssemblyVersion>2.0.0.0</AssemblyVersion>
        <AssemblyVersion>2.0.5.0</AssemblyVersion>
        <AssemblyVersion>4.0.0.0</AssemblyVersion>
      </AssemblyInfo>
      <AssemblyInfo>
        <AssemblyName>netstandard</AssemblyName>
        <AssemblyVersion>2.0.0.0</AssemblyVersion>
        <AssemblyVersion>2.1.0.0</AssemblyVersion>
      </AssemblyInfo>
      <ReturnValue>
        <ReturnType>System.Single</ReturnType>
      </ReturnValue>
      <MemberValue>3.402823E+38</MemberValue>
      <Docs>
        <summary>Represents the largest possible value of <see cref="T:System.Single" />. This field is constant.</summary>
        <remarks>
          <format type="text/markdown"><![CDATA[  
  
## Remarks  
 The value of this constant is positive 3.40282347E+38.  
  
 The result of an operation that exceeds <xref:System.Single.MaxValue?displayProperty=nameWithType> is <xref:System.Single.PositiveInfinity?displayProperty=nameWithType>. In the following example, <xref:System.Single.PositiveInfinity?displayProperty=nameWithType> results from addition, multiplication, and exponentiation operations when the result exceeds <xref:System.Single.MaxValue?displayProperty=nameWithType>.  
  
 [!code-csharp[System.Single.MaxValue#1](~/samples/snippets/csharp/VS_Snippets_CLR_System/system.single.maxvalue/cs/maxvalueex.cs#1)]
 [!code-vb[System.Single.MaxValue#1](~/samples/snippets/visualbasic/VS_Snippets_CLR_System/system.single.maxvalue/vb/maxvalueex.vb#1)]  
  
   
  
## Examples  
 The following code example demonstrates the <xref:System.Single.MaxValue> constant.  
  
 [!code-cpp[System.Single#4](~/samples/snippets/cpp/VS_Snippets_CLR_System/system.Single/CPP/singlesample.cpp#4)]
 [!code-csharp[System.Single#4](~/samples/snippets/csharp/VS_Snippets_CLR_System/system.Single/CS/singlesample.cs#4)]
 [!code-vb[System.Single#4](~/samples/snippets/visualbasic/VS_Snippets_CLR_System/system.Single/VB/singlesample.vb#4)]  
  
 ]]></format>
        </remarks>
        <altmember cref="F:System.Single.MinValue" />
      </Docs>
    </Member>
    <Member MemberName="MinValue">
      <MemberSignature Language="C#" Value="public const float MinValue = -3.402823E+38;" />
      <MemberSignature Language="ILAsm" Value=".field public static literal float32 MinValue = float32(-3.402823E+38)" />
      <MemberSignature Language="DocId" Value="F:System.Single.MinValue" />
      <MemberSignature Language="VB.NET" Value="Public Const MinValue As Single  = -3.402823E+38" />
      <MemberSignature Language="C++ CLI" Value="public: float MinValue = -3.402823E+38;" />
      <MemberSignature Language="F#" Value="val mutable MinValue : single" Usage="System.single.MinValue" />
      <MemberType>Field</MemberType>
      <AssemblyInfo>
        <AssemblyName>System.Runtime</AssemblyName>
        <AssemblyVersion>4.0.0.0</AssemblyVersion>
        <AssemblyVersion>4.0.10.0</AssemblyVersion>
        <AssemblyVersion>4.0.20.0</AssemblyVersion>
        <AssemblyVersion>4.1.0.0</AssemblyVersion>
        <AssemblyVersion>4.2.0.0</AssemblyVersion>
        <AssemblyVersion>4.2.1.0</AssemblyVersion>
      </AssemblyInfo>
      <AssemblyInfo>
        <AssemblyName>mscorlib</AssemblyName>
        <AssemblyVersion>1.0.5000.0</AssemblyVersion>
        <AssemblyVersion>2.0.0.0</AssemblyVersion>
        <AssemblyVersion>2.0.5.0</AssemblyVersion>
        <AssemblyVersion>4.0.0.0</AssemblyVersion>
      </AssemblyInfo>
      <AssemblyInfo>
        <AssemblyName>netstandard</AssemblyName>
        <AssemblyVersion>2.0.0.0</AssemblyVersion>
        <AssemblyVersion>2.1.0.0</AssemblyVersion>
      </AssemblyInfo>
      <ReturnValue>
        <ReturnType>System.Single</ReturnType>
      </ReturnValue>
      <MemberValue>-3.402823E+38</MemberValue>
      <Docs>
        <summary>Represents the smallest possible value of <see cref="T:System.Single" />. This field is constant.</summary>
        <remarks>
          <format type="text/markdown"><![CDATA[  
  
## Remarks  
 The value of this constant is negative 3.402823e38.  
  
 The result of an operation that is less than <xref:System.Single.MinValue?displayProperty=nameWithType> is <xref:System.Single.NegativeInfinity?displayProperty=nameWithType>. In the following example, <xref:System.Single.NegativeInfinity?displayProperty=nameWithType> results from subtraction and multiplication operations when the result is less than <xref:System.Single.MinValue?displayProperty=nameWithType>.  
  
 [!code-csharp[System.Single.MinValue#1](~/samples/snippets/csharp/VS_Snippets_CLR_System/system.single.minvalue/cs/minvalueex.cs#1)]
 [!code-vb[System.Single.MinValue#1](~/samples/snippets/visualbasic/VS_Snippets_CLR_System/system.single.minvalue/vb/minvalueex.vb#1)]  
  
   
  
## Examples  
 The following code example demonstrates the <xref:System.Single.MinValue> constant.  
  
 [!code-cpp[System.Single#5](~/samples/snippets/cpp/VS_Snippets_CLR_System/system.Single/CPP/singlesample.cpp#5)]
 [!code-csharp[System.Single#5](~/samples/snippets/csharp/VS_Snippets_CLR_System/system.Single/CS/singlesample.cs#5)]
 [!code-vb[System.Single#5](~/samples/snippets/visualbasic/VS_Snippets_CLR_System/system.Single/VB/singlesample.vb#5)]  
  
 ]]></format>
        </remarks>
        <altmember cref="F:System.Single.MaxValue" />
      </Docs>
    </Member>
    <Member MemberName="NaN">
      <MemberSignature Language="C#" Value="public const float NaN = NaN;" />
      <MemberSignature Language="ILAsm" Value=".field public static literal float32 NaN = float32(NaN)" />
      <MemberSignature Language="DocId" Value="F:System.Single.NaN" />
      <MemberSignature Language="VB.NET" Value="Public Const NaN As Single  = NaN" />
      <MemberSignature Language="C++ CLI" Value="public: float NaN = NaN;" />
      <MemberSignature Language="F#" Value="val mutable NaN : single" Usage="System.single.NaN" />
      <MemberType>Field</MemberType>
      <AssemblyInfo>
        <AssemblyName>System.Runtime</AssemblyName>
        <AssemblyVersion>4.0.0.0</AssemblyVersion>
        <AssemblyVersion>4.0.10.0</AssemblyVersion>
        <AssemblyVersion>4.0.20.0</AssemblyVersion>
        <AssemblyVersion>4.1.0.0</AssemblyVersion>
        <AssemblyVersion>4.2.0.0</AssemblyVersion>
        <AssemblyVersion>4.2.1.0</AssemblyVersion>
      </AssemblyInfo>
      <AssemblyInfo>
        <AssemblyName>mscorlib</AssemblyName>
        <AssemblyVersion>1.0.5000.0</AssemblyVersion>
        <AssemblyVersion>2.0.0.0</AssemblyVersion>
        <AssemblyVersion>2.0.5.0</AssemblyVersion>
        <AssemblyVersion>4.0.0.0</AssemblyVersion>
      </AssemblyInfo>
      <AssemblyInfo>
        <AssemblyName>netstandard</AssemblyName>
        <AssemblyVersion>2.0.0.0</AssemblyVersion>
        <AssemblyVersion>2.1.0.0</AssemblyVersion>
      </AssemblyInfo>
      <ReturnValue>
        <ReturnType>System.Single</ReturnType>
      </ReturnValue>
      <MemberValue>NaN</MemberValue>
      <Docs>
        <summary>Represents not a number (<see langword="NaN" />). This field is constant.</summary>
        <remarks>
          <format type="text/markdown"><![CDATA[  
  
## Remarks  
 A method or operator returns <xref:System.Single.NaN> when the result of an operation is undefined. For example, the result of dividing zero by zero is <xref:System.Single.NaN>, as the following example shows. (But note that dividing a non-zero number by zero returns either <xref:System.Single.PositiveInfinity> or <xref:System.Single.NegativeInfinity>, depending on the sign of the divisor.)  
  
 [!code-csharp[System.Single.NaN#1](~/samples/snippets/csharp/VS_Snippets_CLR_System/system.single.nan/cs/nan1.cs#1)]
 [!code-vb[System.Single.NaN#1](~/samples/snippets/visualbasic/VS_Snippets_CLR_System/system.single.nan/vb/nan1.vb#1)]  
  
 In addition, a method call with a <xref:System.Single.NaN> value or an operation on a <xref:System.Single.NaN> value returns <xref:System.Single.NaN>, as the following example shows.  
  
 [!code-csharp[System.Single.NaN#2](~/samples/snippets/csharp/VS_Snippets_CLR_System/system.single.nan/cs/nan1.cs#2)]
 [!code-vb[System.Single.NaN#2](~/samples/snippets/visualbasic/VS_Snippets_CLR_System/system.single.nan/vb/nan1.vb#2)]  
  
 Use the <xref:System.Single.IsNaN%2A> method to determine whether a value is not a number. In general, <xref:System.Single> operators cannot be used to compare <xref:System.Single.NaN?displayProperty=nameWithType> with other <xref:System.Single> values, although comparison methods (such as <xref:System.Single.Equals%2A> and <xref:System.Single.CompareTo%2A>) can. The following example illustrates the difference in behavior between <xref:System.Single> comparison operators and methods.  
  
 [!code-csharp[System.Single.NaN#4](~/samples/snippets/csharp/VS_Snippets_CLR_System/system.single.nan/cs/single.nan4.cs#4)]
 [!code-vb[System.Single.NaN#4](~/samples/snippets/visualbasic/VS_Snippets_CLR_System/system.single.nan/vb/single.nan4.vb#4)]  
  
   
  
## Examples  
 The following example demonstrates the <xref:System.Single.NaN> constant.  
  
 [!code-cpp[System.Single#7](~/samples/snippets/cpp/VS_Snippets_CLR_System/system.Single/CPP/singlesample.cpp#7)]
 [!code-csharp[System.Single#7](~/samples/snippets/csharp/VS_Snippets_CLR_System/system.Single/CS/singlesample.cs#7)]
 [!code-vb[System.Single#7](~/samples/snippets/visualbasic/VS_Snippets_CLR_System/system.Single/VB/singlesample.vb#7)]  
  
 ]]></format>
        </remarks>
        <altmember cref="M:System.Single.IsNaN(System.Single)" />
      </Docs>
    </Member>
    <Member MemberName="NegativeInfinity">
      <MemberSignature Language="C#" Value="public const float NegativeInfinity = -Infinity;" />
      <MemberSignature Language="ILAsm" Value=".field public static literal float32 NegativeInfinity = float32(-Infinity)" />
      <MemberSignature Language="DocId" Value="F:System.Single.NegativeInfinity" />
      <MemberSignature Language="VB.NET" Value="Public Const NegativeInfinity As Single  = -Infinity" />
      <MemberSignature Language="C++ CLI" Value="public: float NegativeInfinity = -Infinity;" />
      <MemberSignature Language="F#" Value="val mutable NegativeInfinity : single" Usage="System.single.NegativeInfinity" />
      <MemberType>Field</MemberType>
      <AssemblyInfo>
        <AssemblyName>System.Runtime</AssemblyName>
        <AssemblyVersion>4.0.0.0</AssemblyVersion>
        <AssemblyVersion>4.0.10.0</AssemblyVersion>
        <AssemblyVersion>4.0.20.0</AssemblyVersion>
        <AssemblyVersion>4.1.0.0</AssemblyVersion>
        <AssemblyVersion>4.2.0.0</AssemblyVersion>
        <AssemblyVersion>4.2.1.0</AssemblyVersion>
      </AssemblyInfo>
      <AssemblyInfo>
        <AssemblyName>mscorlib</AssemblyName>
        <AssemblyVersion>1.0.5000.0</AssemblyVersion>
        <AssemblyVersion>2.0.0.0</AssemblyVersion>
        <AssemblyVersion>2.0.5.0</AssemblyVersion>
        <AssemblyVersion>4.0.0.0</AssemblyVersion>
      </AssemblyInfo>
      <AssemblyInfo>
        <AssemblyName>netstandard</AssemblyName>
        <AssemblyVersion>2.0.0.0</AssemblyVersion>
        <AssemblyVersion>2.1.0.0</AssemblyVersion>
      </AssemblyInfo>
      <ReturnValue>
        <ReturnType>System.Single</ReturnType>
      </ReturnValue>
      <MemberValue>-Infinity</MemberValue>
      <Docs>
        <summary>Represents negative infinity. This field is constant.</summary>
        <remarks>
          <format type="text/markdown"><![CDATA[  
  
## Remarks  
 The value of this constant is the result of dividing a negative number by zero.  
  
 This constant is returned when the result of an operation is less than <xref:System.Single.MinValue>.  
  
 Use <xref:System.Single.IsNegativeInfinity%2A> to determine whether a value evaluates to negative infinity.  
  
   
  
## Examples  
 The following code example demonstrates the <xref:System.Single.NegativeInfinity> constant.  
  
 [!code-cpp[System.Single#9](~/samples/snippets/cpp/VS_Snippets_CLR_System/system.Single/CPP/singlesample.cpp#9)]
 [!code-csharp[System.Single#9](~/samples/snippets/csharp/VS_Snippets_CLR_System/system.Single/CS/singlesample.cs#9)]
 [!code-vb[System.Single#9](~/samples/snippets/visualbasic/VS_Snippets_CLR_System/system.Single/VB/singlesample.vb#9)]  
  
 ]]></format>
        </remarks>
        <altmember cref="M:System.Single.IsNegativeInfinity(System.Single)" />
        <altmember cref="M:System.Single.IsInfinity(System.Single)" />
        <altmember cref="F:System.Single.PositiveInfinity" />
      </Docs>
    </Member>
    <Member MemberName="op_Equality">
      <MemberSignature Language="C#" Value="public static bool operator == (float left, float right);" />
      <MemberSignature Language="ILAsm" Value=".method public static hidebysig specialname bool op_Equality(float32 left, float32 right) cil managed" />
      <MemberSignature Language="DocId" Value="M:System.Single.op_Equality(System.Single,System.Single)" />
      <MemberSignature Language="VB.NET" Value="Public Shared Operator == (left As Single, right As Single) As Boolean" />
      <MemberSignature Language="C++ CLI" Value="public:&#xA; static bool operator ==(float left, float right);" />
      <MemberSignature Language="F#" Value="static member ( = ) : single * single -&gt; bool" Usage="left = right" />
      <MemberType>Method</MemberType>
      <AssemblyInfo>
        <AssemblyName>System.Runtime</AssemblyName>
        <AssemblyVersion>4.0.0.0</AssemblyVersion>
        <AssemblyVersion>4.0.10.0</AssemblyVersion>
        <AssemblyVersion>4.0.20.0</AssemblyVersion>
        <AssemblyVersion>4.1.0.0</AssemblyVersion>
        <AssemblyVersion>4.2.0.0</AssemblyVersion>
        <AssemblyVersion>4.2.1.0</AssemblyVersion>
      </AssemblyInfo>
      <AssemblyInfo>
        <AssemblyName>mscorlib</AssemblyName>
        <AssemblyVersion>2.0.5.0</AssemblyVersion>
        <AssemblyVersion>4.0.0.0</AssemblyVersion>
      </AssemblyInfo>
      <AssemblyInfo>
        <AssemblyName>netstandard</AssemblyName>
        <AssemblyVersion>2.0.0.0</AssemblyVersion>
        <AssemblyVersion>2.1.0.0</AssemblyVersion>
      </AssemblyInfo>
      <ReturnValue>
        <ReturnType>System.Boolean</ReturnType>
      </ReturnValue>
      <Parameters>
        <Parameter Name="left" Type="System.Single" Index="0" FrameworkAlternate="dotnet-uwp-10.0;netcore-1.0;netcore-1.1;netcore-2.0;netcore-2.1;netcore-2.2;netcore-3.0;netframework-4.0;netframework-4.5;netframework-4.5.1;netframework-4.5.2;netframework-4.6;netframework-4.6.1;netframework-4.6.2;netframework-4.7;netframework-4.7.1;netframework-4.7.2;netframework-4.8;netstandard-1.0;netstandard-1.1;netstandard-1.2;netstandard-1.3;netstandard-1.4;netstandard-1.5;netstandard-1.6;netstandard-2.0;netstandard-2.1;xamarinandroid-7.1;xamarinios-10.8;xamarinmac-3.0" />
        <Parameter Name="right" Type="System.Single" Index="1" FrameworkAlternate="dotnet-uwp-10.0;netcore-1.0;netcore-1.1;netcore-2.0;netcore-2.1;netcore-2.2;netcore-3.0;netframework-4.0;netframework-4.5;netframework-4.5.1;netframework-4.5.2;netframework-4.6;netframework-4.6.1;netframework-4.6.2;netframework-4.7;netframework-4.7.1;netframework-4.7.2;netframework-4.8;netstandard-1.0;netstandard-1.1;netstandard-1.2;netstandard-1.3;netstandard-1.4;netstandard-1.5;netstandard-1.6;netstandard-2.0;netstandard-2.1;xamarinandroid-7.1;xamarinios-10.8;xamarinmac-3.0" />
      </Parameters>
      <Docs>
        <param name="left">The first value to compare.</param>
        <param name="right">The second value to compare.</param>
        <summary>Returns a value that indicates whether two specified <see cref="T:System.Single" /> values are equal.</summary>
        <returns>
          <see langword="true" /> if <paramref name="left" /> and <paramref name="right" /> are equal; otherwise, <see langword="false" />.</returns>
        <remarks>
          <format type="text/markdown"><![CDATA[  
  
## Remarks  
 The <xref:System.Single.op_Equality%2A> method defines the equality operator for <xref:System.Single> values.  
  
 ]]></format>
        </remarks>
      </Docs>
    </Member>
    <Member MemberName="op_GreaterThan">
      <MemberSignature Language="C#" Value="public static bool operator &gt; (float left, float right);" />
      <MemberSignature Language="ILAsm" Value=".method public static hidebysig specialname bool op_GreaterThan(float32 left, float32 right) cil managed" />
      <MemberSignature Language="DocId" Value="M:System.Single.op_GreaterThan(System.Single,System.Single)" />
      <MemberSignature Language="VB.NET" Value="Public Shared Operator &gt; (left As Single, right As Single) As Boolean" />
      <MemberSignature Language="C++ CLI" Value="public:&#xA; static bool operator &gt;(float left, float right);" />
      <MemberSignature Language="F#" Value="static member ( &gt; ) : single * single -&gt; bool" Usage="left &gt; right" />
      <MemberType>Method</MemberType>
      <AssemblyInfo>
        <AssemblyName>System.Runtime</AssemblyName>
        <AssemblyVersion>4.0.0.0</AssemblyVersion>
        <AssemblyVersion>4.0.10.0</AssemblyVersion>
        <AssemblyVersion>4.0.20.0</AssemblyVersion>
        <AssemblyVersion>4.1.0.0</AssemblyVersion>
        <AssemblyVersion>4.2.0.0</AssemblyVersion>
        <AssemblyVersion>4.2.1.0</AssemblyVersion>
      </AssemblyInfo>
      <AssemblyInfo>
        <AssemblyName>mscorlib</AssemblyName>
        <AssemblyVersion>2.0.5.0</AssemblyVersion>
        <AssemblyVersion>4.0.0.0</AssemblyVersion>
      </AssemblyInfo>
      <AssemblyInfo>
        <AssemblyName>netstandard</AssemblyName>
        <AssemblyVersion>2.0.0.0</AssemblyVersion>
        <AssemblyVersion>2.1.0.0</AssemblyVersion>
      </AssemblyInfo>
      <ReturnValue>
        <ReturnType>System.Boolean</ReturnType>
      </ReturnValue>
      <Parameters>
        <Parameter Name="left" Type="System.Single" Index="0" FrameworkAlternate="dotnet-uwp-10.0;netcore-1.0;netcore-1.1;netcore-2.0;netcore-2.1;netcore-2.2;netcore-3.0;netframework-4.0;netframework-4.5;netframework-4.5.1;netframework-4.5.2;netframework-4.6;netframework-4.6.1;netframework-4.6.2;netframework-4.7;netframework-4.7.1;netframework-4.7.2;netframework-4.8;netstandard-1.0;netstandard-1.1;netstandard-1.2;netstandard-1.3;netstandard-1.4;netstandard-1.5;netstandard-1.6;netstandard-2.0;netstandard-2.1;xamarinandroid-7.1;xamarinios-10.8;xamarinmac-3.0" />
        <Parameter Name="right" Type="System.Single" Index="1" FrameworkAlternate="dotnet-uwp-10.0;netcore-1.0;netcore-1.1;netcore-2.0;netcore-2.1;netcore-2.2;netcore-3.0;netframework-4.0;netframework-4.5;netframework-4.5.1;netframework-4.5.2;netframework-4.6;netframework-4.6.1;netframework-4.6.2;netframework-4.7;netframework-4.7.1;netframework-4.7.2;netframework-4.8;netstandard-1.0;netstandard-1.1;netstandard-1.2;netstandard-1.3;netstandard-1.4;netstandard-1.5;netstandard-1.6;netstandard-2.0;netstandard-2.1;xamarinandroid-7.1;xamarinios-10.8;xamarinmac-3.0" />
      </Parameters>
      <Docs>
        <param name="left">The first value to compare.</param>
        <param name="right">The second value to compare.</param>
        <summary>Returns a value that indicates whether a specified <see cref="T:System.Single" /> value is greater than another specified <see cref="T:System.Single" /> value.</summary>
        <returns>
          <see langword="true" /> if <paramref name="left" /> is greater than <paramref name="right" />; otherwise, <see langword="false" />.</returns>
        <remarks>
          <format type="text/markdown"><![CDATA[  
  
## Remarks  
 The <xref:System.Single.op_GreaterThan%2A> method defines the operation of the greater-than operator for <xref:System.Single> values.  
  
 ]]></format>
        </remarks>
      </Docs>
    </Member>
    <Member MemberName="op_GreaterThanOrEqual">
      <MemberSignature Language="C#" Value="public static bool operator &gt;= (float left, float right);" />
      <MemberSignature Language="ILAsm" Value=".method public static hidebysig specialname bool op_GreaterThanOrEqual(float32 left, float32 right) cil managed" />
      <MemberSignature Language="DocId" Value="M:System.Single.op_GreaterThanOrEqual(System.Single,System.Single)" />
      <MemberSignature Language="VB.NET" Value="Public Shared Operator &gt;= (left As Single, right As Single) As Boolean" />
      <MemberSignature Language="C++ CLI" Value="public:&#xA; static bool operator &gt;=(float left, float right);" />
      <MemberSignature Language="F#" Value="static member ( &gt;= ) : single * single -&gt; bool" Usage="left &gt;= right" />
      <MemberType>Method</MemberType>
      <AssemblyInfo>
        <AssemblyName>System.Runtime</AssemblyName>
        <AssemblyVersion>4.0.0.0</AssemblyVersion>
        <AssemblyVersion>4.0.10.0</AssemblyVersion>
        <AssemblyVersion>4.0.20.0</AssemblyVersion>
        <AssemblyVersion>4.1.0.0</AssemblyVersion>
        <AssemblyVersion>4.2.0.0</AssemblyVersion>
        <AssemblyVersion>4.2.1.0</AssemblyVersion>
      </AssemblyInfo>
      <AssemblyInfo>
        <AssemblyName>mscorlib</AssemblyName>
        <AssemblyVersion>2.0.5.0</AssemblyVersion>
        <AssemblyVersion>4.0.0.0</AssemblyVersion>
      </AssemblyInfo>
      <AssemblyInfo>
        <AssemblyName>netstandard</AssemblyName>
        <AssemblyVersion>2.0.0.0</AssemblyVersion>
        <AssemblyVersion>2.1.0.0</AssemblyVersion>
      </AssemblyInfo>
      <ReturnValue>
        <ReturnType>System.Boolean</ReturnType>
      </ReturnValue>
      <Parameters>
        <Parameter Name="left" Type="System.Single" Index="0" FrameworkAlternate="dotnet-uwp-10.0;netcore-1.0;netcore-1.1;netcore-2.0;netcore-2.1;netcore-2.2;netcore-3.0;netframework-4.0;netframework-4.5;netframework-4.5.1;netframework-4.5.2;netframework-4.6;netframework-4.6.1;netframework-4.6.2;netframework-4.7;netframework-4.7.1;netframework-4.7.2;netframework-4.8;netstandard-1.0;netstandard-1.1;netstandard-1.2;netstandard-1.3;netstandard-1.4;netstandard-1.5;netstandard-1.6;netstandard-2.0;netstandard-2.1;xamarinandroid-7.1;xamarinios-10.8;xamarinmac-3.0" />
        <Parameter Name="right" Type="System.Single" Index="1" FrameworkAlternate="dotnet-uwp-10.0;netcore-1.0;netcore-1.1;netcore-2.0;netcore-2.1;netcore-2.2;netcore-3.0;netframework-4.0;netframework-4.5;netframework-4.5.1;netframework-4.5.2;netframework-4.6;netframework-4.6.1;netframework-4.6.2;netframework-4.7;netframework-4.7.1;netframework-4.7.2;netframework-4.8;netstandard-1.0;netstandard-1.1;netstandard-1.2;netstandard-1.3;netstandard-1.4;netstandard-1.5;netstandard-1.6;netstandard-2.0;netstandard-2.1;xamarinandroid-7.1;xamarinios-10.8;xamarinmac-3.0" />
      </Parameters>
      <Docs>
        <param name="left">The first value to compare.</param>
        <param name="right">The second value to compare.</param>
        <summary>Returns a value that indicates whether a specified <see cref="T:System.Single" /> value is greater than or equal to another specified <see cref="T:System.Single" /> value.</summary>
        <returns>
          <see langword="true" /> if <paramref name="left" /> is greater than or equal to <paramref name="right" />; otherwise, <see langword="false" />.</returns>
        <remarks>
          <format type="text/markdown"><![CDATA[  
  
## Remarks  
 The <xref:System.Single.op_GreaterThanOrEqual%2A> method defines the operation of the greater-than-or-equal operator for <xref:System.Single> values.  
  
 ]]></format>
        </remarks>
      </Docs>
    </Member>
    <Member MemberName="op_Inequality">
      <MemberSignature Language="C#" Value="public static bool operator != (float left, float right);" />
      <MemberSignature Language="ILAsm" Value=".method public static hidebysig specialname bool op_Inequality(float32 left, float32 right) cil managed" />
      <MemberSignature Language="DocId" Value="M:System.Single.op_Inequality(System.Single,System.Single)" />
      <MemberSignature Language="VB.NET" Value="Public Shared Operator != (left As Single, right As Single) As Boolean" />
      <MemberSignature Language="C++ CLI" Value="public:&#xA; static bool operator !=(float left, float right);" />
      <MemberSignature Language="F#" Value="static member op_Inequality : single * single -&gt; bool" Usage="System.single.op_Inequality (left, right)" />
      <MemberType>Method</MemberType>
      <AssemblyInfo>
        <AssemblyName>System.Runtime</AssemblyName>
        <AssemblyVersion>4.0.0.0</AssemblyVersion>
        <AssemblyVersion>4.0.10.0</AssemblyVersion>
        <AssemblyVersion>4.0.20.0</AssemblyVersion>
        <AssemblyVersion>4.1.0.0</AssemblyVersion>
        <AssemblyVersion>4.2.0.0</AssemblyVersion>
        <AssemblyVersion>4.2.1.0</AssemblyVersion>
      </AssemblyInfo>
      <AssemblyInfo>
        <AssemblyName>mscorlib</AssemblyName>
        <AssemblyVersion>2.0.5.0</AssemblyVersion>
        <AssemblyVersion>4.0.0.0</AssemblyVersion>
      </AssemblyInfo>
      <AssemblyInfo>
        <AssemblyName>netstandard</AssemblyName>
        <AssemblyVersion>2.0.0.0</AssemblyVersion>
        <AssemblyVersion>2.1.0.0</AssemblyVersion>
      </AssemblyInfo>
      <ReturnValue>
        <ReturnType>System.Boolean</ReturnType>
      </ReturnValue>
      <Parameters>
        <Parameter Name="left" Type="System.Single" Index="0" FrameworkAlternate="dotnet-uwp-10.0;netcore-1.0;netcore-1.1;netcore-2.0;netcore-2.1;netcore-2.2;netcore-3.0;netframework-4.0;netframework-4.5;netframework-4.5.1;netframework-4.5.2;netframework-4.6;netframework-4.6.1;netframework-4.6.2;netframework-4.7;netframework-4.7.1;netframework-4.7.2;netframework-4.8;netstandard-1.0;netstandard-1.1;netstandard-1.2;netstandard-1.3;netstandard-1.4;netstandard-1.5;netstandard-1.6;netstandard-2.0;netstandard-2.1;xamarinandroid-7.1;xamarinios-10.8;xamarinmac-3.0" />
        <Parameter Name="right" Type="System.Single" Index="1" FrameworkAlternate="dotnet-uwp-10.0;netcore-1.0;netcore-1.1;netcore-2.0;netcore-2.1;netcore-2.2;netcore-3.0;netframework-4.0;netframework-4.5;netframework-4.5.1;netframework-4.5.2;netframework-4.6;netframework-4.6.1;netframework-4.6.2;netframework-4.7;netframework-4.7.1;netframework-4.7.2;netframework-4.8;netstandard-1.0;netstandard-1.1;netstandard-1.2;netstandard-1.3;netstandard-1.4;netstandard-1.5;netstandard-1.6;netstandard-2.0;netstandard-2.1;xamarinandroid-7.1;xamarinios-10.8;xamarinmac-3.0" />
      </Parameters>
      <Docs>
        <param name="left">The first value to compare.</param>
        <param name="right">The second value to compare.</param>
        <summary>Returns a value that indicates whether two specified <see cref="T:System.Single" /> values are not equal.</summary>
        <returns>
          <see langword="true" /> if <paramref name="left" /> and <paramref name="right" /> are not equal; otherwise, <see langword="false" />.</returns>
        <remarks>
          <format type="text/markdown"><![CDATA[  
  
## Remarks  
 The <xref:System.Single.op_Inequality%2A> method defines the inequality operator for <xref:System.Single> values.  
  
 ]]></format>
        </remarks>
      </Docs>
    </Member>
    <Member MemberName="op_LessThan">
      <MemberSignature Language="C#" Value="public static bool operator &lt; (float left, float right);" />
      <MemberSignature Language="ILAsm" Value=".method public static hidebysig specialname bool op_LessThan(float32 left, float32 right) cil managed" />
      <MemberSignature Language="DocId" Value="M:System.Single.op_LessThan(System.Single,System.Single)" />
      <MemberSignature Language="VB.NET" Value="Public Shared Operator &lt; (left As Single, right As Single) As Boolean" />
      <MemberSignature Language="C++ CLI" Value="public:&#xA; static bool operator &lt;(float left, float right);" />
      <MemberSignature Language="F#" Value="static member ( &lt; ) : single * single -&gt; bool" Usage="left &lt; right" />
      <MemberType>Method</MemberType>
      <AssemblyInfo>
        <AssemblyName>System.Runtime</AssemblyName>
        <AssemblyVersion>4.0.0.0</AssemblyVersion>
        <AssemblyVersion>4.0.10.0</AssemblyVersion>
        <AssemblyVersion>4.0.20.0</AssemblyVersion>
        <AssemblyVersion>4.1.0.0</AssemblyVersion>
        <AssemblyVersion>4.2.0.0</AssemblyVersion>
        <AssemblyVersion>4.2.1.0</AssemblyVersion>
      </AssemblyInfo>
      <AssemblyInfo>
        <AssemblyName>mscorlib</AssemblyName>
        <AssemblyVersion>2.0.5.0</AssemblyVersion>
        <AssemblyVersion>4.0.0.0</AssemblyVersion>
      </AssemblyInfo>
      <AssemblyInfo>
        <AssemblyName>netstandard</AssemblyName>
        <AssemblyVersion>2.0.0.0</AssemblyVersion>
        <AssemblyVersion>2.1.0.0</AssemblyVersion>
      </AssemblyInfo>
      <ReturnValue>
        <ReturnType>System.Boolean</ReturnType>
      </ReturnValue>
      <Parameters>
        <Parameter Name="left" Type="System.Single" Index="0" FrameworkAlternate="dotnet-uwp-10.0;netcore-1.0;netcore-1.1;netcore-2.0;netcore-2.1;netcore-2.2;netcore-3.0;netframework-4.0;netframework-4.5;netframework-4.5.1;netframework-4.5.2;netframework-4.6;netframework-4.6.1;netframework-4.6.2;netframework-4.7;netframework-4.7.1;netframework-4.7.2;netframework-4.8;netstandard-1.0;netstandard-1.1;netstandard-1.2;netstandard-1.3;netstandard-1.4;netstandard-1.5;netstandard-1.6;netstandard-2.0;netstandard-2.1;xamarinandroid-7.1;xamarinios-10.8;xamarinmac-3.0" />
        <Parameter Name="right" Type="System.Single" Index="1" FrameworkAlternate="dotnet-uwp-10.0;netcore-1.0;netcore-1.1;netcore-2.0;netcore-2.1;netcore-2.2;netcore-3.0;netframework-4.0;netframework-4.5;netframework-4.5.1;netframework-4.5.2;netframework-4.6;netframework-4.6.1;netframework-4.6.2;netframework-4.7;netframework-4.7.1;netframework-4.7.2;netframework-4.8;netstandard-1.0;netstandard-1.1;netstandard-1.2;netstandard-1.3;netstandard-1.4;netstandard-1.5;netstandard-1.6;netstandard-2.0;netstandard-2.1;xamarinandroid-7.1;xamarinios-10.8;xamarinmac-3.0" />
      </Parameters>
      <Docs>
        <param name="left">The first value to compare.</param>
        <param name="right">The second value to compare.</param>
        <summary>Returns a value that indicates whether a specified <see cref="T:System.Single" /> value is less than another specified <see cref="T:System.Single" /> value.</summary>
        <returns>
          <see langword="true" /> if <paramref name="left" /> is less than <paramref name="right" />; otherwise, <see langword="false" />.</returns>
        <remarks>
          <format type="text/markdown"><![CDATA[  
  
## Remarks  
 The <xref:System.Single.op_LessThan%2A> method defines the operation of the less-than operator for <xref:System.Single> values.  
  
 ]]></format>
        </remarks>
      </Docs>
    </Member>
    <Member MemberName="op_LessThanOrEqual">
      <MemberSignature Language="C#" Value="public static bool operator &lt;= (float left, float right);" />
      <MemberSignature Language="ILAsm" Value=".method public static hidebysig specialname bool op_LessThanOrEqual(float32 left, float32 right) cil managed" />
      <MemberSignature Language="DocId" Value="M:System.Single.op_LessThanOrEqual(System.Single,System.Single)" />
      <MemberSignature Language="VB.NET" Value="Public Shared Operator &lt;= (left As Single, right As Single) As Boolean" />
      <MemberSignature Language="C++ CLI" Value="public:&#xA; static bool operator &lt;=(float left, float right);" />
      <MemberSignature Language="F#" Value="static member ( &lt;= ) : single * single -&gt; bool" Usage="left &lt;= right" />
      <MemberType>Method</MemberType>
      <AssemblyInfo>
        <AssemblyName>System.Runtime</AssemblyName>
        <AssemblyVersion>4.0.0.0</AssemblyVersion>
        <AssemblyVersion>4.0.10.0</AssemblyVersion>
        <AssemblyVersion>4.0.20.0</AssemblyVersion>
        <AssemblyVersion>4.1.0.0</AssemblyVersion>
        <AssemblyVersion>4.2.0.0</AssemblyVersion>
        <AssemblyVersion>4.2.1.0</AssemblyVersion>
      </AssemblyInfo>
      <AssemblyInfo>
        <AssemblyName>mscorlib</AssemblyName>
        <AssemblyVersion>2.0.5.0</AssemblyVersion>
        <AssemblyVersion>4.0.0.0</AssemblyVersion>
      </AssemblyInfo>
      <AssemblyInfo>
        <AssemblyName>netstandard</AssemblyName>
        <AssemblyVersion>2.0.0.0</AssemblyVersion>
        <AssemblyVersion>2.1.0.0</AssemblyVersion>
      </AssemblyInfo>
      <ReturnValue>
        <ReturnType>System.Boolean</ReturnType>
      </ReturnValue>
      <Parameters>
        <Parameter Name="left" Type="System.Single" Index="0" FrameworkAlternate="dotnet-uwp-10.0;netcore-1.0;netcore-1.1;netcore-2.0;netcore-2.1;netcore-2.2;netcore-3.0;netframework-4.0;netframework-4.5;netframework-4.5.1;netframework-4.5.2;netframework-4.6;netframework-4.6.1;netframework-4.6.2;netframework-4.7;netframework-4.7.1;netframework-4.7.2;netframework-4.8;netstandard-1.0;netstandard-1.1;netstandard-1.2;netstandard-1.3;netstandard-1.4;netstandard-1.5;netstandard-1.6;netstandard-2.0;netstandard-2.1;xamarinandroid-7.1;xamarinios-10.8;xamarinmac-3.0" />
        <Parameter Name="right" Type="System.Single" Index="1" FrameworkAlternate="dotnet-uwp-10.0;netcore-1.0;netcore-1.1;netcore-2.0;netcore-2.1;netcore-2.2;netcore-3.0;netframework-4.0;netframework-4.5;netframework-4.5.1;netframework-4.5.2;netframework-4.6;netframework-4.6.1;netframework-4.6.2;netframework-4.7;netframework-4.7.1;netframework-4.7.2;netframework-4.8;netstandard-1.0;netstandard-1.1;netstandard-1.2;netstandard-1.3;netstandard-1.4;netstandard-1.5;netstandard-1.6;netstandard-2.0;netstandard-2.1;xamarinandroid-7.1;xamarinios-10.8;xamarinmac-3.0" />
      </Parameters>
      <Docs>
        <param name="left">The first value to compare.</param>
        <param name="right">The second value to compare.</param>
        <summary>Returns a value that indicates whether a specified <see cref="T:System.Single" /> value is less than or equal to another specified <see cref="T:System.Single" /> value.</summary>
        <returns>
          <see langword="true" /> if <paramref name="left" /> is less than or equal to <paramref name="right" />; otherwise, <see langword="false" />.</returns>
        <remarks>
          <format type="text/markdown"><![CDATA[  
  
## Remarks  
 The <xref:System.Single.op_LessThanOrEqual%2A> method defines the operation of the less-than-or-equal operator for <xref:System.Single> values.  
  
 ]]></format>
        </remarks>
      </Docs>
    </Member>
    <MemberGroup MemberName="Parse">
      <AssemblyInfo>
        <AssemblyName>System.Runtime</AssemblyName>
        <AssemblyVersion>4.0.0.0</AssemblyVersion>
        <AssemblyVersion>4.0.10.0</AssemblyVersion>
        <AssemblyVersion>4.0.20.0</AssemblyVersion>
        <AssemblyVersion>4.1.0.0</AssemblyVersion>
        <AssemblyVersion>4.2.0.0</AssemblyVersion>
      </AssemblyInfo>
      <Docs>
        <summary>Converts the string representation of a number to its single-precision floating-point number equivalent.</summary>
        <altmember cref="Overload:System.Single.TryParse" />
      </Docs>
    </MemberGroup>
    <Member MemberName="Parse">
      <MemberSignature Language="C#" Value="public static float Parse (string s);" />
      <MemberSignature Language="ILAsm" Value=".method public static hidebysig float32 Parse(string s) cil managed" />
      <MemberSignature Language="DocId" Value="M:System.Single.Parse(System.String)" />
      <MemberSignature Language="VB.NET" Value="Public Shared Function Parse (s As String) As Single" />
      <MemberSignature Language="C++ CLI" Value="public:&#xA; static float Parse(System::String ^ s);" />
      <MemberSignature Language="F#" Value="static member Parse : string -&gt; single" Usage="System.single.Parse s" />
      <MemberType>Method</MemberType>
      <AssemblyInfo>
        <AssemblyName>System.Runtime</AssemblyName>
        <AssemblyVersion>4.0.0.0</AssemblyVersion>
        <AssemblyVersion>4.0.10.0</AssemblyVersion>
        <AssemblyVersion>4.0.20.0</AssemblyVersion>
        <AssemblyVersion>4.1.0.0</AssemblyVersion>
        <AssemblyVersion>4.2.0.0</AssemblyVersion>
        <AssemblyVersion>4.2.1.0</AssemblyVersion>
      </AssemblyInfo>
      <AssemblyInfo>
        <AssemblyName>mscorlib</AssemblyName>
        <AssemblyVersion>1.0.5000.0</AssemblyVersion>
        <AssemblyVersion>2.0.0.0</AssemblyVersion>
        <AssemblyVersion>2.0.5.0</AssemblyVersion>
        <AssemblyVersion>4.0.0.0</AssemblyVersion>
      </AssemblyInfo>
      <AssemblyInfo>
        <AssemblyName>netstandard</AssemblyName>
        <AssemblyVersion>2.0.0.0</AssemblyVersion>
        <AssemblyVersion>2.1.0.0</AssemblyVersion>
      </AssemblyInfo>
      <ReturnValue>
        <ReturnType>System.Single</ReturnType>
      </ReturnValue>
      <Parameters>
        <Parameter Name="s" Type="System.String" />
      </Parameters>
      <Docs>
        <param name="s">A string that contains a number to convert.</param>
        <summary>Converts the string representation of a number to its single-precision floating-point number equivalent.</summary>
        <returns>A single-precision floating-point number equivalent to the numeric value or symbol specified in <paramref name="s" />.</returns>
        <remarks>
          <format type="text/markdown"><![CDATA[  
  
## Remarks  
 The `s` parameter can contain the current culture's <xref:System.Globalization.NumberFormatInfo.PositiveInfinitySymbol%2A>, <xref:System.Globalization.NumberFormatInfo.NegativeInfinitySymbol%2A>, <xref:System.Globalization.NumberFormatInfo.NaNSymbol%2A>, or a string of the form:  
  
 [*ws*][*sign*] [*integral-digits*[*,*]]*integral-digits*[*.*[*fractional-digits*]][e[*sign*]*exponential-digits*][*ws*]  
  
 Elements in square brackets ([ and ]) are optional. The following table describes each element.  
  
|Element|Description|  
|-------------|-----------------|  
|*ws*|A series of white space characters.|  
|*sign*|A negative sign symbol or a positive sign symbol. Valid sign characters are determined by the <xref:System.Globalization.NumberFormatInfo.NegativeSign%2A?displayProperty=nameWithType> and <xref:System.Globalization.NumberFormatInfo.PositiveSign%2A?displayProperty=nameWithType> properties of the current culture. Only a leading sign can be used.|  
|*integral-digits*|A series of digits ranging from 0 to 9 that specify the integral part of the number. Runs of *integral-digits* can be partitioned by a group-separator symbol. For example, in some cultures a comma (,) separates groups of thousands. The *integral-digits* element can be absent if the string contains the *fractional-digits* element.|  
|*,*|A culture-specific thousands separator symbol.|  
|*.*|A culture-specific decimal point symbol.|  
|*fractional-digits*|A series of digits ranging from 0 to 9 that specify the fractional part of the number.|  
|E|The "e" or "E" character, which indicates that the value is represented in exponential (scientific) notation.|  
|*exponential-digits*|A series of digits ranging from 0 to 9 that specify an exponent.|  
  
 The `s` parameter is interpreted using a combination of the <xref:System.Globalization.NumberStyles.Float?displayProperty=nameWithType> and <xref:System.Globalization.NumberStyles.AllowThousands?displayProperty=nameWithType> flags. This means that white space and thousands separators are allowed but currency symbols are not. To explicitly define the elements (such as currency symbols, thousands separators, and white space) that can be present in `s`, use the <xref:System.Single.Parse%28System.String%2CSystem.Globalization.NumberStyles%29> method overload.  
  
 The `s` parameter is parsed by using the formatting information in a <xref:System.Globalization.NumberFormatInfo> object that is initialized for the current system culture. For more information, see <xref:System.Globalization.NumberFormatInfo.CurrentInfo%2A>. To parse a string by using the formatting information of a specific culture, use the <xref:System.Single.Parse%28System.String%2CSystem.IFormatProvider%29> or <xref:System.Single.Parse%28System.String%2CSystem.Globalization.NumberStyles%2CSystem.IFormatProvider%29> method.  
  
Ordinarily, if you pass the <xref:System.Single.Parse%2A> method a string that is created by calling the <xref:System.Single.ToString%2A> method, the original <xref:System.Single> value is returned. However, because of a loss of precision, the values may not be equal.  

If `s` is out of range of the <xref:System.Single> data type, the method throws an <xref:System.OverflowException> on .NET Framework and .NET Core 2.2 and earlier versions. On .NET Core 3.0 and later versions, it returns <xref:System.Single.NegativeInfinity?displayProperty=nameWithType> if `s` is less than <xref:System.Single.MinValue?displayProperty=nameWithType> and <xref:System.Single.PositiveInfinity?displayProperty=nameWithType> if `s` is greater than <xref:System.Single.MaxValue?displayProperty=nameWithType>.

If a separator is encountered in the `s` parameter during a parse operation, and the applicable currency or number decimal and group separators are the same, the parse operation assumes that the separator is a decimal separator rather than a group separator. For more information about separators, see <xref:System.Globalization.NumberFormatInfo.CurrencyDecimalSeparator%2A>, <xref:System.Globalization.NumberFormatInfo.NumberDecimalSeparator%2A>, <xref:System.Globalization.NumberFormatInfo.CurrencyGroupSeparator%2A>, and <xref:System.Globalization.NumberFormatInfo.NumberGroupSeparator%2A>.  
  
## Examples  
 The following example uses the <xref:System.Single.Parse%28System.String%29> method to convert an array of strings to equivalent <xref:System.Single> values.  
  
 [!code-csharp[System.Single.Parse#2](~/samples/snippets/csharp/VS_Snippets_CLR_System/system.Single.Parse/CS/parse1.cs#2)]
 [!code-vb[System.Single.Parse#2](~/samples/snippets/visualbasic/VS_Snippets_CLR_System/system.Single.Parse/VB/parse1.vb#2)]  
  
 ]]></format>
        </remarks>
        <exception cref="T:System.ArgumentNullException">
          <paramref name="s" /> is <see langword="null" />.</exception>
        <exception cref="T:System.FormatException">
          <paramref name="s" /> does not represent a number in a valid format.</exception>
        <exception cref="T:System.OverflowException">
          .NET Framework and .NET Core 2.2 and earlier versions only: <paramref name="s" /> represents a number less than <see cref="F:System.Single.MinValue" /> or greater than <see cref="F:System.Single.MaxValue" />.</exception>
        <altmember cref="M:System.Single.ToString" />
        <related type="Article" href="~/docs/standard/base-types/parsing-numeric.md">Parsing Numeric Strings in .NET</related>
      </Docs>
    </Member>
    <Member MemberName="Parse">
      <MemberSignature Language="C#" Value="public static float Parse (string s, System.Globalization.NumberStyles style);" />
      <MemberSignature Language="ILAsm" Value=".method public static hidebysig float32 Parse(string s, valuetype System.Globalization.NumberStyles style) cil managed" />
      <MemberSignature Language="DocId" Value="M:System.Single.Parse(System.String,System.Globalization.NumberStyles)" />
      <MemberSignature Language="VB.NET" Value="Public Shared Function Parse (s As String, style As NumberStyles) As Single" />
      <MemberSignature Language="C++ CLI" Value="public:&#xA; static float Parse(System::String ^ s, System::Globalization::NumberStyles style);" />
      <MemberSignature Language="F#" Value="static member Parse : string * System.Globalization.NumberStyles -&gt; single" Usage="System.single.Parse (s, style)" />
      <MemberType>Method</MemberType>
      <AssemblyInfo>
        <AssemblyName>System.Runtime</AssemblyName>
        <AssemblyVersion>4.0.0.0</AssemblyVersion>
        <AssemblyVersion>4.0.10.0</AssemblyVersion>
        <AssemblyVersion>4.0.20.0</AssemblyVersion>
        <AssemblyVersion>4.1.0.0</AssemblyVersion>
        <AssemblyVersion>4.2.0.0</AssemblyVersion>
        <AssemblyVersion>4.2.1.0</AssemblyVersion>
      </AssemblyInfo>
      <AssemblyInfo>
        <AssemblyName>mscorlib</AssemblyName>
        <AssemblyVersion>1.0.5000.0</AssemblyVersion>
        <AssemblyVersion>2.0.0.0</AssemblyVersion>
        <AssemblyVersion>2.0.5.0</AssemblyVersion>
        <AssemblyVersion>4.0.0.0</AssemblyVersion>
      </AssemblyInfo>
      <AssemblyInfo>
        <AssemblyName>netstandard</AssemblyName>
        <AssemblyVersion>2.0.0.0</AssemblyVersion>
        <AssemblyVersion>2.1.0.0</AssemblyVersion>
      </AssemblyInfo>
      <ReturnValue>
        <ReturnType>System.Single</ReturnType>
      </ReturnValue>
      <Parameters>
        <Parameter Name="s" Type="System.String" />
        <Parameter Name="style" Type="System.Globalization.NumberStyles" />
      </Parameters>
      <Docs>
        <param name="s">A string that contains a number to convert.</param>
        <param name="style">A bitwise combination of enumeration values that indicates the style elements that can be present in <paramref name="s" />. A typical value to specify is <see cref="F:System.Globalization.NumberStyles.Float" /> combined with <see cref="F:System.Globalization.NumberStyles.AllowThousands" />.</param>
        <summary>Converts the string representation of a number in a specified style to its single-precision floating-point number equivalent.</summary>
        <returns>A single-precision floating-point number that is equivalent to the numeric value or symbol specified in <paramref name="s" />.</returns>
        <remarks>
          <format type="text/markdown"><![CDATA[  
  
## Remarks  
 The `style` parameter defines the style elements (such as white space, thousands separators, and currency symbols) that are allowed in the `s` parameter for the parse operation to succeed. It must be a combination of bit flags from the <xref:System.Globalization.NumberStyles> enumeration. The following <xref:System.Globalization.NumberStyles> members are not supported:  
  
-   <xref:System.Globalization.NumberStyles.AllowHexSpecifier>  
  
-   <xref:System.Globalization.NumberStyles.HexNumber>  
  
 The `s` parameter can contain the current culture's <xref:System.Globalization.NumberFormatInfo.PositiveInfinitySymbol%2A>, <xref:System.Globalization.NumberFormatInfo.NegativeInfinitySymbol%2A>, <xref:System.Globalization.NumberFormatInfo.NaNSymbol%2A>. Depending on the value of `style`, it can also take the form:  
  
 [*ws*][*$*][*sign*][*integral-digits*[*,*]]*integral-digits*[*.*[*fractional-digits*]][E[*sign*]*exponential-digits*][*ws*]  
  
 Elements in square brackets ([ and ]) are optional. The following table describes each element.  
  
 *ws*  
 A series of white-space characters. White space can appear at the beginning of `s` if `style` includes the <xref:System.Globalization.NumberStyles.AllowLeadingWhite?displayProperty=nameWithType> flag, and it can appear at the end of `s` if `style` includes the <xref:System.Globalization.NumberStyles.AllowTrailingWhite?displayProperty=nameWithType> flag.  
  
 $  
 A culture-specific currency symbol. Its position in the string is defined by the <xref:System.Globalization.NumberFormatInfo.CurrencyNegativePattern%2A?displayProperty=nameWithType> and <xref:System.Globalization.NumberFormatInfo.CurrencyPositivePattern%2A?displayProperty=nameWithType> properties of the current culture. The current culture's currency symbol can appear in `s` if `style` includes the <xref:System.Globalization.NumberStyles.AllowCurrencySymbol?displayProperty=nameWithType> flag.  
  
 *sign*  
 A negative sign symbol (-) or a positive sign symbol (+). The sign can appear at the beginning of `s` if `style` includes the <xref:System.Globalization.NumberStyles.AllowLeadingSign?displayProperty=nameWithType> flag, and it can appear at the end of `s` if `style` includes the <xref:System.Globalization.NumberStyles.AllowTrailingSign?displayProperty=nameWithType> flag. Parentheses can be used in `s` to indicate a negative value if `style` includes the <xref:System.Globalization.NumberStyles.AllowParentheses?displayProperty=nameWithType> flag.  
  
 *integral-digits*  
 A series of digits ranging from 0 to 9 that specify the integral part of the number. The *integral-digits* element can be absent if the string contains the *fractional-digits* element.  
  
 ,  
 A culture-specific group separator. The current culture's group separator symbol can appear in `s` if `style` includes the <xref:System.Globalization.NumberStyles.AllowThousands?displayProperty=nameWithType> flag  
  
 .  
 A culture-specific decimal point symbol. The current culture's decimal point symbol can appear in `s` if `style` includes the <xref:System.Globalization.NumberStyles.AllowDecimalPoint?displayProperty=nameWithType> flag.  
  
 *fractional-digits*  
 A series of digits ranging from 0 to 9 that specify the fractional part of the number. Fractional digits can appear in `s` if `style` includes the <xref:System.Globalization.NumberStyles.AllowDecimalPoint?displayProperty=nameWithType> flag.  
  
 E  
 The "e" or "E" character, which indicates that the value is represented in exponential (scientific) notation. The `value` parameter can represent a number in exponential notation if `style` includes the <xref:System.Globalization.NumberStyles.AllowExponent?displayProperty=nameWithType> flag.  
  
 *exponential-digits*  
 A series of digits ranging from 0 to 9 that specify an exponent.  
  
> [!NOTE]
> Any terminating NUL (U+0000) characters in `s` are ignored by the parsing operation, regardless of the value of the `style` argument.

 A string with digits only (which corresponds to the <xref:System.Globalization.NumberStyles.None?displayProperty=nameWithType> style) always parses successfully if it is in the range of the <xref:System.Single> type. The remaining <xref:System.Globalization.NumberStyles?displayProperty=nameWithType> members control elements that may be present, but are not required to be present, in the input string. The following table indicates how individual <xref:System.Globalization.NumberStyles> flags affect the elements that may be present in `s`.  
  
|NumberStyles value|Elements permitted in `s` in addition to digits|  
|------------------------|-----------------------------------------------------|  
|<xref:System.Globalization.NumberStyles.None>|The *integral-digits* element only.|  
|<xref:System.Globalization.NumberStyles.AllowDecimalPoint>|The decimal point (*.*) and *fractional-digits* elements.|  
|<xref:System.Globalization.NumberStyles.AllowExponent>|The "e" or "E" character, which indicates exponential notation. This flag by itself supports values in the form *digits*E*digits*; additional flags are needed to successfully parse strings with such elements as positive or negative signs and decimal point symbols.|  
|<xref:System.Globalization.NumberStyles.AllowLeadingWhite>|The *ws* element at the beginning of `s`.|  
|<xref:System.Globalization.NumberStyles.AllowTrailingWhite>|The *ws* element at the end of `s`.|  
|<xref:System.Globalization.NumberStyles.AllowLeadingSign>|The *sign* element at the beginning of `s`.|  
|<xref:System.Globalization.NumberStyles.AllowTrailingSign>|The *sign* element at the end of `s`.|  
|<xref:System.Globalization.NumberStyles.AllowParentheses>|The *sign* element in the form of parentheses enclosing the numeric value.|  
|<xref:System.Globalization.NumberStyles.AllowThousands>|The thousands separator (,) element.|  
|<xref:System.Globalization.NumberStyles.AllowCurrencySymbol>|The currency ($) element.|  
|<xref:System.Globalization.NumberStyles.Currency>|All elements. However, `s` cannot represent a hexadecimal number or a number in exponential notation.|  
|<xref:System.Globalization.NumberStyles.Float>|The *ws* element at the beginning or end of `s`, *sign* at the beginning of `s`, and the decimal point (.) symbol. The `s` parameter can also use exponential notation.|  
|<xref:System.Globalization.NumberStyles.Number>|The `ws`, `sign`, thousands separator (,) and decimal point (.) elements.|  
|<xref:System.Globalization.NumberStyles.Any>|All elements. However, `s` cannot represent a hexadecimal number.|  
  
 Some examples of `s` are "100", "-123,456,789", "123.45e+6", "+500", "5e2", "3.1416", "600.", "-.123", and "-Infinity".  
  
 The `s` parameter is parsed using the formatting information in a <xref:System.Globalization.NumberFormatInfo> object that is initialized for the current system culture. To specify the culture whose formatting information is used for the parse operation, call the <xref:System.Single.Parse%28System.String%2CSystem.Globalization.NumberStyles%2CSystem.IFormatProvider%29> overload.  
  
 Ordinarily, if you pass the <xref:System.Single.Parse%2A> method a string that is created by calling the <xref:System.Single.ToString%2A> method, the original <xref:System.Single> value is returned. However, because of a loss of precision, the values may not be equal.  

If `s` is out of range of the <xref:System.Single> data type, the method throws an <xref:System.OverflowException> on .NET Framework and .NET Core 2.2 and earlier versions. On .NET Core 3.0 and later versions, it returns <xref:System.Single.NegativeInfinity?displayProperty=nameWithType> if `s` is less than <xref:System.Single.MinValue?displayProperty=nameWithType> and <xref:System.Single.PositiveInfinity?displayProperty=nameWithType> if `s` is greater than <xref:System.Single.MaxValue?displayProperty=nameWithType>.

If a separator is encountered in the `s` parameter during a parse operation, and the applicable currency or number decimal and group separators are the same, the parse operation assumes that the separator is a decimal separator rather than a group separator. For more information about separators, see <xref:System.Globalization.NumberFormatInfo.CurrencyDecimalSeparator%2A>, <xref:System.Globalization.NumberFormatInfo.NumberDecimalSeparator%2A>, <xref:System.Globalization.NumberFormatInfo.CurrencyGroupSeparator%2A>, and <xref:System.Globalization.NumberFormatInfo.NumberGroupSeparator%2A>.  

## Examples  
 The following example uses the <xref:System.Single.Parse%28System.String%2CSystem.Globalization.NumberStyles%29> method to parse the string representations of <xref:System.Single> values. The example uses formatting information for the en-US culture.  
  
 [!code-csharp[System.Single.Parse#3](~/samples/snippets/csharp/VS_Snippets_CLR_System/system.Single.Parse/CS/parse2.cs#3)]
 [!code-vb[System.Single.Parse#3](~/samples/snippets/visualbasic/VS_Snippets_CLR_System/system.Single.Parse/VB/parse2.vb#3)]  
  
 ]]></format>
        </remarks>
        <exception cref="T:System.ArgumentNullException">
          <paramref name="s" /> is <see langword="null" />.</exception>
        <exception cref="T:System.FormatException">
          <paramref name="s" /> is not a number in a valid format.</exception>
        <exception cref="T:System.OverflowException">
          .NET Framework and .NET Core 2.2 and earlier versions only: <paramref name="s" /> represents a number that is less than <see cref="F:System.Single.MinValue" /> or greater than <see cref="F:System.Single.MaxValue" />.</exception>
        <exception cref="T:System.ArgumentException">
          <paramref name="style" /> is not a <see cref="T:System.Globalization.NumberStyles" /> value.  
  
 -or-  
  
 <paramref name="style" /> includes the <see cref="F:System.Globalization.NumberStyles.AllowHexSpecifier" /> value.</exception>
        <altmember cref="M:System.Single.ToString" />
        <altmember cref="Overload:System.Single.TryParse" />
        <related type="Article" href="~/docs/standard/base-types/parsing-numeric.md">Parsing Numeric Strings in .NET</related>
      </Docs>
    </Member>
    <Member MemberName="Parse">
      <MemberSignature Language="C#" Value="public static float Parse (string s, IFormatProvider provider);" />
      <MemberSignature Language="ILAsm" Value=".method public static hidebysig float32 Parse(string s, class System.IFormatProvider provider) cil managed" />
      <MemberSignature Language="DocId" Value="M:System.Single.Parse(System.String,System.IFormatProvider)" />
      <MemberSignature Language="VB.NET" Value="Public Shared Function Parse (s As String, provider As IFormatProvider) As Single" />
      <MemberSignature Language="C++ CLI" Value="public:&#xA; static float Parse(System::String ^ s, IFormatProvider ^ provider);" />
      <MemberSignature Language="F#" Value="static member Parse : string * IFormatProvider -&gt; single" Usage="System.single.Parse (s, provider)" />
      <MemberType>Method</MemberType>
      <AssemblyInfo>
        <AssemblyName>System.Runtime</AssemblyName>
        <AssemblyVersion>4.0.0.0</AssemblyVersion>
        <AssemblyVersion>4.0.10.0</AssemblyVersion>
        <AssemblyVersion>4.0.20.0</AssemblyVersion>
        <AssemblyVersion>4.1.0.0</AssemblyVersion>
        <AssemblyVersion>4.2.0.0</AssemblyVersion>
        <AssemblyVersion>4.2.1.0</AssemblyVersion>
      </AssemblyInfo>
      <AssemblyInfo>
        <AssemblyName>mscorlib</AssemblyName>
        <AssemblyVersion>1.0.5000.0</AssemblyVersion>
        <AssemblyVersion>2.0.0.0</AssemblyVersion>
        <AssemblyVersion>2.0.5.0</AssemblyVersion>
        <AssemblyVersion>4.0.0.0</AssemblyVersion>
      </AssemblyInfo>
      <AssemblyInfo>
        <AssemblyName>netstandard</AssemblyName>
        <AssemblyVersion>2.0.0.0</AssemblyVersion>
        <AssemblyVersion>2.1.0.0</AssemblyVersion>
      </AssemblyInfo>
      <ReturnValue>
        <ReturnType>System.Single</ReturnType>
      </ReturnValue>
      <Parameters>
        <Parameter Name="s" Type="System.String" />
        <Parameter Name="provider" Type="System.IFormatProvider" />
      </Parameters>
      <Docs>
        <param name="s">A string that contains a number to convert.</param>
        <param name="provider">An object that supplies culture-specific formatting information about <paramref name="s" />.</param>
        <summary>Converts the string representation of a number in a specified culture-specific format to its single-precision floating-point number equivalent.</summary>
        <returns>A single-precision floating-point number equivalent to the numeric value or symbol specified in <paramref name="s" />.</returns>
        <remarks>
          <format type="text/markdown"><![CDATA[  
  
## Remarks  
 This overload is typically used to convert text that can be formatted in a variety of ways to a <xref:System.Single> value. For example, it can be used to convert the text entered by a user into an HTML text box to a numeric value.  
  
 The `s` parameter is interpreted using a combination of the <xref:System.Globalization.NumberStyles.Float?displayProperty=nameWithType> and <xref:System.Globalization.NumberStyles.AllowThousands?displayProperty=nameWithType> flags. The `s` parameter can contain <xref:System.Globalization.NumberFormatInfo.PositiveInfinitySymbol%2A?displayProperty=nameWithType>, <xref:System.Globalization.NumberFormatInfo.NegativeInfinitySymbol%2A?displayProperty=nameWithType>, or <xref:System.Globalization.NumberFormatInfo.NaNSymbol%2A?displayProperty=nameWithType> for the culture specified by `provider`, or it can contain a string of the form:  
  
 [*ws*][*sign*]*integral-digits*[*.*[*fractional-digits*]][E[*sign*]*exponential-digits*][*ws*]  
  
 Optional elements are framed in square brackets ([ and ]). Elements that contain the term "digits" consist of a series of numeric characters ranging from 0 to 9.  
  
|Element|Description|  
|-------------|-----------------|  
|*ws*|A series of white-space characters.|  
|*sign*|A negative sign symbol (-) or a positive sign symbol (+).|  
|*integral-digits*|A series of digits ranging from 0 to 9 that specify the integral part of the number. Runs of *integral-digits* can be partitioned by a group-separator symbol. For example, in some cultures a comma (,) separates groups of thousands. The *integral-digits* element can be absent if the string contains the *fractional-digits* element.|  
|.|A culture-specific decimal point symbol.|  
|*fractional-digits*|A series of digits ranging from 0 to 9 that specify the fractional part of the number.|  
|E|The "e" or "E" character, which indicates that the value is represented in exponential (scientific) notation.|  
|*exponential-digits*|A series of digits ranging from 0 to 9 that specify an exponent.|  
  
 For more information about numeric formats, see the [Formatting Types](~/docs/standard/base-types/formatting-types.md) topic.  
  
 The `provider` parameter is an <xref:System.IFormatProvider> implementation whose <xref:System.IFormatProvider.GetFormat%2A> method returns a <xref:System.Globalization.NumberFormatInfo> object that provides culture-specific formatting information. When the <xref:System.Single.Parse%28System.String%2CSystem.IFormatProvider%29> method is invoked, it calls the `provider` parameter's <xref:System.IFormatProvider.GetFormat%2A> method and passes it a <xref:System.Type> object that represents the <xref:System.Globalization.NumberFormatInfo> type. The <xref:System.IFormatProvider.GetFormat%2A> method then returns the <xref:System.Globalization.NumberFormatInfo> object that provides information about the format of the `s` parameter. There are three ways to use the `provider` parameter to supply custom formatting information to the parse operation:  
  
-   You can pass a <xref:System.Globalization.CultureInfo> object that represents the culture that supplies formatting information. Its <xref:System.Globalization.CultureInfo.GetFormat%2A> method returns the <xref:System.Globalization.NumberFormatInfo> object that provides numeric formatting information for that culture.  
  
-   You can pass the actual <xref:System.Globalization.NumberFormatInfo> object that provides numeric formatting information. (Its implementation of <xref:System.Globalization.NumberFormatInfo.GetFormat%2A> just returns itself.)  
  
-   You can pass a custom object that implements <xref:System.IFormatProvider>. Its <xref:System.IFormatProvider.GetFormat%2A> method instantiates and returns the <xref:System.Globalization.NumberFormatInfo> object that provides formatting information.  
  
 If `provider` is `null` or a <xref:System.Globalization.NumberFormatInfo> cannot be obtained, the formatting information for the current system culture is used.  

If `s` is out of range of the <xref:System.Single> data type, the method throws an <xref:System.OverflowException> on .NET Framework and .NET Core 2.2 and earlier versions. On .NET Core 3.0 and later versions, it returns <xref:System.Single.NegativeInfinity?displayProperty=nameWithType> if `s` is less than <xref:System.Single.MinValue?displayProperty=nameWithType> and <xref:System.Single.PositiveInfinity?displayProperty=nameWithType> if `s` is greater than <xref:System.Single.MaxValue?displayProperty=nameWithType>. 

If a separator is encountered in the `s` parameter during a parse operation, and the applicable currency or number decimal and group separators are the same, the parse operation assumes that the separator is a decimal separator rather than a group separator. For more information about separators, see <xref:System.Globalization.NumberFormatInfo.CurrencyDecimalSeparator%2A>, <xref:System.Globalization.NumberFormatInfo.NumberDecimalSeparator%2A>, <xref:System.Globalization.NumberFormatInfo.CurrencyGroupSeparator%2A>, and <xref:System.Globalization.NumberFormatInfo.NumberGroupSeparator%2A>.  
  
Some examples of `s` are "100", "-123,456,789", "123.45e+6", "+500", "5e2", "3.1416", "600.", "-.123", and "-Infinity".  

## Examples  
 The following example is the button click event handler of a Web form. It uses the array returned by the <xref:System.Web.HttpRequest.UserLanguages%2A?displayProperty=nameWithType> property to determine the user's locale. It then instantiates a <xref:System.Globalization.CultureInfo> object that corresponds to that locale. The <xref:System.Globalization.NumberFormatInfo> object that belongs to that <xref:System.Globalization.CultureInfo> object is then passed to the <xref:System.Single.Parse%28System.String%2CSystem.IFormatProvider%29> method to convert the user's input to a <xref:System.Single> value.  
  
 [!code-csharp[ParseMethod#1](~/samples/snippets/csharp/VS_Snippets_CLR/ParseMethod/cs/Default.aspx.cs#1)]
 [!code-vb[ParseMethod#1](~/samples/snippets/visualbasic/VS_Snippets_CLR/ParseMethod/vb/Default.aspx.vb#1)]  
  
 ]]></format>
        </remarks>
        <exception cref="T:System.ArgumentNullException">
          <paramref name="s" /> is <see langword="null" />.</exception>
        <exception cref="T:System.FormatException">
          <paramref name="s" /> does not represent a number in a valid format.</exception>
        <exception cref="T:System.OverflowException">
          .NET Framework and .NET Core 2.2 and earlier versions only: <paramref name="s" /> represents a number less than <see cref="F:System.Single.MinValue" /> or greater than <see cref="F:System.Single.MaxValue" />.</exception>
        <altmember cref="M:System.Single.ToString" />
        <altmember cref="Overload:System.Single.TryParse" />
        <related type="Article" href="~/docs/standard/base-types/parsing-numeric.md">Parsing Numeric Strings in .NET</related>
      </Docs>
    </Member>
    <Member MemberName="Parse">
      <MemberSignature Language="C#" Value="public static float Parse (ReadOnlySpan&lt;char&gt; s, System.Globalization.NumberStyles style = System.Globalization.NumberStyles.AllowDecimalPoint | System.Globalization.NumberStyles.AllowExponent | System.Globalization.NumberStyles.AllowLeadingSign | System.Globalization.NumberStyles.AllowLeadingWhite | System.Globalization.NumberStyles.AllowThousands | System.Globalization.NumberStyles.AllowTrailingWhite | System.Globalization.NumberStyles.Float | System.Globalization.NumberStyles.Integer, IFormatProvider provider = null);" />
      <MemberSignature Language="ILAsm" Value=".method public static hidebysig float32 Parse(valuetype System.ReadOnlySpan`1&lt;char&gt; s, valuetype System.Globalization.NumberStyles style, class System.IFormatProvider provider) cil managed" />
      <MemberSignature Language="DocId" Value="M:System.Single.Parse(System.ReadOnlySpan{System.Char},System.Globalization.NumberStyles,System.IFormatProvider)" />
      <MemberSignature Language="VB.NET" Value="Public Shared Function Parse (s As ReadOnlySpan(Of Char), Optional style As NumberStyles = System.Globalization.NumberStyles.AllowDecimalPoint | System.Globalization.NumberStyles.AllowExponent | System.Globalization.NumberStyles.AllowLeadingSign | System.Globalization.NumberStyles.AllowLeadingWhite | System.Globalization.NumberStyles.AllowThousands | System.Globalization.NumberStyles.AllowTrailingWhite | System.Globalization.NumberStyles.Float | System.Globalization.NumberStyles.Integer, Optional provider As IFormatProvider = null) As Single" />
      <MemberSignature Language="F#" Value="static member Parse : ReadOnlySpan&lt;char&gt; * System.Globalization.NumberStyles * IFormatProvider -&gt; single" Usage="System.single.Parse (s, style, provider)" />
      <MemberType>Method</MemberType>
      <AssemblyInfo>
        <AssemblyName>System.Runtime</AssemblyName>
        <AssemblyVersion>4.2.1.0</AssemblyVersion>
      </AssemblyInfo>
      <AssemblyInfo>
        <AssemblyName>mscorlib</AssemblyName>
      </AssemblyInfo>
      <AssemblyInfo>
        <AssemblyName>netstandard</AssemblyName>
        <AssemblyVersion>2.1.0.0</AssemblyVersion>
      </AssemblyInfo>
      <ReturnValue>
        <ReturnType>System.Single</ReturnType>
      </ReturnValue>
      <Parameters>
        <Parameter Name="s" Type="System.ReadOnlySpan&lt;System.Char&gt;" Index="0" FrameworkAlternate="netcore-2.1;netcore-2.2;netcore-3.0;netstandard-2.1" />
        <Parameter Name="style" Type="System.Globalization.NumberStyles" Index="1" FrameworkAlternate="netcore-2.1;netcore-2.2;netcore-3.0;netstandard-2.1" />
        <Parameter Name="provider" Type="System.IFormatProvider" Index="2" FrameworkAlternate="netcore-2.1;netcore-2.2;netcore-3.0;netstandard-2.1" />
      </Parameters>
      <Docs>
<<<<<<< HEAD
        <param name="s">A character span that contains the number to convert.</param>
        <param name="style">A bitwise combination of enumeration values that indicate the style elements that can be present in <paramref name="s" />.  A typical value to specify is <see cref="F:System.Globalization.NumberStyles.Float" /> combined with <see cref="F:System.Globalization.NumberStyles.AllowThousands" />.</param>
        <param name="provider">An object that supplies culture-specific formatting information about <paramref name="s" />.</param>
        <summary>Converts a character span that contains the string representation of a number in a specified style and culture-specific format to its single-precision floating-point number equivalent.</summary>
        <returns>A single-precision floating-point number that is equivalent to the numeric value or symbol specified in <paramref name="s" />.</returns>
        <remarks>  
          <format type="text/markdown"><![CDATA[  

If `s` is out of range of the <xref:System.Single> data type, the method returns <xref:System.Single.NegativeInfinity?displayProperty=nameWithType> if `s` is less than <xref:System.Single.MinValue?displayProperty=nameWithType> and <xref:System.Single.PositiveInfinity?displayProperty=nameWithType> if `s` is greater than <xref:System.Single.MaxValue?displayProperty=nameWithType>.

         ]]></format>
        </remarks>
        <exception cref="T:System.FormatException">
          <paramref name="s" /> does not represent a numeric value.</exception>
        <exception cref="T:System.ArgumentException">
          <paramref name="style" /> is not a <see cref="T:System.Globalization.NumberStyles" /> value.  
  
-or-  
  
<paramref name="style" /> is the <see cref="F:System.Globalization.NumberStyles.AllowHexSpecifier" /> value.</exception>
=======
        <param name="s">A span containing the characters representing the number to convert.</param>
        <param name="style">A bitwise combination of enumeration values that indicates the style elements that can be present in <paramref name="s" />. A typical value to specify is <see cref="F:System.Globalization.NumberStyles.Float" /> combined with <see cref="F:System.Globalization.NumberStyles.AllowThousands" />.</param>
        <param name="provider">An object that supplies culture-specific formatting information about <paramref name="s" />.</param>
        <summary>Converts the span representation of a number in a specified style and culture-specific format to its single-precision floating-point number equivalent.</summary>
        <returns>A single-precision floating-point number equivalent to the numeric value or symbol specified in <paramref name="s" />.</returns>
        <remarks>To be added.</remarks>
>>>>>>> 901a783c
      </Docs>
    </Member>
    <Member MemberName="Parse">
      <MemberSignature Language="C#" Value="public static float Parse (string s, System.Globalization.NumberStyles style, IFormatProvider provider);" />
      <MemberSignature Language="ILAsm" Value=".method public static hidebysig float32 Parse(string s, valuetype System.Globalization.NumberStyles style, class System.IFormatProvider provider) cil managed" />
      <MemberSignature Language="DocId" Value="M:System.Single.Parse(System.String,System.Globalization.NumberStyles,System.IFormatProvider)" />
      <MemberSignature Language="VB.NET" Value="Public Shared Function Parse (s As String, style As NumberStyles, provider As IFormatProvider) As Single" />
      <MemberSignature Language="C++ CLI" Value="public:&#xA; static float Parse(System::String ^ s, System::Globalization::NumberStyles style, IFormatProvider ^ provider);" />
      <MemberSignature Language="F#" Value="static member Parse : string * System.Globalization.NumberStyles * IFormatProvider -&gt; single" Usage="System.single.Parse (s, style, provider)" />
      <MemberType>Method</MemberType>
      <AssemblyInfo>
        <AssemblyName>System.Runtime</AssemblyName>
        <AssemblyVersion>4.0.0.0</AssemblyVersion>
        <AssemblyVersion>4.0.10.0</AssemblyVersion>
        <AssemblyVersion>4.0.20.0</AssemblyVersion>
        <AssemblyVersion>4.1.0.0</AssemblyVersion>
        <AssemblyVersion>4.2.0.0</AssemblyVersion>
        <AssemblyVersion>4.2.1.0</AssemblyVersion>
      </AssemblyInfo>
      <AssemblyInfo>
        <AssemblyName>mscorlib</AssemblyName>
        <AssemblyVersion>1.0.5000.0</AssemblyVersion>
        <AssemblyVersion>2.0.0.0</AssemblyVersion>
        <AssemblyVersion>2.0.5.0</AssemblyVersion>
        <AssemblyVersion>4.0.0.0</AssemblyVersion>
      </AssemblyInfo>
      <AssemblyInfo>
        <AssemblyName>netstandard</AssemblyName>
        <AssemblyVersion>2.0.0.0</AssemblyVersion>
        <AssemblyVersion>2.1.0.0</AssemblyVersion>
      </AssemblyInfo>
      <ReturnValue>
        <ReturnType>System.Single</ReturnType>
      </ReturnValue>
      <Parameters>
        <Parameter Name="s" Type="System.String" />
        <Parameter Name="style" Type="System.Globalization.NumberStyles" />
        <Parameter Name="provider" Type="System.IFormatProvider" />
      </Parameters>
      <Docs>
        <param name="s">A string that contains a number to convert.</param>
        <param name="style">A bitwise combination of enumeration values that indicates the style elements that can be present in <paramref name="s" />. A typical value to specify is <see cref="F:System.Globalization.NumberStyles.Float" /> combined with <see cref="F:System.Globalization.NumberStyles.AllowThousands" />.</param>
        <param name="provider">An object that supplies culture-specific formatting information about <paramref name="s" />.</param>
        <summary>Converts the string representation of a number in a specified style and culture-specific format to its single-precision floating-point number equivalent.</summary>
        <returns>A single-precision floating-point number equivalent to the numeric value or symbol specified in <paramref name="s" />.</returns>
        <remarks>
          <format type="text/markdown"><![CDATA[  
  
## Remarks  
 The `style` parameter defines the style elements (such as white space, thousands separators, and currency symbols) that are allowed in the `s` parameter for the parse operation to succeed. It must be a combination of bit flags from the <xref:System.Globalization.NumberStyles> enumeration. The following <xref:System.Globalization.NumberStyles> members are not supported:  
  
-   <xref:System.Globalization.NumberStyles.AllowHexSpecifier>  
  
-   <xref:System.Globalization.NumberStyles.HexNumber>  
  
 The `s` parameter can contain <xref:System.Globalization.NumberFormatInfo.PositiveInfinitySymbol%2A?displayProperty=nameWithType>, <xref:System.Globalization.NumberFormatInfo.NegativeInfinitySymbol%2A?displayProperty=nameWithType>, or <xref:System.Globalization.NumberFormatInfo.NaNSymbol%2A?displayProperty=nameWithType> for the culture specified by `provider`. Depending on the value of `style`, it can also take the form:  
  
 [*ws*] [*$*] [*sign*][*integral-digits*,]*integral-digits*[.[*fractional-digits*]][E[*sign*]*exponential-digits*][*ws*]  
  
 Elements framed in square brackets ([ and ]) are optional. The following table describes each element.  
  
|Element|Description|  
|-------------|-----------------|  
|*ws*|A series of white-space characters. White space can appear at the beginning of `s` if `style` includes the <xref:System.Globalization.NumberStyles.AllowLeadingWhite?displayProperty=nameWithType> flag, and it can appear at the end of `s` if `style` includes the <xref:System.Globalization.NumberStyles.AllowTrailingWhite?displayProperty=nameWithType> flag.|  
|$|A culture-specific currency symbol. Its position in the string is defined by the <xref:System.Globalization.NumberFormatInfo.CurrencyNegativePattern%2A?displayProperty=nameWithType> and <xref:System.Globalization.NumberFormatInfo.CurrencyPositivePattern%2A?displayProperty=nameWithType> properties of the current culture. The current culture's currency symbol can appear in `s` if `style` includes the <xref:System.Globalization.NumberStyles.AllowCurrencySymbol?displayProperty=nameWithType> flag.|  
|*sign*|A negative sign symbol (-) or a positive sign symbol (+). The sign can appear at the beginning of `s` if `style` includes the <xref:System.Globalization.NumberStyles.AllowLeadingSign?displayProperty=nameWithType> flag, and it can appear at the end of `s` if `style` includes the <xref:System.Globalization.NumberStyles.AllowTrailingSign?displayProperty=nameWithType> flag. Parentheses can be used in `s` to indicate a negative value if `style` includes the <xref:System.Globalization.NumberStyles.AllowParentheses?displayProperty=nameWithType> flag.|  
|*integral-digits*|A series of digits ranging from 0 to 9 that specify the integral part of the number. The *integral-digits* element can be absent if the string contains the *fractional-digits* element.|  
|,|A culture-specific group separator. The current culture's group separator symbol can appear in `s` if `style` includes the <xref:System.Globalization.NumberStyles.AllowThousands?displayProperty=nameWithType> flag|  
|.|A culture-specific decimal point symbol. The current culture's decimal point symbol can appear in `s` if `style` includes the <xref:System.Globalization.NumberStyles.AllowDecimalPoint?displayProperty=nameWithType> flag.|  
|*fractional-digits*|A series of digits ranging from 0 to 9 that specify the fractional part of the number. Fractional digits can appear in `s` if `style` includes the <xref:System.Globalization.NumberStyles.AllowDecimalPoint?displayProperty=nameWithType> flag.|  
|E|The "e" or "E" character, which indicates that the value is represented in exponential (scientific) notation. The `s` parameter can represent a number in exponential notation if `style` includes the <xref:System.Globalization.NumberStyles.AllowExponent?displayProperty=nameWithType> flag.|  
|*exponential-digits*|A series of digits ranging from 0 to 9 that specify an exponent.|  
  
> [!NOTE]
> Any terminating NUL (U+0000) characters in `s` are ignored by the parsing operation, regardless of the value of the `style` argument.

 A string with digits only (which corresponds to the <xref:System.Globalization.NumberStyles.None?displayProperty=nameWithType> style) always parses successfully if it is in the range of the <xref:System.Single> type. The remaining <xref:System.Globalization.NumberStyles?displayProperty=nameWithType> members control elements that may be present, but are not required to be present, in the input string. The following table indicates how individual <xref:System.Globalization.NumberStyles> flags affect the elements that may be present in `s`.  
  
|NumberStyles value|Elements permitted in `s` in addition to digits|  
|------------------------|-----------------------------------------------------|  
|<xref:System.Globalization.NumberStyles.None>|The *integral-digits* element only.|  
|<xref:System.Globalization.NumberStyles.AllowDecimalPoint>|The decimal point (*.*) and *fractional-digits* elements.|  
|<xref:System.Globalization.NumberStyles.AllowExponent>|The "e" or "E" character, which indicates exponential notation. This flag by itself supports values in the form *digits*E*digits*; additional flags are needed to successfully parse strings with such elements as positive or negative signs and decimal point symbols.|  
|<xref:System.Globalization.NumberStyles.AllowLeadingWhite>|The *ws* element at the beginning of `s`.|  
|<xref:System.Globalization.NumberStyles.AllowTrailingWhite>|The *ws* element at the end of `s`.|  
|<xref:System.Globalization.NumberStyles.AllowLeadingSign>|The *sign* element at the beginning of `s`.|  
|<xref:System.Globalization.NumberStyles.AllowTrailingSign>|The *sign* element at the end of `s`.|  
|<xref:System.Globalization.NumberStyles.AllowParentheses>|The *sign* element in the form of parentheses enclosing the numeric value.|  
|<xref:System.Globalization.NumberStyles.AllowThousands>|The thousands separator (,) element.|  
|<xref:System.Globalization.NumberStyles.AllowCurrencySymbol>|The currency ($) element.|  
|<xref:System.Globalization.NumberStyles.Currency>|All elements. However, `s` cannot represent a hexadecimal number or a number in exponential notation.|  
|<xref:System.Globalization.NumberStyles.Float>|The *ws* element at the beginning or end of `s`, *sign* at the beginning of `s`, and the decimal point (.) symbol. The `s` parameter can also use exponential notation.|  
|<xref:System.Globalization.NumberStyles.Number>|The `ws`, `sign`, thousands separator (,) and decimal point (.) elements.|  
|<xref:System.Globalization.NumberStyles.Any>|All elements. However, `s` cannot represent a hexadecimal number.|  
  
 The `provider` parameter is an <xref:System.IFormatProvider> implementation. Its <xref:System.IFormatProvider.GetFormat%2A> method returns a <xref:System.Globalization.NumberFormatInfo> object that provides culture-specific information about the format of `value`. Typically, `provider` can be any one of the following:  
  
-   A <xref:System.Globalization.CultureInfo> object that represents the culture that provides numeric formatting information. Its <xref:System.Globalization.CultureInfo.GetFormat%2A> method returns the <xref:System.Globalization.NumberFormatInfo> object that provides numeric formatting information.  
  
-   A <xref:System.Globalization.NumberFormatInfo> object that provides formatting information. (Its implementation of <xref:System.Globalization.NumberFormatInfo.GetFormat%2A> just returns itself.)  
  
-   A custom object that implements <xref:System.IFormatProvider> and uses the <xref:System.Globalization.NumberFormatInfo.GetFormat%2A> method to instantiate and return the <xref:System.Globalization.NumberFormatInfo> object that provides formatting information.  
  
If `provider` is `null`, the <xref:System.Globalization.NumberFormatInfo> object for the current culture is used.  

If `s` is out of range of the <xref:System.Single> data type, the method throws an <xref:System.OverflowException> on .NET Framework and .NET Core 2.2 and earlier versions. On .NET Core 3.0 and later versions, it returns <xref:System.Single.NegativeInfinity?displayProperty=nameWithType> if `s` is less than <xref:System.Single.MinValue?displayProperty=nameWithType> and <xref:System.Single.PositiveInfinity?displayProperty=nameWithType> if `s` is greater than <xref:System.Single.MaxValue?displayProperty=nameWithType>.

If a separator is encountered in the `s` parameter during a parse operation, and the applicable currency or number decimal and group separators are the same, the parse operation assumes that the separator is a decimal separator rather than a group separator. For more information about separators, see <xref:System.Globalization.NumberFormatInfo.CurrencyDecimalSeparator%2A>, <xref:System.Globalization.NumberFormatInfo.NumberDecimalSeparator%2A>, <xref:System.Globalization.NumberFormatInfo.CurrencyGroupSeparator%2A>, and <xref:System.Globalization.NumberFormatInfo.NumberGroupSeparator%2A>.  

## Examples  
 The following code example uses the <xref:System.Single.Parse%28System.String%2CSystem.Globalization.NumberStyles%2CSystem.IFormatProvider%29> method to parse the string representations of <xref:System.Single> values. Each string in an array is parsed using the formatting conventions of the en-US, nl-NL, and a custom culture. The custom culture defines its group separator symbol as the underscore ("_") and its group size as two.  
  
 [!code-csharp[System.Single.Parse#4](~/samples/snippets/csharp/VS_Snippets_CLR_System/system.Single.Parse/CS/parse3.cs#4)]
 [!code-vb[System.Single.Parse#4](~/samples/snippets/visualbasic/VS_Snippets_CLR_System/system.Single.Parse/VB/parse3.vb#4)]  
  
 ]]></format>
        </remarks>
        <exception cref="T:System.ArgumentNullException">
          <paramref name="s" /> is <see langword="null" />.</exception>
        <exception cref="T:System.FormatException">
          <paramref name="s" /> does not represent a numeric value.</exception>
        <exception cref="T:System.ArgumentException">
          <paramref name="style" /> is not a <see cref="T:System.Globalization.NumberStyles" /> value.  
  
 -or-  
  
 <paramref name="style" /> is the <see cref="F:System.Globalization.NumberStyles.AllowHexSpecifier" /> value.</exception>
        <exception cref="T:System.OverflowException">
          .NET Framework and .NET Core 2.2 and earlier versions only: <paramref name="s" /> represents a number that is less than <see cref="F:System.Single.MinValue" /> or greater than <see cref="F:System.Single.MaxValue" />.</exception>
        <altmember cref="M:System.Single.ToString" />
        <related type="Article" href="~/docs/standard/base-types/parsing-numeric.md">Parsing Numeric Strings in .NET</related>
      </Docs>
    </Member>
    <Member MemberName="PositiveInfinity">
      <MemberSignature Language="C#" Value="public const float PositiveInfinity = Infinity;" />
      <MemberSignature Language="ILAsm" Value=".field public static literal float32 PositiveInfinity = float32(Infinity)" />
      <MemberSignature Language="DocId" Value="F:System.Single.PositiveInfinity" />
      <MemberSignature Language="VB.NET" Value="Public Const PositiveInfinity As Single  = Infinity" />
      <MemberSignature Language="C++ CLI" Value="public: float PositiveInfinity = Infinity;" />
      <MemberSignature Language="F#" Value="val mutable PositiveInfinity : single" Usage="System.single.PositiveInfinity" />
      <MemberType>Field</MemberType>
      <AssemblyInfo>
        <AssemblyName>System.Runtime</AssemblyName>
        <AssemblyVersion>4.0.0.0</AssemblyVersion>
        <AssemblyVersion>4.0.10.0</AssemblyVersion>
        <AssemblyVersion>4.0.20.0</AssemblyVersion>
        <AssemblyVersion>4.1.0.0</AssemblyVersion>
        <AssemblyVersion>4.2.0.0</AssemblyVersion>
        <AssemblyVersion>4.2.1.0</AssemblyVersion>
      </AssemblyInfo>
      <AssemblyInfo>
        <AssemblyName>mscorlib</AssemblyName>
        <AssemblyVersion>1.0.5000.0</AssemblyVersion>
        <AssemblyVersion>2.0.0.0</AssemblyVersion>
        <AssemblyVersion>2.0.5.0</AssemblyVersion>
        <AssemblyVersion>4.0.0.0</AssemblyVersion>
      </AssemblyInfo>
      <AssemblyInfo>
        <AssemblyName>netstandard</AssemblyName>
        <AssemblyVersion>2.0.0.0</AssemblyVersion>
        <AssemblyVersion>2.1.0.0</AssemblyVersion>
      </AssemblyInfo>
      <ReturnValue>
        <ReturnType>System.Single</ReturnType>
      </ReturnValue>
      <MemberValue>Infinity</MemberValue>
      <Docs>
        <summary>Represents positive infinity. This field is constant.</summary>
        <remarks>
          <format type="text/markdown"><![CDATA[  
  
## Remarks  
 The value of this constant is the result of dividing a positive number by zero.  
  
 This constant is returned when the result of an operation is greater than <xref:System.Single.MaxValue>.  
  
 Use <xref:System.Single.IsPositiveInfinity%2A> to determine whether a value evaluates to positive infinity.  
  
   
  
## Examples  
 The following code example demonstrates the <xref:System.Single.PositiveInfinity> constant.  
  
 [!code-cpp[System.Single#10](~/samples/snippets/cpp/VS_Snippets_CLR_System/system.Single/CPP/singlesample.cpp#10)]
 [!code-csharp[System.Single#10](~/samples/snippets/csharp/VS_Snippets_CLR_System/system.Single/CS/singlesample.cs#10)]
 [!code-vb[System.Single#10](~/samples/snippets/visualbasic/VS_Snippets_CLR_System/system.Single/VB/singlesample.vb#10)]  
  
 ]]></format>
        </remarks>
        <altmember cref="M:System.Single.IsPositiveInfinity(System.Single)" />
        <altmember cref="M:System.Single.IsInfinity(System.Single)" />
        <altmember cref="F:System.Single.NegativeInfinity" />
      </Docs>
    </Member>
    <Member MemberName="System.IComparable.CompareTo">
      <MemberSignature Language="C#" Value="int IComparable.CompareTo (object value);" />
      <MemberSignature Language="ILAsm" Value=".method hidebysig newslot virtual instance int32 System.IComparable.CompareTo(object value) cil managed" />
      <MemberSignature Language="DocId" Value="M:System.Single.System#IComparable#CompareTo(System.Object)" />
      <MemberSignature Language="VB.NET" Value="Function CompareTo (value As Object) As Integer Implements IComparable.CompareTo" />
      <MemberSignature Language="C++ CLI" Value=" virtual int System.IComparable.CompareTo(System::Object ^ value) = IComparable::CompareTo;" />
      <MemberType>Method</MemberType>
      <Implements>
        <InterfaceMember>M:System.IComparable.CompareTo(System.Object)</InterfaceMember>
      </Implements>
      <AssemblyInfo>
        <AssemblyName>System.Runtime</AssemblyName>
        <AssemblyVersion>4.0.0.0</AssemblyVersion>
        <AssemblyVersion>4.0.10.0</AssemblyVersion>
        <AssemblyVersion>4.0.20.0</AssemblyVersion>
        <AssemblyVersion>4.1.0.0</AssemblyVersion>
      </AssemblyInfo>
      <AssemblyInfo>
        <AssemblyName>mscorlib</AssemblyName>
      </AssemblyInfo>
      <AssemblyInfo>
        <AssemblyName>netstandard</AssemblyName>
      </AssemblyInfo>
      <ReturnValue>
        <ReturnType>System.Int32</ReturnType>
      </ReturnValue>
      <Parameters>
        <Parameter Name="value" Type="System.Object" Index="0" FrameworkAlternate="dotnet-uwp-10.0;netcore-1.0;netcore-1.1;netstandard-1.0;netstandard-1.1;netstandard-1.2;netstandard-1.3;netstandard-1.4;netstandard-1.5;netstandard-1.6" />
      </Parameters>
      <Docs>
        <param name="value">To be added.</param>
        <summary>To be added.</summary>
        <returns>To be added.</returns>
        <remarks>To be added.</remarks>
      </Docs>
    </Member>
    <Member MemberName="System.IConvertible.GetTypeCode">
      <MemberSignature Language="C#" Value="TypeCode IConvertible.GetTypeCode ();" />
      <MemberSignature Language="ILAsm" Value=".method hidebysig newslot virtual instance valuetype System.TypeCode System.IConvertible.GetTypeCode() cil managed" />
      <MemberSignature Language="DocId" Value="M:System.Single.System#IConvertible#GetTypeCode" />
      <MemberSignature Language="VB.NET" Value="Function GetTypeCode () As TypeCode Implements IConvertible.GetTypeCode" />
      <MemberSignature Language="C++ CLI" Value=" virtual TypeCode System.IConvertible.GetTypeCode() = IConvertible::GetTypeCode;" />
      <MemberType>Method</MemberType>
      <Implements>
        <InterfaceMember>M:System.IConvertible.GetTypeCode</InterfaceMember>
      </Implements>
      <AssemblyInfo>
        <AssemblyName>System.Runtime</AssemblyName>
        <AssemblyVersion>4.0.20.0</AssemblyVersion>
        <AssemblyVersion>4.1.0.0</AssemblyVersion>
      </AssemblyInfo>
      <AssemblyInfo>
        <AssemblyName>mscorlib</AssemblyName>
      </AssemblyInfo>
      <AssemblyInfo>
        <AssemblyName>netstandard</AssemblyName>
      </AssemblyInfo>
      <ReturnValue>
        <ReturnType>System.TypeCode</ReturnType>
      </ReturnValue>
      <Parameters />
      <Docs>
        <summary>To be added.</summary>
        <returns>To be added.</returns>
        <remarks>To be added.</remarks>
      </Docs>
    </Member>
    <Member MemberName="System.IConvertible.ToBoolean">
      <MemberSignature Language="C#" Value="bool IConvertible.ToBoolean (IFormatProvider provider);" />
      <MemberSignature Language="ILAsm" Value=".method hidebysig newslot virtual instance bool System.IConvertible.ToBoolean(class System.IFormatProvider provider) cil managed" />
      <MemberSignature Language="DocId" Value="M:System.Single.System#IConvertible#ToBoolean(System.IFormatProvider)" />
      <MemberSignature Language="VB.NET" Value="Function ToBoolean (provider As IFormatProvider) As Boolean Implements IConvertible.ToBoolean" />
      <MemberSignature Language="C++ CLI" Value=" virtual bool System.IConvertible.ToBoolean(IFormatProvider ^ provider) = IConvertible::ToBoolean;" />
      <MemberType>Method</MemberType>
      <Implements>
        <InterfaceMember>M:System.IConvertible.ToBoolean(System.IFormatProvider)</InterfaceMember>
      </Implements>
      <AssemblyInfo>
        <AssemblyName>System.Runtime</AssemblyName>
        <AssemblyVersion>4.0.20.0</AssemblyVersion>
        <AssemblyVersion>4.1.0.0</AssemblyVersion>
        <AssemblyVersion>4.2.0.0</AssemblyVersion>
        <AssemblyVersion>4.2.1.0</AssemblyVersion>
      </AssemblyInfo>
      <AssemblyInfo>
        <AssemblyName>mscorlib</AssemblyName>
        <AssemblyVersion>1.0.5000.0</AssemblyVersion>
        <AssemblyVersion>2.0.0.0</AssemblyVersion>
        <AssemblyVersion>2.0.5.0</AssemblyVersion>
        <AssemblyVersion>4.0.0.0</AssemblyVersion>
      </AssemblyInfo>
      <AssemblyInfo>
        <AssemblyName>netstandard</AssemblyName>
        <AssemblyVersion>2.0.0.0</AssemblyVersion>
        <AssemblyVersion>2.1.0.0</AssemblyVersion>
      </AssemblyInfo>
      <ReturnValue>
        <ReturnType>System.Boolean</ReturnType>
      </ReturnValue>
      <Parameters>
        <Parameter Name="provider" Type="System.IFormatProvider" Index="0" FrameworkAlternate="dotnet-uwp-10.0;netcore-1.0;netcore-1.1;netcore-2.0;netcore-2.1;netcore-2.2;netcore-3.0;netframework-1.1;netframework-2.0;netframework-3.0;netframework-3.5;netframework-4.0;netframework-4.5;netframework-4.5.1;netframework-4.5.2;netframework-4.6;netframework-4.6.1;netframework-4.6.2;netframework-4.7;netframework-4.7.1;netframework-4.7.2;netframework-4.8;netstandard-1.3;netstandard-1.4;netstandard-1.5;netstandard-1.6;netstandard-2.0;netstandard-2.1;xamarinandroid-7.1;xamarinios-10.8;xamarinmac-3.0" />
      </Parameters>
      <Docs>
        <param name="provider">This parameter is ignored.</param>
        <summary>For a description of this member, see <see cref="M:System.IConvertible.ToBoolean(System.IFormatProvider)" />.</summary>
        <returns>
          <see langword="true" /> if the value of the current instance is not zero; otherwise, <see langword="false" />.</returns>
        <remarks>
          <format type="text/markdown"><![CDATA[  
  
## Remarks  
 This member is an explicit interface member implementation. It can be used only when the <xref:System.Single> instance is cast to an <xref:System.IConvertible> interface. The recommended alternative is to call the <xref:System.Convert.ToBoolean%28System.Single%29?displayProperty=nameWithType> method.  
  
 ]]></format>
        </remarks>
      </Docs>
    </Member>
    <Member MemberName="System.IConvertible.ToByte">
      <MemberSignature Language="C#" Value="byte IConvertible.ToByte (IFormatProvider provider);" />
      <MemberSignature Language="ILAsm" Value=".method hidebysig newslot virtual instance unsigned int8 System.IConvertible.ToByte(class System.IFormatProvider provider) cil managed" />
      <MemberSignature Language="DocId" Value="M:System.Single.System#IConvertible#ToByte(System.IFormatProvider)" />
      <MemberSignature Language="VB.NET" Value="Function ToByte (provider As IFormatProvider) As Byte Implements IConvertible.ToByte" />
      <MemberSignature Language="C++ CLI" Value=" virtual System::Byte System.IConvertible.ToByte(IFormatProvider ^ provider) = IConvertible::ToByte;" />
      <MemberType>Method</MemberType>
      <Implements>
        <InterfaceMember>M:System.IConvertible.ToByte(System.IFormatProvider)</InterfaceMember>
      </Implements>
      <AssemblyInfo>
        <AssemblyName>System.Runtime</AssemblyName>
        <AssemblyVersion>4.0.20.0</AssemblyVersion>
        <AssemblyVersion>4.1.0.0</AssemblyVersion>
        <AssemblyVersion>4.2.0.0</AssemblyVersion>
        <AssemblyVersion>4.2.1.0</AssemblyVersion>
      </AssemblyInfo>
      <AssemblyInfo>
        <AssemblyName>mscorlib</AssemblyName>
        <AssemblyVersion>1.0.5000.0</AssemblyVersion>
        <AssemblyVersion>2.0.0.0</AssemblyVersion>
        <AssemblyVersion>2.0.5.0</AssemblyVersion>
        <AssemblyVersion>4.0.0.0</AssemblyVersion>
      </AssemblyInfo>
      <AssemblyInfo>
        <AssemblyName>netstandard</AssemblyName>
        <AssemblyVersion>2.0.0.0</AssemblyVersion>
        <AssemblyVersion>2.1.0.0</AssemblyVersion>
      </AssemblyInfo>
      <ReturnValue>
        <ReturnType>System.Byte</ReturnType>
      </ReturnValue>
      <Parameters>
        <Parameter Name="provider" Type="System.IFormatProvider" Index="0" FrameworkAlternate="dotnet-uwp-10.0;netcore-1.0;netcore-1.1;netcore-2.0;netcore-2.1;netcore-2.2;netcore-3.0;netframework-1.1;netframework-2.0;netframework-3.0;netframework-3.5;netframework-4.0;netframework-4.5;netframework-4.5.1;netframework-4.5.2;netframework-4.6;netframework-4.6.1;netframework-4.6.2;netframework-4.7;netframework-4.7.1;netframework-4.7.2;netframework-4.8;netstandard-1.3;netstandard-1.4;netstandard-1.5;netstandard-1.6;netstandard-2.0;netstandard-2.1;xamarinandroid-7.1;xamarinios-10.8;xamarinmac-3.0" />
      </Parameters>
      <Docs>
        <param name="provider">This parameter is ignored.</param>
        <summary>For a description of this member, see <see cref="M:System.IConvertible.ToByte(System.IFormatProvider)" />.</summary>
        <returns>The value of the current instance, converted to a <see cref="T:System.Byte" />.</returns>
        <remarks>
          <format type="text/markdown"><![CDATA[  
  
## Remarks  
 This member is an explicit interface member implementation. It can be used only when the <xref:System.Single> instance is cast to an <xref:System.IConvertible> interface. The recommended alternative is to call the <xref:System.Convert.ToByte%28System.Single%29?displayProperty=nameWithType> method.  
  
 ]]></format>
        </remarks>
      </Docs>
    </Member>
    <Member MemberName="System.IConvertible.ToChar">
      <MemberSignature Language="C#" Value="char IConvertible.ToChar (IFormatProvider provider);" />
      <MemberSignature Language="ILAsm" Value=".method hidebysig newslot virtual instance char System.IConvertible.ToChar(class System.IFormatProvider provider) cil managed" />
      <MemberSignature Language="DocId" Value="M:System.Single.System#IConvertible#ToChar(System.IFormatProvider)" />
      <MemberSignature Language="VB.NET" Value="Function ToChar (provider As IFormatProvider) As Char Implements IConvertible.ToChar" />
      <MemberSignature Language="C++ CLI" Value=" virtual char System.IConvertible.ToChar(IFormatProvider ^ provider) = IConvertible::ToChar;" />
      <MemberType>Method</MemberType>
      <Implements>
        <InterfaceMember>M:System.IConvertible.ToChar(System.IFormatProvider)</InterfaceMember>
      </Implements>
      <AssemblyInfo>
        <AssemblyName>System.Runtime</AssemblyName>
        <AssemblyVersion>4.0.20.0</AssemblyVersion>
        <AssemblyVersion>4.1.0.0</AssemblyVersion>
        <AssemblyVersion>4.2.0.0</AssemblyVersion>
        <AssemblyVersion>4.2.1.0</AssemblyVersion>
      </AssemblyInfo>
      <AssemblyInfo>
        <AssemblyName>mscorlib</AssemblyName>
        <AssemblyVersion>1.0.5000.0</AssemblyVersion>
        <AssemblyVersion>2.0.0.0</AssemblyVersion>
        <AssemblyVersion>2.0.5.0</AssemblyVersion>
        <AssemblyVersion>4.0.0.0</AssemblyVersion>
      </AssemblyInfo>
      <AssemblyInfo>
        <AssemblyName>netstandard</AssemblyName>
        <AssemblyVersion>2.0.0.0</AssemblyVersion>
        <AssemblyVersion>2.1.0.0</AssemblyVersion>
      </AssemblyInfo>
      <ReturnValue>
        <ReturnType>System.Char</ReturnType>
      </ReturnValue>
      <Parameters>
        <Parameter Name="provider" Type="System.IFormatProvider" Index="0" FrameworkAlternate="dotnet-uwp-10.0;netcore-1.0;netcore-1.1;netcore-2.0;netcore-2.1;netcore-2.2;netcore-3.0;netframework-1.1;netframework-2.0;netframework-3.0;netframework-3.5;netframework-4.0;netframework-4.5;netframework-4.5.1;netframework-4.5.2;netframework-4.6;netframework-4.6.1;netframework-4.6.2;netframework-4.7;netframework-4.7.1;netframework-4.7.2;netframework-4.8;netstandard-1.3;netstandard-1.4;netstandard-1.5;netstandard-1.6;netstandard-2.0;netstandard-2.1;xamarinandroid-7.1;xamarinios-10.8;xamarinmac-3.0" />
      </Parameters>
      <Docs>
        <param name="provider">This parameter is ignored.</param>
        <summary>This conversion is not supported. Attempting to use this method throws an <see cref="T:System.InvalidCastException" />.</summary>
        <returns>This conversion is not supported. No value is returned.</returns>
        <remarks>To be added.</remarks>
        <exception cref="T:System.InvalidCastException">In all cases.</exception>
      </Docs>
    </Member>
    <Member MemberName="System.IConvertible.ToDateTime">
      <MemberSignature Language="C#" Value="DateTime IConvertible.ToDateTime (IFormatProvider provider);" />
      <MemberSignature Language="ILAsm" Value=".method hidebysig newslot virtual instance valuetype System.DateTime System.IConvertible.ToDateTime(class System.IFormatProvider provider) cil managed" />
      <MemberSignature Language="DocId" Value="M:System.Single.System#IConvertible#ToDateTime(System.IFormatProvider)" />
      <MemberSignature Language="VB.NET" Value="Function ToDateTime (provider As IFormatProvider) As DateTime Implements IConvertible.ToDateTime" />
      <MemberSignature Language="C++ CLI" Value=" virtual DateTime System.IConvertible.ToDateTime(IFormatProvider ^ provider) = IConvertible::ToDateTime;" />
      <MemberType>Method</MemberType>
      <Implements>
        <InterfaceMember>M:System.IConvertible.ToDateTime(System.IFormatProvider)</InterfaceMember>
      </Implements>
      <AssemblyInfo>
        <AssemblyName>System.Runtime</AssemblyName>
        <AssemblyVersion>4.0.20.0</AssemblyVersion>
        <AssemblyVersion>4.1.0.0</AssemblyVersion>
        <AssemblyVersion>4.2.0.0</AssemblyVersion>
        <AssemblyVersion>4.2.1.0</AssemblyVersion>
      </AssemblyInfo>
      <AssemblyInfo>
        <AssemblyName>mscorlib</AssemblyName>
        <AssemblyVersion>1.0.5000.0</AssemblyVersion>
        <AssemblyVersion>2.0.0.0</AssemblyVersion>
        <AssemblyVersion>2.0.5.0</AssemblyVersion>
        <AssemblyVersion>4.0.0.0</AssemblyVersion>
      </AssemblyInfo>
      <AssemblyInfo>
        <AssemblyName>netstandard</AssemblyName>
        <AssemblyVersion>2.0.0.0</AssemblyVersion>
        <AssemblyVersion>2.1.0.0</AssemblyVersion>
      </AssemblyInfo>
      <ReturnValue>
        <ReturnType>System.DateTime</ReturnType>
      </ReturnValue>
      <Parameters>
        <Parameter Name="provider" Type="System.IFormatProvider" Index="0" FrameworkAlternate="dotnet-uwp-10.0;netcore-1.0;netcore-1.1;netcore-2.0;netcore-2.1;netcore-2.2;netcore-3.0;netframework-1.1;netframework-2.0;netframework-3.0;netframework-3.5;netframework-4.0;netframework-4.5;netframework-4.5.1;netframework-4.5.2;netframework-4.6;netframework-4.6.1;netframework-4.6.2;netframework-4.7;netframework-4.7.1;netframework-4.7.2;netframework-4.8;netstandard-1.3;netstandard-1.4;netstandard-1.5;netstandard-1.6;netstandard-2.0;netstandard-2.1;xamarinandroid-7.1;xamarinios-10.8;xamarinmac-3.0" />
      </Parameters>
      <Docs>
        <param name="provider">This parameter is ignored.</param>
        <summary>This conversion is not supported. Attempting to use this method throws an <see cref="T:System.InvalidCastException" />.</summary>
        <returns>This conversion is not supported. No value is returned.</returns>
        <remarks>To be added.</remarks>
        <exception cref="T:System.InvalidCastException">In all cases.</exception>
      </Docs>
    </Member>
    <Member MemberName="System.IConvertible.ToDecimal">
      <MemberSignature Language="C#" Value="decimal IConvertible.ToDecimal (IFormatProvider provider);" />
      <MemberSignature Language="ILAsm" Value=".method hidebysig newslot virtual instance valuetype System.Decimal System.IConvertible.ToDecimal(class System.IFormatProvider provider) cil managed" />
      <MemberSignature Language="DocId" Value="M:System.Single.System#IConvertible#ToDecimal(System.IFormatProvider)" />
      <MemberSignature Language="VB.NET" Value="Function ToDecimal (provider As IFormatProvider) As Decimal Implements IConvertible.ToDecimal" />
      <MemberSignature Language="C++ CLI" Value=" virtual System::Decimal System.IConvertible.ToDecimal(IFormatProvider ^ provider) = IConvertible::ToDecimal;" />
      <MemberType>Method</MemberType>
      <Implements>
        <InterfaceMember>M:System.IConvertible.ToDecimal(System.IFormatProvider)</InterfaceMember>
      </Implements>
      <AssemblyInfo>
        <AssemblyName>System.Runtime</AssemblyName>
        <AssemblyVersion>4.0.20.0</AssemblyVersion>
        <AssemblyVersion>4.1.0.0</AssemblyVersion>
        <AssemblyVersion>4.2.0.0</AssemblyVersion>
        <AssemblyVersion>4.2.1.0</AssemblyVersion>
      </AssemblyInfo>
      <AssemblyInfo>
        <AssemblyName>mscorlib</AssemblyName>
        <AssemblyVersion>1.0.5000.0</AssemblyVersion>
        <AssemblyVersion>2.0.0.0</AssemblyVersion>
        <AssemblyVersion>2.0.5.0</AssemblyVersion>
        <AssemblyVersion>4.0.0.0</AssemblyVersion>
      </AssemblyInfo>
      <AssemblyInfo>
        <AssemblyName>netstandard</AssemblyName>
        <AssemblyVersion>2.0.0.0</AssemblyVersion>
        <AssemblyVersion>2.1.0.0</AssemblyVersion>
      </AssemblyInfo>
      <ReturnValue>
        <ReturnType>System.Decimal</ReturnType>
      </ReturnValue>
      <Parameters>
        <Parameter Name="provider" Type="System.IFormatProvider" Index="0" FrameworkAlternate="dotnet-uwp-10.0;netcore-1.0;netcore-1.1;netcore-2.0;netcore-2.1;netcore-2.2;netcore-3.0;netframework-1.1;netframework-2.0;netframework-3.0;netframework-3.5;netframework-4.0;netframework-4.5;netframework-4.5.1;netframework-4.5.2;netframework-4.6;netframework-4.6.1;netframework-4.6.2;netframework-4.7;netframework-4.7.1;netframework-4.7.2;netframework-4.8;netstandard-1.3;netstandard-1.4;netstandard-1.5;netstandard-1.6;netstandard-2.0;netstandard-2.1;xamarinandroid-7.1;xamarinios-10.8;xamarinmac-3.0" />
      </Parameters>
      <Docs>
        <param name="provider">This parameter is ignored.</param>
        <summary>For a description of this member, see <see cref="M:System.IConvertible.ToDecimal(System.IFormatProvider)" />.</summary>
        <returns>The value of the current instance, converted to a <see cref="T:System.Decimal" />.</returns>
        <remarks>
          <format type="text/markdown"><![CDATA[  
  
## Remarks  
 This member is an explicit interface member implementation. It can be used only when the <xref:System.Single> instance is cast to an <xref:System.IConvertible> interface. The recommended alternative is to call the <xref:System.Convert.ToDecimal%28System.Single%29?displayProperty=nameWithType> method.  
  
 ]]></format>
        </remarks>
      </Docs>
    </Member>
    <Member MemberName="System.IConvertible.ToDouble">
      <MemberSignature Language="C#" Value="double IConvertible.ToDouble (IFormatProvider provider);" />
      <MemberSignature Language="ILAsm" Value=".method hidebysig newslot virtual instance float64 System.IConvertible.ToDouble(class System.IFormatProvider provider) cil managed" />
      <MemberSignature Language="DocId" Value="M:System.Single.System#IConvertible#ToDouble(System.IFormatProvider)" />
      <MemberSignature Language="VB.NET" Value="Function ToDouble (provider As IFormatProvider) As Double Implements IConvertible.ToDouble" />
      <MemberSignature Language="C++ CLI" Value=" virtual double System.IConvertible.ToDouble(IFormatProvider ^ provider) = IConvertible::ToDouble;" />
      <MemberType>Method</MemberType>
      <Implements>
        <InterfaceMember>M:System.IConvertible.ToDouble(System.IFormatProvider)</InterfaceMember>
      </Implements>
      <AssemblyInfo>
        <AssemblyName>System.Runtime</AssemblyName>
        <AssemblyVersion>4.0.20.0</AssemblyVersion>
        <AssemblyVersion>4.1.0.0</AssemblyVersion>
        <AssemblyVersion>4.2.0.0</AssemblyVersion>
        <AssemblyVersion>4.2.1.0</AssemblyVersion>
      </AssemblyInfo>
      <AssemblyInfo>
        <AssemblyName>mscorlib</AssemblyName>
        <AssemblyVersion>1.0.5000.0</AssemblyVersion>
        <AssemblyVersion>2.0.0.0</AssemblyVersion>
        <AssemblyVersion>2.0.5.0</AssemblyVersion>
        <AssemblyVersion>4.0.0.0</AssemblyVersion>
      </AssemblyInfo>
      <AssemblyInfo>
        <AssemblyName>netstandard</AssemblyName>
        <AssemblyVersion>2.0.0.0</AssemblyVersion>
        <AssemblyVersion>2.1.0.0</AssemblyVersion>
      </AssemblyInfo>
      <ReturnValue>
        <ReturnType>System.Double</ReturnType>
      </ReturnValue>
      <Parameters>
        <Parameter Name="provider" Type="System.IFormatProvider" Index="0" FrameworkAlternate="dotnet-uwp-10.0;netcore-1.0;netcore-1.1;netcore-2.0;netcore-2.1;netcore-2.2;netcore-3.0;netframework-1.1;netframework-2.0;netframework-3.0;netframework-3.5;netframework-4.0;netframework-4.5;netframework-4.5.1;netframework-4.5.2;netframework-4.6;netframework-4.6.1;netframework-4.6.2;netframework-4.7;netframework-4.7.1;netframework-4.7.2;netframework-4.8;netstandard-1.3;netstandard-1.4;netstandard-1.5;netstandard-1.6;netstandard-2.0;netstandard-2.1;xamarinandroid-7.1;xamarinios-10.8;xamarinmac-3.0" />
      </Parameters>
      <Docs>
        <param name="provider">This parameter is ignored.</param>
        <summary>For a description of this member, see <see cref="M:System.IConvertible.ToDouble(System.IFormatProvider)" />.</summary>
        <returns>The value of the current instance, converted to a <see cref="T:System.Double" />.</returns>
        <remarks>
          <format type="text/markdown"><![CDATA[  
  
## Remarks  
 This member is an explicit interface member implementation. It can be used only when the <xref:System.Single> instance is cast to an <xref:System.IConvertible> interface. The recommended alternative is to call the <xref:System.Convert.ToDouble%28System.Single%29?displayProperty=nameWithType> method.  
  
 ]]></format>
        </remarks>
      </Docs>
    </Member>
    <Member MemberName="System.IConvertible.ToInt16">
      <MemberSignature Language="C#" Value="short IConvertible.ToInt16 (IFormatProvider provider);" />
      <MemberSignature Language="ILAsm" Value=".method hidebysig newslot virtual instance int16 System.IConvertible.ToInt16(class System.IFormatProvider provider) cil managed" />
      <MemberSignature Language="DocId" Value="M:System.Single.System#IConvertible#ToInt16(System.IFormatProvider)" />
      <MemberSignature Language="VB.NET" Value="Function ToInt16 (provider As IFormatProvider) As Short Implements IConvertible.ToInt16" />
      <MemberSignature Language="C++ CLI" Value=" virtual short System.IConvertible.ToInt16(IFormatProvider ^ provider) = IConvertible::ToInt16;" />
      <MemberType>Method</MemberType>
      <Implements>
        <InterfaceMember>M:System.IConvertible.ToInt16(System.IFormatProvider)</InterfaceMember>
      </Implements>
      <AssemblyInfo>
        <AssemblyName>System.Runtime</AssemblyName>
        <AssemblyVersion>4.0.20.0</AssemblyVersion>
        <AssemblyVersion>4.1.0.0</AssemblyVersion>
        <AssemblyVersion>4.2.0.0</AssemblyVersion>
        <AssemblyVersion>4.2.1.0</AssemblyVersion>
      </AssemblyInfo>
      <AssemblyInfo>
        <AssemblyName>mscorlib</AssemblyName>
        <AssemblyVersion>1.0.5000.0</AssemblyVersion>
        <AssemblyVersion>2.0.0.0</AssemblyVersion>
        <AssemblyVersion>2.0.5.0</AssemblyVersion>
        <AssemblyVersion>4.0.0.0</AssemblyVersion>
      </AssemblyInfo>
      <AssemblyInfo>
        <AssemblyName>netstandard</AssemblyName>
        <AssemblyVersion>2.0.0.0</AssemblyVersion>
        <AssemblyVersion>2.1.0.0</AssemblyVersion>
      </AssemblyInfo>
      <ReturnValue>
        <ReturnType>System.Int16</ReturnType>
      </ReturnValue>
      <Parameters>
        <Parameter Name="provider" Type="System.IFormatProvider" Index="0" FrameworkAlternate="dotnet-uwp-10.0;netcore-1.0;netcore-1.1;netcore-2.0;netcore-2.1;netcore-2.2;netcore-3.0;netframework-1.1;netframework-2.0;netframework-3.0;netframework-3.5;netframework-4.0;netframework-4.5;netframework-4.5.1;netframework-4.5.2;netframework-4.6;netframework-4.6.1;netframework-4.6.2;netframework-4.7;netframework-4.7.1;netframework-4.7.2;netframework-4.8;netstandard-1.3;netstandard-1.4;netstandard-1.5;netstandard-1.6;netstandard-2.0;netstandard-2.1;xamarinandroid-7.1;xamarinios-10.8;xamarinmac-3.0" />
      </Parameters>
      <Docs>
        <param name="provider">This parameter is ignored.</param>
        <summary>For a description of this member, see <see cref="M:System.IConvertible.ToInt16(System.IFormatProvider)" />.</summary>
        <returns>The value of the current instance, converted to an <see cref="T:System.Int16" />.</returns>
        <remarks>
          <format type="text/markdown"><![CDATA[  
  
## Remarks  
 This member is an explicit interface member implementation. It can be used only when the <xref:System.Single> instance is cast to an <xref:System.IConvertible> interface. The recommended alternative is to call the <xref:System.Convert.ToInt16%28System.Single%29?displayProperty=nameWithType> method.  
  
 ]]></format>
        </remarks>
      </Docs>
    </Member>
    <Member MemberName="System.IConvertible.ToInt32">
      <MemberSignature Language="C#" Value="int IConvertible.ToInt32 (IFormatProvider provider);" />
      <MemberSignature Language="ILAsm" Value=".method hidebysig newslot virtual instance int32 System.IConvertible.ToInt32(class System.IFormatProvider provider) cil managed" />
      <MemberSignature Language="DocId" Value="M:System.Single.System#IConvertible#ToInt32(System.IFormatProvider)" />
      <MemberSignature Language="VB.NET" Value="Function ToInt32 (provider As IFormatProvider) As Integer Implements IConvertible.ToInt32" />
      <MemberSignature Language="C++ CLI" Value=" virtual int System.IConvertible.ToInt32(IFormatProvider ^ provider) = IConvertible::ToInt32;" />
      <MemberType>Method</MemberType>
      <Implements>
        <InterfaceMember>M:System.IConvertible.ToInt32(System.IFormatProvider)</InterfaceMember>
      </Implements>
      <AssemblyInfo>
        <AssemblyName>System.Runtime</AssemblyName>
        <AssemblyVersion>4.0.20.0</AssemblyVersion>
        <AssemblyVersion>4.1.0.0</AssemblyVersion>
        <AssemblyVersion>4.2.0.0</AssemblyVersion>
        <AssemblyVersion>4.2.1.0</AssemblyVersion>
      </AssemblyInfo>
      <AssemblyInfo>
        <AssemblyName>mscorlib</AssemblyName>
        <AssemblyVersion>1.0.5000.0</AssemblyVersion>
        <AssemblyVersion>2.0.0.0</AssemblyVersion>
        <AssemblyVersion>2.0.5.0</AssemblyVersion>
        <AssemblyVersion>4.0.0.0</AssemblyVersion>
      </AssemblyInfo>
      <AssemblyInfo>
        <AssemblyName>netstandard</AssemblyName>
        <AssemblyVersion>2.0.0.0</AssemblyVersion>
        <AssemblyVersion>2.1.0.0</AssemblyVersion>
      </AssemblyInfo>
      <ReturnValue>
        <ReturnType>System.Int32</ReturnType>
      </ReturnValue>
      <Parameters>
        <Parameter Name="provider" Type="System.IFormatProvider" Index="0" FrameworkAlternate="dotnet-uwp-10.0;netcore-1.0;netcore-1.1;netcore-2.0;netcore-2.1;netcore-2.2;netcore-3.0;netframework-1.1;netframework-2.0;netframework-3.0;netframework-3.5;netframework-4.0;netframework-4.5;netframework-4.5.1;netframework-4.5.2;netframework-4.6;netframework-4.6.1;netframework-4.6.2;netframework-4.7;netframework-4.7.1;netframework-4.7.2;netframework-4.8;netstandard-1.3;netstandard-1.4;netstandard-1.5;netstandard-1.6;netstandard-2.0;netstandard-2.1;xamarinandroid-7.1;xamarinios-10.8;xamarinmac-3.0" />
      </Parameters>
      <Docs>
        <param name="provider">This parameter is ignored.</param>
        <summary>For a description of this member, see <see cref="M:System.IConvertible.ToInt32(System.IFormatProvider)" />.</summary>
        <returns>The value of the current instance, converted to an <see cref="T:System.Int32" />.</returns>
        <remarks>
          <format type="text/markdown"><![CDATA[  
  
## Remarks  
 This member is an explicit interface member implementation. It can be used only when the <xref:System.Single> instance is cast to an <xref:System.IConvertible> interface. The recommended alternative is to call the <xref:System.Convert.ToInt32%28System.Single%29?displayProperty=nameWithType> method.  
  
 ]]></format>
        </remarks>
      </Docs>
    </Member>
    <Member MemberName="System.IConvertible.ToInt64">
      <MemberSignature Language="C#" Value="long IConvertible.ToInt64 (IFormatProvider provider);" />
      <MemberSignature Language="ILAsm" Value=".method hidebysig newslot virtual instance int64 System.IConvertible.ToInt64(class System.IFormatProvider provider) cil managed" />
      <MemberSignature Language="DocId" Value="M:System.Single.System#IConvertible#ToInt64(System.IFormatProvider)" />
      <MemberSignature Language="VB.NET" Value="Function ToInt64 (provider As IFormatProvider) As Long Implements IConvertible.ToInt64" />
      <MemberSignature Language="C++ CLI" Value=" virtual long System.IConvertible.ToInt64(IFormatProvider ^ provider) = IConvertible::ToInt64;" />
      <MemberType>Method</MemberType>
      <Implements>
        <InterfaceMember>M:System.IConvertible.ToInt64(System.IFormatProvider)</InterfaceMember>
      </Implements>
      <AssemblyInfo>
        <AssemblyName>System.Runtime</AssemblyName>
        <AssemblyVersion>4.0.20.0</AssemblyVersion>
        <AssemblyVersion>4.1.0.0</AssemblyVersion>
        <AssemblyVersion>4.2.0.0</AssemblyVersion>
        <AssemblyVersion>4.2.1.0</AssemblyVersion>
      </AssemblyInfo>
      <AssemblyInfo>
        <AssemblyName>mscorlib</AssemblyName>
        <AssemblyVersion>1.0.5000.0</AssemblyVersion>
        <AssemblyVersion>2.0.0.0</AssemblyVersion>
        <AssemblyVersion>2.0.5.0</AssemblyVersion>
        <AssemblyVersion>4.0.0.0</AssemblyVersion>
      </AssemblyInfo>
      <AssemblyInfo>
        <AssemblyName>netstandard</AssemblyName>
        <AssemblyVersion>2.0.0.0</AssemblyVersion>
        <AssemblyVersion>2.1.0.0</AssemblyVersion>
      </AssemblyInfo>
      <ReturnValue>
        <ReturnType>System.Int64</ReturnType>
      </ReturnValue>
      <Parameters>
        <Parameter Name="provider" Type="System.IFormatProvider" Index="0" FrameworkAlternate="dotnet-uwp-10.0;netcore-1.0;netcore-1.1;netcore-2.0;netcore-2.1;netcore-2.2;netcore-3.0;netframework-1.1;netframework-2.0;netframework-3.0;netframework-3.5;netframework-4.0;netframework-4.5;netframework-4.5.1;netframework-4.5.2;netframework-4.6;netframework-4.6.1;netframework-4.6.2;netframework-4.7;netframework-4.7.1;netframework-4.7.2;netframework-4.8;netstandard-1.3;netstandard-1.4;netstandard-1.5;netstandard-1.6;netstandard-2.0;netstandard-2.1;xamarinandroid-7.1;xamarinios-10.8;xamarinmac-3.0" />
      </Parameters>
      <Docs>
        <param name="provider">This parameter is ignored.</param>
        <summary>For a description of this member, see <see cref="M:System.IConvertible.ToInt64(System.IFormatProvider)" />.</summary>
        <returns>The value of the current instance, converted to an <see cref="T:System.Int64" />.</returns>
        <remarks>
          <format type="text/markdown"><![CDATA[  
  
## Remarks  
 This member is an explicit interface member implementation. It can be used only when the <xref:System.Single> instance is cast to an <xref:System.IConvertible> interface. The recommended alternative is to call the <xref:System.Convert.ToInt64%28System.Single%29?displayProperty=nameWithType> method.  
  
 ]]></format>
        </remarks>
      </Docs>
    </Member>
    <Member MemberName="System.IConvertible.ToSByte">
      <MemberSignature Language="C#" Value="sbyte IConvertible.ToSByte (IFormatProvider provider);" />
      <MemberSignature Language="ILAsm" Value=".method hidebysig newslot virtual instance int8 System.IConvertible.ToSByte(class System.IFormatProvider provider) cil managed" />
      <MemberSignature Language="DocId" Value="M:System.Single.System#IConvertible#ToSByte(System.IFormatProvider)" />
      <MemberSignature Language="VB.NET" Value="Function ToSByte (provider As IFormatProvider) As SByte Implements IConvertible.ToSByte" />
      <MemberSignature Language="C++ CLI" Value=" virtual System::SByte System.IConvertible.ToSByte(IFormatProvider ^ provider) = IConvertible::ToSByte;" />
      <MemberType>Method</MemberType>
      <Implements>
        <InterfaceMember>M:System.IConvertible.ToSByte(System.IFormatProvider)</InterfaceMember>
      </Implements>
      <AssemblyInfo>
        <AssemblyName>System.Runtime</AssemblyName>
        <AssemblyVersion>4.0.20.0</AssemblyVersion>
        <AssemblyVersion>4.1.0.0</AssemblyVersion>
        <AssemblyVersion>4.2.0.0</AssemblyVersion>
        <AssemblyVersion>4.2.1.0</AssemblyVersion>
      </AssemblyInfo>
      <AssemblyInfo>
        <AssemblyName>mscorlib</AssemblyName>
        <AssemblyVersion>1.0.5000.0</AssemblyVersion>
        <AssemblyVersion>2.0.0.0</AssemblyVersion>
        <AssemblyVersion>2.0.5.0</AssemblyVersion>
        <AssemblyVersion>4.0.0.0</AssemblyVersion>
      </AssemblyInfo>
      <AssemblyInfo>
        <AssemblyName>netstandard</AssemblyName>
        <AssemblyVersion>2.0.0.0</AssemblyVersion>
        <AssemblyVersion>2.1.0.0</AssemblyVersion>
      </AssemblyInfo>
      <Attributes>
        <Attribute FrameworkAlternate="netframework-1.1">
          <AttributeName>System.CLSCompliant(false)</AttributeName>
        </Attribute>
      </Attributes>
      <ReturnValue>
        <ReturnType>System.SByte</ReturnType>
      </ReturnValue>
      <Parameters>
        <Parameter Name="provider" Type="System.IFormatProvider" Index="0" FrameworkAlternate="dotnet-uwp-10.0;netcore-1.0;netcore-1.1;netcore-2.0;netcore-2.1;netcore-2.2;netcore-3.0;netframework-1.1;netframework-2.0;netframework-3.0;netframework-3.5;netframework-4.0;netframework-4.5;netframework-4.5.1;netframework-4.5.2;netframework-4.6;netframework-4.6.1;netframework-4.6.2;netframework-4.7;netframework-4.7.1;netframework-4.7.2;netframework-4.8;netstandard-1.3;netstandard-1.4;netstandard-1.5;netstandard-1.6;netstandard-2.0;netstandard-2.1;xamarinandroid-7.1;xamarinios-10.8;xamarinmac-3.0" />
      </Parameters>
      <Docs>
        <param name="provider">This parameter is ignored.</param>
        <summary>For a description of this member, see <see cref="M:System.IConvertible.ToSByte(System.IFormatProvider)" />.</summary>
        <returns>The value of the current instance, converted to an <see cref="T:System.SByte" />.</returns>
        <remarks>
          <format type="text/markdown"><![CDATA[  
  
## Remarks  
 This member is an explicit interface member implementation. It can be used only when the <xref:System.Single> instance is cast to an <xref:System.IConvertible> interface. The recommended alternative is to call the <xref:System.Convert.ToSByte%28System.Single%29?displayProperty=nameWithType> method.  
  
 ]]></format>
        </remarks>
      </Docs>
    </Member>
    <Member MemberName="System.IConvertible.ToSingle">
      <MemberSignature Language="C#" Value="float IConvertible.ToSingle (IFormatProvider provider);" />
      <MemberSignature Language="ILAsm" Value=".method hidebysig newslot virtual instance float32 System.IConvertible.ToSingle(class System.IFormatProvider provider) cil managed" />
      <MemberSignature Language="DocId" Value="M:System.Single.System#IConvertible#ToSingle(System.IFormatProvider)" />
      <MemberSignature Language="VB.NET" Value="Function ToSingle (provider As IFormatProvider) As Single Implements IConvertible.ToSingle" />
      <MemberSignature Language="C++ CLI" Value=" virtual float System.IConvertible.ToSingle(IFormatProvider ^ provider) = IConvertible::ToSingle;" />
      <MemberType>Method</MemberType>
      <Implements>
        <InterfaceMember>M:System.IConvertible.ToSingle(System.IFormatProvider)</InterfaceMember>
      </Implements>
      <AssemblyInfo>
        <AssemblyName>System.Runtime</AssemblyName>
        <AssemblyVersion>4.0.20.0</AssemblyVersion>
        <AssemblyVersion>4.1.0.0</AssemblyVersion>
        <AssemblyVersion>4.2.0.0</AssemblyVersion>
        <AssemblyVersion>4.2.1.0</AssemblyVersion>
      </AssemblyInfo>
      <AssemblyInfo>
        <AssemblyName>mscorlib</AssemblyName>
        <AssemblyVersion>1.0.5000.0</AssemblyVersion>
        <AssemblyVersion>2.0.0.0</AssemblyVersion>
        <AssemblyVersion>2.0.5.0</AssemblyVersion>
        <AssemblyVersion>4.0.0.0</AssemblyVersion>
      </AssemblyInfo>
      <AssemblyInfo>
        <AssemblyName>netstandard</AssemblyName>
        <AssemblyVersion>2.0.0.0</AssemblyVersion>
        <AssemblyVersion>2.1.0.0</AssemblyVersion>
      </AssemblyInfo>
      <ReturnValue>
        <ReturnType>System.Single</ReturnType>
      </ReturnValue>
      <Parameters>
        <Parameter Name="provider" Type="System.IFormatProvider" Index="0" FrameworkAlternate="dotnet-uwp-10.0;netcore-1.0;netcore-1.1;netcore-2.0;netcore-2.1;netcore-2.2;netcore-3.0;netframework-1.1;netframework-2.0;netframework-3.0;netframework-3.5;netframework-4.0;netframework-4.5;netframework-4.5.1;netframework-4.5.2;netframework-4.6;netframework-4.6.1;netframework-4.6.2;netframework-4.7;netframework-4.7.1;netframework-4.7.2;netframework-4.8;netstandard-1.3;netstandard-1.4;netstandard-1.5;netstandard-1.6;netstandard-2.0;netstandard-2.1;xamarinandroid-7.1;xamarinios-10.8;xamarinmac-3.0" />
      </Parameters>
      <Docs>
        <param name="provider">This parameter is ignored.</param>
        <summary>For a description of this member, see <see cref="M:System.IConvertible.ToSingle(System.IFormatProvider)" />.</summary>
        <returns>The value of the current instance, unchanged.</returns>
        <remarks>
          <format type="text/markdown"><![CDATA[  
  
## Remarks  
 This member is an explicit interface member implementation. It can be used only when the <xref:System.Single> instance is cast to an <xref:System.IConvertible> interface.  
  
 ]]></format>
        </remarks>
      </Docs>
    </Member>
    <Member MemberName="System.IConvertible.ToType">
      <MemberSignature Language="C#" Value="object IConvertible.ToType (Type type, IFormatProvider provider);" />
      <MemberSignature Language="ILAsm" Value=".method hidebysig newslot virtual instance object System.IConvertible.ToType(class System.Type type, class System.IFormatProvider provider) cil managed" />
      <MemberSignature Language="DocId" Value="M:System.Single.System#IConvertible#ToType(System.Type,System.IFormatProvider)" />
      <MemberSignature Language="C++ CLI" Value=" virtual System::Object ^ System.IConvertible.ToType(Type ^ type, IFormatProvider ^ provider) = IConvertible::ToType;" />
      <MemberType>Method</MemberType>
      <Implements>
        <InterfaceMember>M:System.IConvertible.ToType(System.Type,System.IFormatProvider)</InterfaceMember>
      </Implements>
      <AssemblyInfo>
        <AssemblyName>System.Runtime</AssemblyName>
        <AssemblyVersion>4.0.20.0</AssemblyVersion>
        <AssemblyVersion>4.1.0.0</AssemblyVersion>
        <AssemblyVersion>4.2.0.0</AssemblyVersion>
        <AssemblyVersion>4.2.1.0</AssemblyVersion>
      </AssemblyInfo>
      <AssemblyInfo>
        <AssemblyName>mscorlib</AssemblyName>
        <AssemblyVersion>1.0.5000.0</AssemblyVersion>
        <AssemblyVersion>2.0.0.0</AssemblyVersion>
        <AssemblyVersion>2.0.5.0</AssemblyVersion>
        <AssemblyVersion>4.0.0.0</AssemblyVersion>
      </AssemblyInfo>
      <AssemblyInfo>
        <AssemblyName>netstandard</AssemblyName>
        <AssemblyVersion>2.0.0.0</AssemblyVersion>
        <AssemblyVersion>2.1.0.0</AssemblyVersion>
      </AssemblyInfo>
      <ReturnValue>
        <ReturnType>System.Object</ReturnType>
      </ReturnValue>
      <Parameters>
        <Parameter Name="type" Type="System.Type" Index="0" FrameworkAlternate="dotnet-uwp-10.0;netcore-1.0;netcore-1.1;netcore-2.0;netcore-2.1;netcore-2.2;netcore-3.0;netframework-1.1;netframework-2.0;netframework-3.0;netframework-3.5;netframework-4.0;netframework-4.5;netframework-4.5.1;netframework-4.5.2;netframework-4.6;netframework-4.6.1;netframework-4.6.2;netframework-4.7;netframework-4.7.1;netframework-4.7.2;netframework-4.8;netstandard-1.3;netstandard-1.4;netstandard-1.5;netstandard-1.6;netstandard-2.0;netstandard-2.1;xamarinandroid-7.1;xamarinios-10.8;xamarinmac-3.0" />
        <Parameter Name="provider" Type="System.IFormatProvider" Index="1" FrameworkAlternate="dotnet-uwp-10.0;netcore-1.0;netcore-1.1;netcore-2.0;netcore-2.1;netcore-2.2;netcore-3.0;netframework-1.1;netframework-2.0;netframework-3.0;netframework-3.5;netframework-4.0;netframework-4.5;netframework-4.5.1;netframework-4.5.2;netframework-4.6;netframework-4.6.1;netframework-4.6.2;netframework-4.7;netframework-4.7.1;netframework-4.7.2;netframework-4.8;netstandard-1.3;netstandard-1.4;netstandard-1.5;netstandard-1.6;netstandard-2.0;netstandard-2.1;xamarinandroid-7.1;xamarinios-10.8;xamarinmac-3.0" />
      </Parameters>
      <Docs>
        <param name="type">The type to which to convert this <see cref="T:System.Single" /> value.</param>
        <param name="provider">An object that supplies information about the format of the returned value.</param>
        <summary>For a description of this member, see <see cref="M:System.IConvertible.ToType(System.Type,System.IFormatProvider)" />.</summary>
        <returns>The value of the current instance, converted to <paramref name="type" />.</returns>
        <remarks>
          <format type="text/markdown"><![CDATA[  
  
## Remarks  
 This member is an explicit interface member implementation. It can be used only when the <xref:System.Single> instance is cast to an <xref:System.IConvertible> interface. The recommended alternative is to call the `static` (`Shared` in Visual Basic) <xref:System.Convert.ChangeType%2A?displayProperty=nameWithType> method.  
  
 ]]></format>
        </remarks>
      </Docs>
    </Member>
    <Member MemberName="System.IConvertible.ToUInt16">
      <MemberSignature Language="C#" Value="ushort IConvertible.ToUInt16 (IFormatProvider provider);" />
      <MemberSignature Language="ILAsm" Value=".method hidebysig newslot virtual instance unsigned int16 System.IConvertible.ToUInt16(class System.IFormatProvider provider) cil managed" />
      <MemberSignature Language="DocId" Value="M:System.Single.System#IConvertible#ToUInt16(System.IFormatProvider)" />
      <MemberSignature Language="VB.NET" Value="Function ToUInt16 (provider As IFormatProvider) As UShort Implements IConvertible.ToUInt16" />
      <MemberSignature Language="C++ CLI" Value=" virtual System::UInt16 System.IConvertible.ToUInt16(IFormatProvider ^ provider) = IConvertible::ToUInt16;" />
      <MemberType>Method</MemberType>
      <Implements>
        <InterfaceMember>M:System.IConvertible.ToUInt16(System.IFormatProvider)</InterfaceMember>
      </Implements>
      <AssemblyInfo>
        <AssemblyName>System.Runtime</AssemblyName>
        <AssemblyVersion>4.0.20.0</AssemblyVersion>
        <AssemblyVersion>4.1.0.0</AssemblyVersion>
        <AssemblyVersion>4.2.0.0</AssemblyVersion>
        <AssemblyVersion>4.2.1.0</AssemblyVersion>
      </AssemblyInfo>
      <AssemblyInfo>
        <AssemblyName>mscorlib</AssemblyName>
        <AssemblyVersion>1.0.5000.0</AssemblyVersion>
        <AssemblyVersion>2.0.0.0</AssemblyVersion>
        <AssemblyVersion>2.0.5.0</AssemblyVersion>
        <AssemblyVersion>4.0.0.0</AssemblyVersion>
      </AssemblyInfo>
      <AssemblyInfo>
        <AssemblyName>netstandard</AssemblyName>
        <AssemblyVersion>2.0.0.0</AssemblyVersion>
        <AssemblyVersion>2.1.0.0</AssemblyVersion>
      </AssemblyInfo>
      <Attributes>
        <Attribute FrameworkAlternate="netframework-1.1">
          <AttributeName>System.CLSCompliant(false)</AttributeName>
        </Attribute>
      </Attributes>
      <ReturnValue>
        <ReturnType>System.UInt16</ReturnType>
      </ReturnValue>
      <Parameters>
        <Parameter Name="provider" Type="System.IFormatProvider" Index="0" FrameworkAlternate="dotnet-uwp-10.0;netcore-1.0;netcore-1.1;netcore-2.0;netcore-2.1;netcore-2.2;netcore-3.0;netframework-1.1;netframework-2.0;netframework-3.0;netframework-3.5;netframework-4.0;netframework-4.5;netframework-4.5.1;netframework-4.5.2;netframework-4.6;netframework-4.6.1;netframework-4.6.2;netframework-4.7;netframework-4.7.1;netframework-4.7.2;netframework-4.8;netstandard-1.3;netstandard-1.4;netstandard-1.5;netstandard-1.6;netstandard-2.0;netstandard-2.1;xamarinandroid-7.1;xamarinios-10.8;xamarinmac-3.0" />
      </Parameters>
      <Docs>
        <param name="provider">This parameter is ignored.</param>
        <summary>For a description of this member, see <see cref="M:System.IConvertible.ToUInt16(System.IFormatProvider)" />.</summary>
        <returns>The value of the current instance, converted to a <see cref="T:System.UInt16" />.</returns>
        <remarks>
          <format type="text/markdown"><![CDATA[  
  
## Remarks  
 This member is an explicit interface member implementation. It can be used only when the <xref:System.Single> instance is cast to an <xref:System.IConvertible> interface. The recommended alternative is to call the <xref:System.Convert.ToUInt16%28System.Single%29?displayProperty=nameWithType> method.  
  
 ]]></format>
        </remarks>
      </Docs>
    </Member>
    <Member MemberName="System.IConvertible.ToUInt32">
      <MemberSignature Language="C#" Value="uint IConvertible.ToUInt32 (IFormatProvider provider);" />
      <MemberSignature Language="ILAsm" Value=".method hidebysig newslot virtual instance unsigned int32 System.IConvertible.ToUInt32(class System.IFormatProvider provider) cil managed" />
      <MemberSignature Language="DocId" Value="M:System.Single.System#IConvertible#ToUInt32(System.IFormatProvider)" />
      <MemberSignature Language="VB.NET" Value="Function ToUInt32 (provider As IFormatProvider) As UInteger Implements IConvertible.ToUInt32" />
      <MemberSignature Language="C++ CLI" Value=" virtual System::UInt32 System.IConvertible.ToUInt32(IFormatProvider ^ provider) = IConvertible::ToUInt32;" />
      <MemberType>Method</MemberType>
      <Implements>
        <InterfaceMember>M:System.IConvertible.ToUInt32(System.IFormatProvider)</InterfaceMember>
      </Implements>
      <AssemblyInfo>
        <AssemblyName>System.Runtime</AssemblyName>
        <AssemblyVersion>4.0.20.0</AssemblyVersion>
        <AssemblyVersion>4.1.0.0</AssemblyVersion>
        <AssemblyVersion>4.2.0.0</AssemblyVersion>
        <AssemblyVersion>4.2.1.0</AssemblyVersion>
      </AssemblyInfo>
      <AssemblyInfo>
        <AssemblyName>mscorlib</AssemblyName>
        <AssemblyVersion>1.0.5000.0</AssemblyVersion>
        <AssemblyVersion>2.0.0.0</AssemblyVersion>
        <AssemblyVersion>2.0.5.0</AssemblyVersion>
        <AssemblyVersion>4.0.0.0</AssemblyVersion>
      </AssemblyInfo>
      <AssemblyInfo>
        <AssemblyName>netstandard</AssemblyName>
        <AssemblyVersion>2.0.0.0</AssemblyVersion>
        <AssemblyVersion>2.1.0.0</AssemblyVersion>
      </AssemblyInfo>
      <Attributes>
        <Attribute FrameworkAlternate="netframework-1.1">
          <AttributeName>System.CLSCompliant(false)</AttributeName>
        </Attribute>
      </Attributes>
      <ReturnValue>
        <ReturnType>System.UInt32</ReturnType>
      </ReturnValue>
      <Parameters>
        <Parameter Name="provider" Type="System.IFormatProvider" Index="0" FrameworkAlternate="dotnet-uwp-10.0;netcore-1.0;netcore-1.1;netcore-2.0;netcore-2.1;netcore-2.2;netcore-3.0;netframework-1.1;netframework-2.0;netframework-3.0;netframework-3.5;netframework-4.0;netframework-4.5;netframework-4.5.1;netframework-4.5.2;netframework-4.6;netframework-4.6.1;netframework-4.6.2;netframework-4.7;netframework-4.7.1;netframework-4.7.2;netframework-4.8;netstandard-1.3;netstandard-1.4;netstandard-1.5;netstandard-1.6;netstandard-2.0;netstandard-2.1;xamarinandroid-7.1;xamarinios-10.8;xamarinmac-3.0" />
      </Parameters>
      <Docs>
        <param name="provider">This parameter is ignored.</param>
        <summary>For a description of this member, see <see cref="M:System.IConvertible.ToUInt32(System.IFormatProvider)" />.</summary>
        <returns>The value of the current instance, converted to a <see cref="T:System.UInt32" />.</returns>
        <remarks>
          <format type="text/markdown"><![CDATA[  
  
## Remarks  
 This member is an explicit interface member implementation. It can be used only when the <xref:System.Single> instance is cast to an <xref:System.IConvertible> interface. The recommended alternative is to call the <xref:System.Convert.ToUInt32%28System.Single%29?displayProperty=nameWithType> method.  
  
 ]]></format>
        </remarks>
      </Docs>
    </Member>
    <Member MemberName="System.IConvertible.ToUInt64">
      <MemberSignature Language="C#" Value="ulong IConvertible.ToUInt64 (IFormatProvider provider);" />
      <MemberSignature Language="ILAsm" Value=".method hidebysig newslot virtual instance unsigned int64 System.IConvertible.ToUInt64(class System.IFormatProvider provider) cil managed" />
      <MemberSignature Language="DocId" Value="M:System.Single.System#IConvertible#ToUInt64(System.IFormatProvider)" />
      <MemberSignature Language="VB.NET" Value="Function ToUInt64 (provider As IFormatProvider) As ULong Implements IConvertible.ToUInt64" />
      <MemberSignature Language="C++ CLI" Value=" virtual System::UInt64 System.IConvertible.ToUInt64(IFormatProvider ^ provider) = IConvertible::ToUInt64;" />
      <MemberType>Method</MemberType>
      <Implements>
        <InterfaceMember>M:System.IConvertible.ToUInt64(System.IFormatProvider)</InterfaceMember>
      </Implements>
      <AssemblyInfo>
        <AssemblyName>System.Runtime</AssemblyName>
        <AssemblyVersion>4.0.20.0</AssemblyVersion>
        <AssemblyVersion>4.1.0.0</AssemblyVersion>
        <AssemblyVersion>4.2.0.0</AssemblyVersion>
        <AssemblyVersion>4.2.1.0</AssemblyVersion>
      </AssemblyInfo>
      <AssemblyInfo>
        <AssemblyName>mscorlib</AssemblyName>
        <AssemblyVersion>1.0.5000.0</AssemblyVersion>
        <AssemblyVersion>2.0.0.0</AssemblyVersion>
        <AssemblyVersion>2.0.5.0</AssemblyVersion>
        <AssemblyVersion>4.0.0.0</AssemblyVersion>
      </AssemblyInfo>
      <AssemblyInfo>
        <AssemblyName>netstandard</AssemblyName>
        <AssemblyVersion>2.0.0.0</AssemblyVersion>
        <AssemblyVersion>2.1.0.0</AssemblyVersion>
      </AssemblyInfo>
      <Attributes>
        <Attribute FrameworkAlternate="netframework-1.1">
          <AttributeName>System.CLSCompliant(false)</AttributeName>
        </Attribute>
      </Attributes>
      <ReturnValue>
        <ReturnType>System.UInt64</ReturnType>
      </ReturnValue>
      <Parameters>
        <Parameter Name="provider" Type="System.IFormatProvider" Index="0" FrameworkAlternate="dotnet-uwp-10.0;netcore-1.0;netcore-1.1;netcore-2.0;netcore-2.1;netcore-2.2;netcore-3.0;netframework-1.1;netframework-2.0;netframework-3.0;netframework-3.5;netframework-4.0;netframework-4.5;netframework-4.5.1;netframework-4.5.2;netframework-4.6;netframework-4.6.1;netframework-4.6.2;netframework-4.7;netframework-4.7.1;netframework-4.7.2;netframework-4.8;netstandard-1.3;netstandard-1.4;netstandard-1.5;netstandard-1.6;netstandard-2.0;netstandard-2.1;xamarinandroid-7.1;xamarinios-10.8;xamarinmac-3.0" />
      </Parameters>
      <Docs>
        <param name="provider">This parameter is ignored.</param>
        <summary>For a description of this member, see <see cref="M:System.IConvertible.ToUInt64(System.IFormatProvider)" />.</summary>
        <returns>The value of the current instance, converted to a <see cref="T:System.UInt64" />.</returns>
        <remarks>
          <format type="text/markdown"><![CDATA[  
  
## Remarks  
 This member is an explicit interface member implementation. It can be used only when the <xref:System.Single> instance is cast to an <xref:System.IConvertible> interface. The recommended alternative is to call the <xref:System.Convert.ToUInt64%28System.Single%29?displayProperty=nameWithType> method.  
  
 ]]></format>
        </remarks>
      </Docs>
    </Member>
    <MemberGroup MemberName="ToString">
      <AssemblyInfo>
        <AssemblyName>System.Runtime</AssemblyName>
        <AssemblyVersion>4.0.0.0</AssemblyVersion>
        <AssemblyVersion>4.0.10.0</AssemblyVersion>
        <AssemblyVersion>4.0.20.0</AssemblyVersion>
        <AssemblyVersion>4.1.0.0</AssemblyVersion>
        <AssemblyVersion>4.2.0.0</AssemblyVersion>
      </AssemblyInfo>
      <Docs>
        <summary>Converts the numeric value of this instance to its equivalent string representation.</summary>
      </Docs>
    </MemberGroup>
    <Member MemberName="ToString">
      <MemberSignature Language="C#" Value="public override string ToString ();" />
      <MemberSignature Language="ILAsm" Value=".method public hidebysig virtual instance string ToString() cil managed" />
      <MemberSignature Language="DocId" Value="M:System.Single.ToString" />
      <MemberSignature Language="VB.NET" Value="Public Overrides Function ToString () As String" />
      <MemberSignature Language="C++ CLI" Value="public:&#xA; override System::String ^ ToString();" />
      <MemberSignature Language="F#" Value="override this.ToString : unit -&gt; string" Usage="single.ToString " />
      <MemberType>Method</MemberType>
      <AssemblyInfo>
        <AssemblyName>System.Runtime</AssemblyName>
        <AssemblyVersion>4.0.0.0</AssemblyVersion>
        <AssemblyVersion>4.0.10.0</AssemblyVersion>
        <AssemblyVersion>4.0.20.0</AssemblyVersion>
        <AssemblyVersion>4.1.0.0</AssemblyVersion>
        <AssemblyVersion>4.2.0.0</AssemblyVersion>
        <AssemblyVersion>4.2.1.0</AssemblyVersion>
      </AssemblyInfo>
      <AssemblyInfo>
        <AssemblyName>mscorlib</AssemblyName>
        <AssemblyVersion>1.0.5000.0</AssemblyVersion>
        <AssemblyVersion>2.0.0.0</AssemblyVersion>
        <AssemblyVersion>2.0.5.0</AssemblyVersion>
        <AssemblyVersion>4.0.0.0</AssemblyVersion>
      </AssemblyInfo>
      <AssemblyInfo>
        <AssemblyName>netstandard</AssemblyName>
        <AssemblyVersion>2.0.0.0</AssemblyVersion>
        <AssemblyVersion>2.1.0.0</AssemblyVersion>
      </AssemblyInfo>
      <Attributes>
        <Attribute FrameworkAlternate="netframework-4.0;netframework-4.5;netframework-4.5.1;netframework-4.5.2;netframework-4.6;netframework-4.6.1;netframework-4.6.2;netframework-4.7;netframework-4.7.1;netframework-4.7.2;netstandard-1.0;netstandard-1.1;netstandard-1.2;xamarinandroid-7.1;xamarinios-10.8;xamarinmac-3.0;netframework-4.8">
          <AttributeName>System.Security.SecuritySafeCritical</AttributeName>
        </Attribute>
      </Attributes>
      <ReturnValue>
        <ReturnType>System.String</ReturnType>
      </ReturnValue>
      <Parameters />
      <Docs>
        <summary>Converts the numeric value of this instance to its equivalent string representation.</summary>
        <returns>The string representation of the value of this instance.</returns>
        <remarks>
          <format type="text/markdown"><![CDATA[  
  
## Remarks  
 The <xref:System.Single.ToString> method formats a <xref:System.Single> value in the default ("G", or general) format of the current culture. If you want to specify a different format or culture, use the other overloads of the <xref:System.Single.ToString%2A> method, as follows:  
  
|To use format|For culture|Use the overload|  
|-------------------|-----------------|----------------------|  
|Default ("G") format|A specific culture|<xref:System.Single.ToString%28System.IFormatProvider%29>|  
|A specific format|Default (current) culture|<xref:System.Single.ToString%28System.String%29>|  
|A specific format|A specific culture|<xref:System.Single.ToString%28System.String%2CSystem.IFormatProvider%29>|  
  
 The return value can be <xref:System.Globalization.NumberFormatInfo.PositiveInfinitySymbol%2A>, <xref:System.Globalization.NumberFormatInfo.NegativeInfinitySymbol%2A>, <xref:System.Globalization.NumberFormatInfo.NaNSymbol%2A>, or a string of the form:  
  
 [sign]integral-digits[.[fractional-digits]][e[sign]exponential-digits]  
  
 Optional elements are framed in square brackets ([ and ]). Elements that contain the term "digits" consist of a series of numeric characters ranging from 0 to 9. The following table lists each element:  
  
|Element|Description|  
|-------------|-----------------|  
|*sign*|A negative sign or positive sign symbol.|  
|*integral-digits*|A series of digits specifying the integral part of the number. Integral-digits can be absent if there are fractional-digits.|  
|'.'|A culture-specific decimal point symbol.|  
|*fractional-digits*|A series of digits specifying the fractional part of the number.|  
|'e'|A lowercase character 'e', indicating exponential (scientific) notation.|  
|*exponential-digits*|A series of digits specifying an exponent.|  
  
 Some examples of the return value are "100", "-123,456,789", "123.45e+6", "500", "3.1416", "600", "-0.123", and "-Infinity".  
  
 The .NET Framework provides extensive formatting support, which is described in greater detail in the following formatting topics:  
  
-   For more information about numeric format specifiers, see [Standard Numeric Format Strings](~/docs/standard/base-types/standard-numeric-format-strings.md) and [Custom Numeric Format Strings](~/docs/standard/base-types/custom-numeric-format-strings.md).  
  
-   For more information about formatting, see [Formatting Types](~/docs/standard/base-types/formatting-types.md).  
  
   
  
## Examples  
 The following example uses the default <xref:System.Single.ToString%2A?displayProperty=nameWithType> method to display the string representations of a number of <xref:System.Single> values.  
  
 [!code-csharp[System.Single.ToString#1](~/samples/snippets/csharp/VS_Snippets_CLR_System/system.Single.ToString/CS/ToString1.cs#1)]
 [!code-vb[System.Single.ToString#1](~/samples/snippets/visualbasic/VS_Snippets_CLR_System/system.Single.ToString/VB/ToString1.vb#1)]  
  
 The following code example illustrates the use of the <xref:System.Single.Parse%28System.String%29> method along with the <xref:System.Single.ToString> method.  
  
 [!code-cpp[System.Single#3](~/samples/snippets/cpp/VS_Snippets_CLR_System/system.Single/CPP/singlesample.cpp#3)]
 [!code-csharp[System.Single#3](~/samples/snippets/csharp/VS_Snippets_CLR_System/system.Single/CS/singlesample.cs#3)]
 [!code-vb[System.Single#3](~/samples/snippets/visualbasic/VS_Snippets_CLR_System/system.Single/VB/singlesample.vb#3)]  
  
 ]]></format>
        </remarks>
        <altmember cref="M:System.Single.Parse(System.String)" />
        <altmember cref="T:System.String" />
        <related type="Article" href="~/docs/standard/base-types/formatting-types.md">Formatting Types in .NET</related>
      </Docs>
    </Member>
    <Member MemberName="ToString">
      <MemberSignature Language="C#" Value="public string ToString (IFormatProvider provider);" />
      <MemberSignature Language="ILAsm" Value=".method public hidebysig newslot virtual instance string ToString(class System.IFormatProvider provider) cil managed" FrameworkAlternate="dotnet-uwp-10.0;netcore-1.0;netcore-1.1;netcore-2.0;netcore-2.1;netcore-2.2;netcore-3.0;netframework-1.1;netframework-2.0;netframework-3.0;netframework-3.5;netframework-4.0;netframework-4.5;netframework-4.5.1;netframework-4.5.2;netframework-4.6;netframework-4.6.1;netframework-4.6.2;netframework-4.7;netframework-4.7.1;netframework-4.7.2;netframework-4.8;netstandard-1.3;netstandard-1.4;netstandard-1.5;netstandard-1.6;netstandard-2.0;netstandard-2.1;xamarinandroid-7.1;xamarinios-10.8;xamarinmac-3.0" />
      <MemberSignature Language="DocId" Value="M:System.Single.ToString(System.IFormatProvider)" />
      <MemberSignature Language="VB.NET" Value="Public Function ToString (provider As IFormatProvider) As String" />
      <MemberSignature Language="C++ CLI" Value="public:&#xA; virtual System::String ^ ToString(IFormatProvider ^ provider);" FrameworkAlternate="dotnet-uwp-10.0;netcore-1.0;netcore-1.1;netcore-2.0;netcore-2.1;netcore-2.2;netcore-3.0;netframework-1.1;netframework-2.0;netframework-3.0;netframework-3.5;netframework-4.0;netframework-4.5;netframework-4.5.1;netframework-4.5.2;netframework-4.6;netframework-4.6.1;netframework-4.6.2;netframework-4.7;netframework-4.7.1;netframework-4.7.2;netframework-4.8;netstandard-1.3;netstandard-1.4;netstandard-1.5;netstandard-1.6;netstandard-2.0;netstandard-2.1;xamarinandroid-7.1;xamarinios-10.8;xamarinmac-3.0" />
      <MemberSignature Language="F#" Value="override this.ToString : IFormatProvider -&gt; string" Usage="single.ToString provider" />
      <MemberSignature Language="ILAsm" Value=".method public hidebysig instance string ToString(class System.IFormatProvider provider) cil managed" FrameworkAlternate="netstandard-1.0;netstandard-1.1;netstandard-1.2" />
      <MemberSignature Language="C++ CLI" Value="public:&#xA; System::String ^ ToString(IFormatProvider ^ provider);" FrameworkAlternate="netstandard-1.0;netstandard-1.1;netstandard-1.2" />
      <MemberType>Method</MemberType>
      <Implements>
        <InterfaceMember>M:System.IConvertible.ToString(System.IFormatProvider)</InterfaceMember>
      </Implements>
      <AssemblyInfo>
        <AssemblyName>System.Runtime</AssemblyName>
        <AssemblyVersion>4.0.0.0</AssemblyVersion>
        <AssemblyVersion>4.0.10.0</AssemblyVersion>
        <AssemblyVersion>4.0.20.0</AssemblyVersion>
        <AssemblyVersion>4.1.0.0</AssemblyVersion>
        <AssemblyVersion>4.2.0.0</AssemblyVersion>
        <AssemblyVersion>4.2.1.0</AssemblyVersion>
      </AssemblyInfo>
      <AssemblyInfo>
        <AssemblyName>mscorlib</AssemblyName>
        <AssemblyVersion>1.0.5000.0</AssemblyVersion>
        <AssemblyVersion>2.0.0.0</AssemblyVersion>
        <AssemblyVersion>2.0.5.0</AssemblyVersion>
        <AssemblyVersion>4.0.0.0</AssemblyVersion>
      </AssemblyInfo>
      <AssemblyInfo>
        <AssemblyName>netstandard</AssemblyName>
        <AssemblyVersion>2.0.0.0</AssemblyVersion>
        <AssemblyVersion>2.1.0.0</AssemblyVersion>
      </AssemblyInfo>
      <Attributes>
        <Attribute FrameworkAlternate="netframework-4.0;netframework-4.5;netframework-4.5.1;netframework-4.5.2;netframework-4.6;netframework-4.6.1;netframework-4.6.2;netframework-4.7;netframework-4.7.1;netframework-4.7.2;netstandard-1.0;netstandard-1.1;netstandard-1.2;xamarinandroid-7.1;xamarinios-10.8;xamarinmac-3.0;netframework-4.8">
          <AttributeName>System.Security.SecuritySafeCritical</AttributeName>
        </Attribute>
      </Attributes>
      <ReturnValue>
        <ReturnType>System.String</ReturnType>
      </ReturnValue>
      <Parameters>
        <Parameter Name="provider" Type="System.IFormatProvider" />
      </Parameters>
      <Docs>
        <param name="provider">An object that supplies culture-specific formatting information.</param>
        <summary>Converts the numeric value of this instance to its equivalent string representation using the specified culture-specific format information.</summary>
        <returns>The string representation of the value of this instance as specified by <paramref name="provider" />.</returns>
        <remarks>
          <format type="text/markdown"><![CDATA[  
  
## Remarks  
 The <xref:System.Single.ToString%28System.IFormatProvider%29> method formats a <xref:System.Single> value in the default ("G", or general) format of a specified culture. If you want to specify a different format or the current culture, use the other overloads of the <xref:System.Single.ToString%2A> method, as follows:  
  
|To use format|For culture|Use the overload|  
|-------------------|-----------------|----------------------|  
|Default ("G") format|Default (current) culture|<xref:System.Single.ToString>|  
|A specific format|Default (current) culture|<xref:System.Single.ToString%28System.String%29>|  
|A specific format|A specific culture|<xref:System.Single.ToString%28System.String%2CSystem.IFormatProvider%29>|  
  
 The return value can be <xref:System.Globalization.NumberFormatInfo.PositiveInfinitySymbol%2A>, <xref:System.Globalization.NumberFormatInfo.NegativeInfinitySymbol%2A>, <xref:System.Globalization.NumberFormatInfo.NaNSymbol%2A>, or a string of the form:  
  
 [sign]integral-digits[.[fractional-digits]][e[sign]exponential-digits]  
  
 Optional elements are framed in square brackets ([ and ]). Elements containing the term "digits" consist of a series of numeric characters ranging from 0 to 9. The following table lists each element.  
  
|Element|Description|  
|-------------|-----------------|  
|sign|A negative sign or positive sign symbol.|  
|integral-digits|A series of digits specifying the integral part of the number. Integral-digits can be absent if there are fractional-digits.|  
|'.'|A culture-specific decimal point symbol.|  
|fractional-digits|A series of digits specifying the fractional part of the number.|  
|'e'|A lowercase character 'e', indicating exponential (scientific) notation.|  
|exponential-digits|A series of digits specifying an exponent.|  
  
 Some examples of the return value are "100", "-123,456,789", "123.45e+6", "500", "3.1416", "600", "-0.123", and "-Infinity".  
  
 The .NET Framework provides extensive formatting support, which is described in greater detail in the following formatting topics:  
  
-   For more information about numeric format specifiers, see [Standard Numeric Format Strings](~/docs/standard/base-types/standard-numeric-format-strings.md) and [Custom Numeric Format Strings](~/docs/standard/base-types/custom-numeric-format-strings.md).  
  
-   For more information about formatting, see [Formatting Types](~/docs/standard/base-types/formatting-types.md).  
  
 The `provider` parameter is an <xref:System.IFormatProvider> implementation whose <xref:System.IFormatProvider.GetFormat%2A> method returns a <xref:System.Globalization.NumberFormatInfo> object. Typically, `provider` is a <xref:System.Globalization.CultureInfo> object or a <xref:System.Globalization.NumberFormatInfo> object. The `provider` parameter supplies culture-specific information used in formatting. If `provider` is `null`, the return value is formatted using the <xref:System.Globalization.NumberFormatInfo> data for the current culture.  
  
 To convert a <xref:System.Single> value to its string representation using a specified culture and a specific format string, call the <xref:System.Single.ToString%28System.String%2CSystem.IFormatProvider%29?displayProperty=nameWithType> method.  
  
   
  
## Examples  
 The following example displays the string representation of two <xref:System.Single> values using <xref:System.Globalization.CultureInfo> objects that represent several different cultures.  
  
 [!code-csharp[System.Single.ToString#2](~/samples/snippets/csharp/VS_Snippets_CLR_System/system.Single.ToString/CS/ToString1.cs#2)]
 [!code-vb[System.Single.ToString#2](~/samples/snippets/visualbasic/VS_Snippets_CLR_System/system.Single.ToString/VB/ToString1.vb#2)]  
  
 ]]></format>
        </remarks>
        <altmember cref="M:System.Single.Parse(System.String)" />
        <altmember cref="T:System.String" />
        <related type="Article" href="~/docs/standard/base-types/formatting-types.md">Formatting Types in .NET</related>
      </Docs>
    </Member>
    <Member MemberName="ToString">
      <MemberSignature Language="C#" Value="public string ToString (string format);" />
      <MemberSignature Language="ILAsm" Value=".method public hidebysig instance string ToString(string format) cil managed" />
      <MemberSignature Language="DocId" Value="M:System.Single.ToString(System.String)" />
      <MemberSignature Language="VB.NET" Value="Public Function ToString (format As String) As String" />
      <MemberSignature Language="C++ CLI" Value="public:&#xA; System::String ^ ToString(System::String ^ format);" />
      <MemberSignature Language="F#" Value="override this.ToString : string -&gt; string" Usage="single.ToString format" />
      <MemberType>Method</MemberType>
      <AssemblyInfo>
        <AssemblyName>System.Runtime</AssemblyName>
        <AssemblyVersion>4.0.0.0</AssemblyVersion>
        <AssemblyVersion>4.0.10.0</AssemblyVersion>
        <AssemblyVersion>4.0.20.0</AssemblyVersion>
        <AssemblyVersion>4.1.0.0</AssemblyVersion>
        <AssemblyVersion>4.2.0.0</AssemblyVersion>
        <AssemblyVersion>4.2.1.0</AssemblyVersion>
      </AssemblyInfo>
      <AssemblyInfo>
        <AssemblyName>mscorlib</AssemblyName>
        <AssemblyVersion>1.0.5000.0</AssemblyVersion>
        <AssemblyVersion>2.0.0.0</AssemblyVersion>
        <AssemblyVersion>2.0.5.0</AssemblyVersion>
        <AssemblyVersion>4.0.0.0</AssemblyVersion>
      </AssemblyInfo>
      <AssemblyInfo>
        <AssemblyName>netstandard</AssemblyName>
        <AssemblyVersion>2.0.0.0</AssemblyVersion>
        <AssemblyVersion>2.1.0.0</AssemblyVersion>
      </AssemblyInfo>
      <Attributes>
        <Attribute FrameworkAlternate="netframework-4.0;netframework-4.5;netframework-4.5.1;netframework-4.5.2;netframework-4.6;netframework-4.6.1;netframework-4.6.2;netframework-4.7;netframework-4.7.1;netframework-4.7.2;netstandard-1.0;netstandard-1.1;netstandard-1.2;xamarinandroid-7.1;xamarinios-10.8;xamarinmac-3.0;netframework-4.8">
          <AttributeName>System.Security.SecuritySafeCritical</AttributeName>
        </Attribute>
      </Attributes>
      <ReturnValue>
        <ReturnType>System.String</ReturnType>
      </ReturnValue>
      <Parameters>
        <Parameter Name="format" Type="System.String" />
      </Parameters>
      <Docs>
        <param name="format">A numeric format string.</param>
        <summary>Converts the numeric value of this instance to its equivalent string representation, using the specified format.</summary>
        <returns>The string representation of the value of this instance as specified by <paramref name="format" />.</returns>
        <remarks>
          <format type="text/markdown"><![CDATA[  
  
## Remarks  
 The <xref:System.Single.ToString%28System.String%29> method formats a <xref:System.Single> value in a specified format by using the conventions of the current culture. If you want to use the default ("G", or general) format or specify a different culture, use the other overloads of the <xref:System.Single.ToString%2A> method, as follows:  
  
|To use format|For culture|Use the overload|  
|-------------------|-----------------|----------------------|  
|Default ("G") format|Default (current) culture|<xref:System.Single.ToString>|  
|Default ("G") format|A specific culture|<xref:System.Single.ToString%28System.IFormatProvider%29>|  
|A specific format|A specific culture|<xref:System.Single.ToString%28System.String%2CSystem.IFormatProvider%29>|  
  
 The return value can be <xref:System.Globalization.NumberFormatInfo.PositiveInfinitySymbol%2A>, <xref:System.Globalization.NumberFormatInfo.NegativeInfinitySymbol%2A>, <xref:System.Globalization.NumberFormatInfo.NaNSymbol%2A>, or the string representation of the value of the current instance, as specified by `format`.  
  
 The `format` parameter can be any valid standard numeric format specifier except for D and X, as well as any combination of custom numeric format specifiers. If format is `null` or an empty string, the return value is formatted with the general numeric format specifier ("G").  
  
 The .NET Framework provides extensive formatting support, which is described in greater detail in the following formatting topics:  
  
-   For more information about numeric format specifiers, see [Standard Numeric Format Strings](~/docs/standard/base-types/standard-numeric-format-strings.md) and [Custom Numeric Format Strings](~/docs/standard/base-types/custom-numeric-format-strings.md).  
  
-   For more information about formatting, see [Formatting Types](~/docs/standard/base-types/formatting-types.md).  
  
 By default, the return value only contains 7 digits of precision although a maximum of 9 digits is maintained internally. If the value of this instance has greater than 7 digits, <xref:System.Single.ToString%28System.String%29> returns <xref:System.Globalization.NumberFormatInfo.PositiveInfinitySymbol%2A> or <xref:System.Globalization.NumberFormatInfo.NegativeInfinitySymbol%2A> instead of the expected number. If you require more precision, specify `format` with the "G9" format specification, which always returns 9 digits of precision, or "R", which returns 7 digits if the number can be represented with that precision or 9 digits if the number can only be represented with maximum precision.  
  
   
  
## Examples  
 The following example defines a numeric value and formats it as a currency value by using the "C" standard numeric format string and as a numeric value to three decimal places by using the "N" standard numeric format string. The result strings are formatted by using the conventions of the en-US culture. For more information on numeric format strings, see [Standard Numeric Format Strings](~/docs/standard/base-types/standard-numeric-format-strings.md) and [Custom Numeric Format Strings](~/docs/standard/base-types/custom-numeric-format-strings.md).  
  
 [!code-csharp[System.Single.ToString#7](~/samples/snippets/csharp/VS_Snippets_CLR_System/system.Single.ToString/CS/ToString7.cs#7)]
 [!code-vb[System.Single.ToString#7](~/samples/snippets/visualbasic/VS_Snippets_CLR_System/system.Single.ToString/VB/ToString7.vb#7)]  
  
 The following example displays several <xref:System.Single> values using each of the supported standard numeric format specifiers together with two custom numeric format strings. One of those custom format strings illustrates how to pad a <xref:System.Single> value with leading zeros. In converting the numeric values to strings, the example uses the formatting conventions of the en-US culture.  
  
 [!code-csharp[System.Single.ToString#3](~/samples/snippets/csharp/VS_Snippets_CLR_System/system.Single.ToString/CS/ToString1.cs#3)]
 [!code-vb[System.Single.ToString#3](~/samples/snippets/visualbasic/VS_Snippets_CLR_System/system.Single.ToString/VB/ToString1.vb#3)]  
  
 ]]></format>
        </remarks>
        <exception cref="T:System.FormatException">
          <paramref name="format" /> is invalid.</exception>
        <altmember cref="M:System.Single.Parse(System.String)" />
        <altmember cref="T:System.String" />
        <related type="Article" href="~/docs/standard/base-types/formatting-types.md">Formatting Types in .NET</related>
        <related type="Article" href="~/docs/standard/base-types/how-to-pad-a-number-with-leading-zeros.md">How to: Pad a Number with Leading Zeros</related>
      </Docs>
    </Member>
    <Member MemberName="ToString">
      <MemberSignature Language="C#" Value="public string ToString (string format, IFormatProvider provider);" />
      <MemberSignature Language="ILAsm" Value=".method public hidebysig newslot virtual instance string ToString(string format, class System.IFormatProvider provider) cil managed" />
      <MemberSignature Language="DocId" Value="M:System.Single.ToString(System.String,System.IFormatProvider)" />
      <MemberSignature Language="VB.NET" Value="Public Function ToString (format As String, provider As IFormatProvider) As String" />
      <MemberSignature Language="C++ CLI" Value="public:&#xA; virtual System::String ^ ToString(System::String ^ format, IFormatProvider ^ provider);" />
      <MemberSignature Language="F#" Value="override this.ToString : string * IFormatProvider -&gt; string" Usage="single.ToString (format, provider)" />
      <MemberType>Method</MemberType>
      <Implements>
        <InterfaceMember>M:System.IFormattable.ToString(System.String,System.IFormatProvider)</InterfaceMember>
      </Implements>
      <AssemblyInfo>
        <AssemblyName>System.Runtime</AssemblyName>
        <AssemblyVersion>4.0.0.0</AssemblyVersion>
        <AssemblyVersion>4.0.10.0</AssemblyVersion>
        <AssemblyVersion>4.0.20.0</AssemblyVersion>
        <AssemblyVersion>4.1.0.0</AssemblyVersion>
        <AssemblyVersion>4.2.0.0</AssemblyVersion>
        <AssemblyVersion>4.2.1.0</AssemblyVersion>
      </AssemblyInfo>
      <AssemblyInfo>
        <AssemblyName>mscorlib</AssemblyName>
        <AssemblyVersion>1.0.5000.0</AssemblyVersion>
        <AssemblyVersion>2.0.0.0</AssemblyVersion>
        <AssemblyVersion>2.0.5.0</AssemblyVersion>
        <AssemblyVersion>4.0.0.0</AssemblyVersion>
      </AssemblyInfo>
      <AssemblyInfo>
        <AssemblyName>netstandard</AssemblyName>
        <AssemblyVersion>2.0.0.0</AssemblyVersion>
        <AssemblyVersion>2.1.0.0</AssemblyVersion>
      </AssemblyInfo>
      <Attributes>
        <Attribute FrameworkAlternate="netframework-4.0;netframework-4.5;netframework-4.5.1;netframework-4.5.2;netframework-4.6;netframework-4.6.1;netframework-4.6.2;netframework-4.7;netframework-4.7.1;netframework-4.7.2;netstandard-1.0;netstandard-1.1;netstandard-1.2;xamarinandroid-7.1;xamarinios-10.8;xamarinmac-3.0;netframework-4.8">
          <AttributeName>System.Security.SecuritySafeCritical</AttributeName>
        </Attribute>
      </Attributes>
      <ReturnValue>
        <ReturnType>System.String</ReturnType>
      </ReturnValue>
      <Parameters>
        <Parameter Name="format" Type="System.String" />
        <Parameter Name="provider" Type="System.IFormatProvider" />
      </Parameters>
      <Docs>
        <param name="format">A numeric format string.</param>
        <param name="provider">An object that supplies culture-specific formatting information.</param>
        <summary>Converts the numeric value of this instance to its equivalent string representation using the specified format and culture-specific format information.</summary>
        <returns>The string representation of the value of this instance as specified by <paramref name="format" /> and <paramref name="provider" />.</returns>
        <remarks>
          <format type="text/markdown"><![CDATA[  
  
## Remarks  
 The <xref:System.Single.ToString%28System.String%2CSystem.IFormatProvider%29> method formats a <xref:System.Single> value in a specified format of a specified culture. If you want to use default format or culture settings, use the other overloads of the <xref:System.Single.ToString%2A> method, as follows:  
  
|To use format|For culture|Use the overload|  
|-------------------|-----------------|----------------------|  
|Default ("G") format|Default (current) culture|<xref:System.Single.ToString>|  
|Default ("G") format|A specific culture|<xref:System.Single.ToString%28System.IFormatProvider%29>|  
|A specific format|Default (current) culture|<xref:System.Single.ToString%28System.String%29>|  
  
 The return value can be <xref:System.Globalization.NumberFormatInfo.PositiveInfinitySymbol%2A>, <xref:System.Globalization.NumberFormatInfo.NegativeInfinitySymbol%2A>, <xref:System.Globalization.NumberFormatInfo.NaNSymbol%2A>, or the string representation of the value of the current instance, as specified by `format`.  
  
 The `format` parameter can be any valid standard numeric format specifier except for D and X, as well as any combination of custom numeric format specifiers. If `format` is `null` or an empty string, the return value for this instance is formatted with the general numeric format specifier ("G").  
  
 The .NET Framework provides extensive formatting support, which is described in greater detail in the following formatting topics:  
  
-   For more information about numeric format specifiers, see [Standard Numeric Format Strings](~/docs/standard/base-types/standard-numeric-format-strings.md) and [Custom Numeric Format Strings](~/docs/standard/base-types/custom-numeric-format-strings.md).  
  
-   For more information about formatting, see [Formatting Types](~/docs/standard/base-types/formatting-types.md).  
  
 The `provider` parameter is an <xref:System.IFormatProvider> implementation whose <xref:System.IFormatProvider.GetFormat%2A> method returns a <xref:System.Globalization.NumberFormatInfo> object. Typically, `provider` is a <xref:System.Globalization.CultureInfo> object or a <xref:System.Globalization.NumberFormatInfo> object. The `provider` parameter supplies culture-specific information used in formatting. If `provider` is `null`, the return value is formatted with the <xref:System.Globalization.NumberFormatInfo> object for the current culture.  
  
 By default, the return value only contains 7 digits of precision although a maximum of 9 digits is maintained internally. If the value of this instance has greater than 7 digits, <xref:System.Single.ToString%2A> returns <xref:System.Globalization.NumberFormatInfo.PositiveInfinitySymbol%2A> or <xref:System.Globalization.NumberFormatInfo.NegativeInfinitySymbol%2A> instead of the expected number. If you require more precision, specify `format` with the "G9" format specification, which always returns 9 digits of precision, or "R", which returns 7 digits if the number can be represented with that precision or 9 digits if the number can only be represented with maximum precision.  
  
   
  
## Examples  
 The following example displays a <xref:System.Single> value using each of the supported standard numeric format specifiers for several different cultures.  
  
 [!code-csharp[System.Single.ToString#4](~/samples/snippets/csharp/VS_Snippets_CLR_System/system.Single.ToString/CS/ToString1.cs#4)]
 [!code-vb[System.Single.ToString#4](~/samples/snippets/visualbasic/VS_Snippets_CLR_System/system.Single.ToString/VB/ToString1.vb#4)]  
  
 ]]></format>
        </remarks>
        <altmember cref="M:System.Single.Parse(System.String)" />
        <altmember cref="T:System.String" />
        <related type="Article" href="~/docs/standard/base-types/formatting-types.md">Formatting Types in .NET</related>
        <related type="Article" href="~/docs/standard/base-types/how-to-pad-a-number-with-leading-zeros.md">How to: Pad a Number with Leading Zeros</related>
      </Docs>
    </Member>
    <Member MemberName="TryFormat">
      <MemberSignature Language="C#" Value="public bool TryFormat (Span&lt;char&gt; destination, out int charsWritten, ReadOnlySpan&lt;char&gt; format = null, IFormatProvider provider = null);" />
      <MemberSignature Language="ILAsm" Value=".method public hidebysig instance bool TryFormat(valuetype System.Span`1&lt;char&gt; destination, [out] int32&amp; charsWritten, valuetype System.ReadOnlySpan`1&lt;char&gt; format, class System.IFormatProvider provider) cil managed" />
      <MemberSignature Language="DocId" Value="M:System.Single.TryFormat(System.Span{System.Char},System.Int32@,System.ReadOnlySpan{System.Char},System.IFormatProvider)" />
      <MemberSignature Language="VB.NET" Value="Public Function TryFormat (destination As Span(Of Char), ByRef charsWritten As Integer, Optional format As ReadOnlySpan(Of Char) = null, Optional provider As IFormatProvider = null) As Boolean" />
      <MemberSignature Language="F#" Value="member this.TryFormat : Span&lt;char&gt; * int * ReadOnlySpan&lt;char&gt; * IFormatProvider -&gt; bool" Usage="single.TryFormat (destination, charsWritten, format, provider)" />
      <MemberType>Method</MemberType>
      <AssemblyInfo>
        <AssemblyName>System.Runtime</AssemblyName>
        <AssemblyVersion>4.2.1.0</AssemblyVersion>
      </AssemblyInfo>
      <AssemblyInfo>
        <AssemblyName>mscorlib</AssemblyName>
      </AssemblyInfo>
      <AssemblyInfo>
        <AssemblyName>netstandard</AssemblyName>
        <AssemblyVersion>2.1.0.0</AssemblyVersion>
      </AssemblyInfo>
      <ReturnValue>
        <ReturnType>System.Boolean</ReturnType>
      </ReturnValue>
      <Parameters>
        <Parameter Name="destination" Type="System.Span&lt;System.Char&gt;" Index="0" FrameworkAlternate="netcore-2.1;netcore-2.2;netcore-3.0;netstandard-2.1" />
        <Parameter Name="charsWritten" Type="System.Int32" RefType="out" Index="1" FrameworkAlternate="netcore-2.1;netcore-2.2;netcore-3.0;netstandard-2.1" />
        <Parameter Name="format" Type="System.ReadOnlySpan&lt;System.Char&gt;" Index="2" FrameworkAlternate="netcore-2.1;netcore-2.2;netcore-3.0;netstandard-2.1" />
        <Parameter Name="provider" Type="System.IFormatProvider" Index="3" FrameworkAlternate="netcore-2.1;netcore-2.2;netcore-3.0;netstandard-2.1" />
      </Parameters>
      <Docs>
        <param name="destination">When this method returns, this instance's value formatted as a span of characters.</param>
        <param name="charsWritten">When this method returns, the number of characters that were written in <paramref name="destination" />.</param>
        <param name="format">A span containing the charactes that represent a standard or custom format string that defines the acceptable format for <paramref name="destination" />.</param>
        <param name="provider">An optional object that supplies culture-specific formatting information for <paramref name="destination" />.</param>
        <summary>Tries to format the value of the current float number instance into the provided span of characters.</summary>
        <returns><see langword="true" /> if the formatting was successful; otherwise, <see langword="false" />.</returns>
        <remarks>To be added.</remarks>
      </Docs>
    </Member>
    <MemberGroup MemberName="TryParse">
      <AssemblyInfo>
        <AssemblyName>System.Runtime</AssemblyName>
        <AssemblyVersion>4.0.0.0</AssemblyVersion>
        <AssemblyVersion>4.0.10.0</AssemblyVersion>
        <AssemblyVersion>4.0.20.0</AssemblyVersion>
        <AssemblyVersion>4.1.0.0</AssemblyVersion>
        <AssemblyVersion>4.2.0.0</AssemblyVersion>
      </AssemblyInfo>
      <Docs>
        <summary>Converts the string representation of a number to its single-precision floating-point number equivalent. A return value indicates whether the conversion succeeded or failed.</summary>
        <altmember cref="Overload:System.Single.Parse" />
      </Docs>
    </MemberGroup>
    <Member MemberName="TryParse">
      <MemberSignature Language="C#" Value="public static bool TryParse (ReadOnlySpan&lt;char&gt; s, out float result);" />
      <MemberSignature Language="ILAsm" Value=".method public static hidebysig bool TryParse(valuetype System.ReadOnlySpan`1&lt;char&gt; s, [out] float32&amp; result) cil managed" />
      <MemberSignature Language="DocId" Value="M:System.Single.TryParse(System.ReadOnlySpan{System.Char},System.Single@)" />
      <MemberSignature Language="VB.NET" Value="Public Shared Function TryParse (s As ReadOnlySpan(Of Char), ByRef result As Single) As Boolean" />
      <MemberSignature Language="C++ CLI" Value="public:&#xA; static bool TryParse(ReadOnlySpan&lt;char&gt; s, [Runtime::InteropServices::Out] float % result);" />
      <MemberSignature Language="F#" Value="static member TryParse : ReadOnlySpan&lt;char&gt; * single -&gt; bool" Usage="System.single.TryParse (s, result)" />
      <MemberType>Method</MemberType>
      <AssemblyInfo>
        <AssemblyName>System.Runtime</AssemblyName>
        <AssemblyVersion>4.2.1.0</AssemblyVersion>
      </AssemblyInfo>
      <AssemblyInfo>
        <AssemblyName>mscorlib</AssemblyName>
      </AssemblyInfo>
      <AssemblyInfo>
        <AssemblyName>netstandard</AssemblyName>
        <AssemblyVersion>2.1.0.0</AssemblyVersion>
      </AssemblyInfo>
      <ReturnValue>
        <ReturnType>System.Boolean</ReturnType>
      </ReturnValue>
      <Parameters>
        <Parameter Name="s" Type="System.ReadOnlySpan&lt;System.Char&gt;" Index="0" FrameworkAlternate="netcore-2.1;netcore-2.2;netcore-3.0;netstandard-2.1" />
        <Parameter Name="result" Type="System.Single" RefType="out" Index="1" FrameworkAlternate="netcore-2.1;netcore-2.2;netcore-3.0;netstandard-2.1" />
      </Parameters>
      <Docs>
<<<<<<< HEAD
        <param name="s">>A character span that contains the string representation of the number to convert.</param>
        <param name="result">>When this method returns, contains the single-precision floating-point number equivalent of the <paramref name="s" /> parameter, if the conversion succeeded, or zero if the conversion failed. The conversion fails if the <paramref name="s" /> parameter is an empty read-only character span or is not a number in a valid format. If <parmref name="s" /> is a valid number less than <see cref="F:System.Single.MinValue" />, <paramref name="result" /> is <see cref="F:System.Single.NegativeInfinity" />; if <parmref name="s" /> is a valid number greater than <see cref="F:System.Single.MaxValue" />, <paramref name="result" /> is <see cref="F:System.Single.PositiveInfinity" />. This parameter is passed uninitialized; any value originally supplied in <paramref name="result" /> will be overwritten.</param>
        <summary>Converts the string representation of a number in a character span to its single-precision floating-point number equivalent. A return value indicates whether the conversion succeeded or failed.</summary>
=======
        <param name="s">A span containing the characters representing a number to convert.</param>
        <param name="result">When this method returns, contains single-precision floating-point number equivalent to the numeric value or symbol contained in <paramref name="s" />, if the conversion succeeded, or zero if the conversion failed. The conversion fails if the <paramref name="s" /> parameter is <see langword="null" /> or <see cref="F:System.String.Empty" />, is not a number in a valid format, or represents a number less than <see cref="F:System.Single.MinValue" /> or greater than <see cref="F:System.Single.MaxValue" />. This parameter is passed uninitialized; any value originally supplied in <paramref name="result" /> will be overwritten.</param>
        <summary>Converts the span representation of a number to its single-precision floating-point number equivalent. A return value indicates whether the conversion succeeded or failed.</summary>
>>>>>>> 901a783c
        <returns><see langword="true" /> if <paramref name="s" /> was converted successfully; otherwise, <see langword="false" />.</returns>
        <remarks>To be added.</remarks>
      </Docs>
    </Member>
    <Member MemberName="TryParse">
      <MemberSignature Language="C#" Value="public static bool TryParse (string s, out float result);" />
      <MemberSignature Language="ILAsm" Value=".method public static hidebysig bool TryParse(string s, [out] float32&amp; result) cil managed" />
      <MemberSignature Language="DocId" Value="M:System.Single.TryParse(System.String,System.Single@)" />
      <MemberSignature Language="VB.NET" Value="Public Shared Function TryParse (s As String, ByRef result As Single) As Boolean" />
      <MemberSignature Language="C++ CLI" Value="public:&#xA; static bool TryParse(System::String ^ s, [Runtime::InteropServices::Out] float % result);" />
      <MemberSignature Language="F#" Value="static member TryParse : string * single -&gt; bool" Usage="System.single.TryParse (s, result)" />
      <MemberType>Method</MemberType>
      <AssemblyInfo>
        <AssemblyName>System.Runtime</AssemblyName>
        <AssemblyVersion>4.0.0.0</AssemblyVersion>
        <AssemblyVersion>4.0.10.0</AssemblyVersion>
        <AssemblyVersion>4.0.20.0</AssemblyVersion>
        <AssemblyVersion>4.1.0.0</AssemblyVersion>
        <AssemblyVersion>4.2.0.0</AssemblyVersion>
        <AssemblyVersion>4.2.1.0</AssemblyVersion>
      </AssemblyInfo>
      <AssemblyInfo>
        <AssemblyName>mscorlib</AssemblyName>
        <AssemblyVersion>2.0.0.0</AssemblyVersion>
        <AssemblyVersion>2.0.5.0</AssemblyVersion>
        <AssemblyVersion>4.0.0.0</AssemblyVersion>
      </AssemblyInfo>
      <AssemblyInfo>
        <AssemblyName>netstandard</AssemblyName>
        <AssemblyVersion>2.0.0.0</AssemblyVersion>
        <AssemblyVersion>2.1.0.0</AssemblyVersion>
      </AssemblyInfo>
      <Attributes>
        <Attribute FrameworkAlternate="netframework-4.0">
          <AttributeName>System.Security.SecuritySafeCritical</AttributeName>
        </Attribute>
      </Attributes>
      <ReturnValue>
        <ReturnType>System.Boolean</ReturnType>
      </ReturnValue>
      <Parameters>
        <Parameter Name="s" Type="System.String" Index="0" FrameworkAlternate="dotnet-uwp-10.0;netcore-1.0;netcore-1.1;netcore-2.0;netcore-2.1;netcore-2.2;netcore-3.0;netframework-2.0;netframework-3.0;netframework-3.5;netframework-4.0;netframework-4.5;netframework-4.5.1;netframework-4.5.2;netframework-4.6;netframework-4.6.1;netframework-4.6.2;netframework-4.7;netframework-4.7.1;netframework-4.7.2;netframework-4.8;netstandard-1.0;netstandard-1.1;netstandard-1.2;netstandard-1.3;netstandard-1.4;netstandard-1.5;netstandard-1.6;netstandard-2.0;netstandard-2.1;xamarinandroid-7.1;xamarinios-10.8;xamarinmac-3.0" />
        <Parameter Name="result" Type="System.Single" RefType="out" Index="1" FrameworkAlternate="dotnet-uwp-10.0;netcore-1.0;netcore-1.1;netcore-2.0;netcore-2.1;netcore-2.2;netcore-3.0;netframework-2.0;netframework-3.0;netframework-3.5;netframework-4.0;netframework-4.5;netframework-4.5.1;netframework-4.5.2;netframework-4.6;netframework-4.6.1;netframework-4.6.2;netframework-4.7;netframework-4.7.1;netframework-4.7.2;netframework-4.8;netstandard-1.0;netstandard-1.1;netstandard-1.2;netstandard-1.3;netstandard-1.4;netstandard-1.5;netstandard-1.6;netstandard-2.0;netstandard-2.1;xamarinandroid-7.1;xamarinios-10.8;xamarinmac-3.0" />
      </Parameters>
      <Docs>
        <param name="s">A string representing a number to convert.</param>
        <param name="result">When this method returns, contains single-precision floating-point number equivalent to the numeric value or symbol contained in <paramref name="s" />, if the conversion succeeded, or zero if the conversion failed. The conversion fails if the <paramref name="s" /> parameter is <see langword="null" /> or <see cref="F:System.String.Empty" /> or is not a number in a valid format. It also fails on .NET Framework and .NET Core 2.2 and earlier versions if <paramref name="s" /> represents a number less than <see cref="F:System.Single.MinValue" /> or greater than <see cref="F:System.Single.MaxValue" />. This parameter is passed uninitialized; any value originally supplied in <paramref name="result" /> will be overwritten.</param>
        <summary>Converts the string representation of a number to its single-precision floating-point number equivalent. A return value indicates whether the conversion succeeded or failed.</summary>
        <returns><see langword="true" /> if <paramref name="s" /> was converted successfully; otherwise, <see langword="false" />.</returns>
        <remarks>
          <format type="text/markdown"><![CDATA[  
  
## Remarks  
 This overload differs from the <xref:System.Single.Parse%28System.String%29?displayProperty=nameWithType> method by returning a Boolean value that indicates whether the parse operation succeeded instead of returning the parsed numeric value. It eliminates the need to use exception handling to test for a <xref:System.FormatException> in the event that `s` is invalid and cannot be successfully parsed.  
  
 The `s` parameter can contain <xref:System.Globalization.NumberFormatInfo.PositiveInfinitySymbol%2A>, <xref:System.Globalization.NumberFormatInfo.NegativeInfinitySymbol%2A>, <xref:System.Globalization.NumberFormatInfo.NaNSymbol%2A> (the string comparison is case-sensitive), or a string of the form:  
  
 [ws][sign][integral-digits,]integral-digits[.[fractional-digits]][e[sign]exponential-digits][ws]  
  
 Elements in square brackets are optional. The following table describes each element.  
  
|Element|Description|  
|-------------|-----------------|  
|*ws*|A series of white-space characters.|  
|*sign*|A negative sign or positive sign symbol.|  
|*integral-digits*|A series of numeric characters ranging from 0 to 9 that specify the integral part of the number. Integral-digits can be absent if there are fractional-digits.|  
|*,*|A culture-specific group separator symbol.|  
|*.*|A culture-specific decimal point symbol.|  
|*fractional-digits*|A series of numeric characters ranging from 0 to 9 that specify the fractional part of the number.|  
|*E*|An uppercase or lowercase character 'e', that indicates exponential (scientific) notation.|  
|*exponential-digits*|A series of numeric characters ranging from 0 to 9 that specify an exponent.|  
  
 The `s` parameter is interpreted using a combination of the <xref:System.Globalization.NumberStyles.Float?displayProperty=nameWithType> and <xref:System.Globalization.NumberStyles.AllowThousands?displayProperty=nameWithType> flags. This means that white space and thousands separators are allowed but currency symbols are not. To explicitly define the elements (such as currency symbols, thousands separators, and white space) that can be present in `s`, use the <xref:System.Single.TryParse%28System.String%2CSystem.Globalization.NumberStyles%2CSystem.IFormatProvider%2CSystem.Single%40%29> method overload.  
  
 The `s` parameter is parsed using the formatting information in a <xref:System.Globalization.NumberFormatInfo> object that is initialized for the current system culture. For more information, see <xref:System.Globalization.NumberFormatInfo.CurrentInfo%2A?displayProperty=nameWithType>. To parse a string using the formatting information of some other specified culture, use the <xref:System.Single.TryParse%28System.String%2CSystem.Globalization.NumberStyles%2CSystem.IFormatProvider%2CSystem.Single%40%29> method overload.  
  
 Ordinarily, if you pass the <xref:System.Single.TryParse%2A?displayProperty=nameWithType> method a string that is created by calling the <xref:System.Single.ToString%2A?displayProperty=nameWithType> method, the original <xref:System.Single> value is returned. However, because of a loss of precision, the values may not be equal.  

If `s` is out of range of the <xref:System.Single> data type, the method returns `false` on .NET Framework and .NET Core 2.2 and earlier versions. On .NET Core 3.0 and later versions, it returns <xref:System.Single.NegativeInfinity?displayProperty=nameWithType> if `s` is less than <xref:System.Single.MinValue?displayProperty=nameWithType> and <xref:System.Single.PositiveInfinity?displayProperty=nameWithType> if `s` is greater than <xref:System.Single.MaxValue?displayProperty=nameWithType>.

If a separator is encountered in the `s` parameter during a parse operation, and the applicable currency or number decimal and group separators are the same, the parse operation assumes that the separator is a decimal separator rather than a group separator. For more information about separators, see <xref:System.Globalization.NumberFormatInfo.CurrencyDecimalSeparator%2A>, <xref:System.Globalization.NumberFormatInfo.NumberDecimalSeparator%2A>, <xref:System.Globalization.NumberFormatInfo.CurrencyGroupSeparator%2A>, and <xref:System.Globalization.NumberFormatInfo.NumberGroupSeparator%2A>.  
  
   
  
## Examples  
 The following example uses the <xref:System.Single.TryParse%28System.String%2CSystem.Single%40%29> method to convert the string representations of numeric values to <xref:System.Single> values. It assumes that en-US is the current culture.  
  
 [!code-csharp[System.Single.TryParse#1](~/samples/snippets/csharp/VS_Snippets_CLR_System/system.single.tryparse/cs/tryparse1.cs#1)]
 [!code-vb[System.Single.TryParse#1](~/samples/snippets/visualbasic/VS_Snippets_CLR_System/system.single.tryparse/vb/tryparse1.vb#1)]  
  
 ]]></format>
        </remarks>
        <altmember cref="M:System.Single.Parse(System.String)" />
        <altmember cref="M:System.Single.ToString" />
        <related type="Article" href="~/docs/standard/base-types/parsing-numeric.md">Parsing Numeric Strings in .NET</related>
      </Docs>
    </Member>
    <Member MemberName="TryParse">
      <MemberSignature Language="C#" Value="public static bool TryParse (ReadOnlySpan&lt;char&gt; s, System.Globalization.NumberStyles style, IFormatProvider provider, out float result);" />
      <MemberSignature Language="ILAsm" Value=".method public static hidebysig bool TryParse(valuetype System.ReadOnlySpan`1&lt;char&gt; s, valuetype System.Globalization.NumberStyles style, class System.IFormatProvider provider, [out] float32&amp; result) cil managed" />
      <MemberSignature Language="DocId" Value="M:System.Single.TryParse(System.ReadOnlySpan{System.Char},System.Globalization.NumberStyles,System.IFormatProvider,System.Single@)" />
      <MemberSignature Language="VB.NET" Value="Public Shared Function TryParse (s As ReadOnlySpan(Of Char), style As NumberStyles, provider As IFormatProvider, ByRef result As Single) As Boolean" />
      <MemberSignature Language="C++ CLI" Value="public:&#xA; static bool TryParse(ReadOnlySpan&lt;char&gt; s, System::Globalization::NumberStyles style, IFormatProvider ^ provider, [Runtime::InteropServices::Out] float % result);" />
      <MemberSignature Language="F#" Value="static member TryParse : ReadOnlySpan&lt;char&gt; * System.Globalization.NumberStyles * IFormatProvider * single -&gt; bool" Usage="System.single.TryParse (s, style, provider, result)" />
      <MemberType>Method</MemberType>
      <AssemblyInfo>
        <AssemblyName>System.Runtime</AssemblyName>
        <AssemblyVersion>4.2.1.0</AssemblyVersion>
      </AssemblyInfo>
      <AssemblyInfo>
        <AssemblyName>mscorlib</AssemblyName>
      </AssemblyInfo>
      <AssemblyInfo>
        <AssemblyName>netstandard</AssemblyName>
        <AssemblyVersion>2.1.0.0</AssemblyVersion>
      </AssemblyInfo>
      <ReturnValue>
        <ReturnType>System.Boolean</ReturnType>
      </ReturnValue>
      <Parameters>
        <Parameter Name="s" Type="System.ReadOnlySpan&lt;System.Char&gt;" Index="0" FrameworkAlternate="netcore-2.1;netcore-2.2;netcore-3.0;netstandard-2.1" />
        <Parameter Name="style" Type="System.Globalization.NumberStyles" Index="1" FrameworkAlternate="netcore-2.1;netcore-2.2;netcore-3.0;netstandard-2.1" />
        <Parameter Name="provider" Type="System.IFormatProvider" Index="2" FrameworkAlternate="netcore-2.1;netcore-2.2;netcore-3.0;netstandard-2.1" />
        <Parameter Name="result" Type="System.Single" RefType="out" Index="3" FrameworkAlternate="netcore-2.1;netcore-2.2;netcore-3.0;netstandard-2.1" />
      </Parameters>
      <Docs>
<<<<<<< HEAD
        <param name="s">A read-only character span that contains the number to convert.</param>
        <param name="style">A bitwise combination of enumeration values that indicates the permitted format of <paramref name="s" />. A typical value to specify is <see cref="F:System.Globalization.NumberStyles.Float" /> combined with <see cref="F:System.Globalization.NumberStyles.AllowThousands" />.</param>
        <param name="provider">An object that supplies culture-specific formatting information about <paramref name="s" />.</param>
        <param name="result">When this method returns, contains the single-precision floating-point number equivalent of the <paramref name="s" /> parameter, if the conversion succeeded, or zero if the conversion failed. The conversion fails if the <paramref name="s" /> parameter is an empty read-only character span or is not a number in a valid format. If <parmref name="s" /> is a valid number less than <see cref="F:System.Single.MinValue" />, <paramref name="result" /> is <see cref="F:System.Single.NegativeInfinity" />; if <parmref name="s" /> is a valid number greater than <see cref="F:System.Single.MaxValue" />, <paramref name="result" /> is <see cref="F:System.Single.PositiveInfinity" />. This parameter is passed uninitialized; any value originally supplied in <paramref name="result" /> will be overwritten.</param>
        <summary>Converts a character span containing the string representation of a number in a specified style and culture-specific format to its single-precision floating-point number equivalent. A return value indicates whether the conversion succeeded or failed.</summary>
=======
        <param name="s">A span containing the characters representing a number to convert. The span is interpreted using the style specified by <paramref name="style" /></param>
        <param name="style">A bitwise combination of enumeration values that indicates the permitted format of <paramref name="s" />. A typical value to specify is <see cref="F:System.Globalization.NumberStyles.Float" /> combined with <see cref="F:System.Globalization.NumberStyles.AllowThousands" />.</param>
        <param name="provider">An object that supplies culture-specific formatting information about <paramref name="s" />.</param>
        <param name="result">When this method returns, contains the single-precision floating-point number equivalent to the numeric value or symbol contained in <paramref name="s" />, if the conversion succeeded, or zero if the conversion failed. The conversion fails if the <paramref name="s" /> parameter is <see langword="null" /> or <see cref="F:System.String.Empty" />, is not in a format compliant with <paramref name="style" />, represents a number less than <see cref="F:System.Single.MinValue" /> or greater than <see cref="F:System.Single.MaxValue" />, or if <paramref name="style" /> is not a valid combination of <see cref="T:System.Globalization.NumberStyles" /> enumerated constants. This parameter is passed uninitialized; any value originally supplied in <paramref name="result" /> will be overwritten.</param>
        <summary>Converts the span representation of a number in a specified style and culture-specific format to its single-precision floating-point number equivalent. A return value indicates whether the conversion succeeded or failed.</summary>
>>>>>>> 901a783c
        <returns><see langword="true" /> if <paramref name="s" /> was converted successfully; otherwise, <see langword="false" />.</returns>
        <remarks>To be added.</remarks>
      </Docs>
    </Member>
    <Member MemberName="TryParse">
      <MemberSignature Language="C#" Value="public static bool TryParse (string s, System.Globalization.NumberStyles style, IFormatProvider provider, out float result);" />
      <MemberSignature Language="ILAsm" Value=".method public static hidebysig bool TryParse(string s, valuetype System.Globalization.NumberStyles style, class System.IFormatProvider provider, [out] float32&amp; result) cil managed" />
      <MemberSignature Language="DocId" Value="M:System.Single.TryParse(System.String,System.Globalization.NumberStyles,System.IFormatProvider,System.Single@)" />
      <MemberSignature Language="VB.NET" Value="Public Shared Function TryParse (s As String, style As NumberStyles, provider As IFormatProvider, ByRef result As Single) As Boolean" />
      <MemberSignature Language="C++ CLI" Value="public:&#xA; static bool TryParse(System::String ^ s, System::Globalization::NumberStyles style, IFormatProvider ^ provider, [Runtime::InteropServices::Out] float % result);" />
      <MemberSignature Language="F#" Value="static member TryParse : string * System.Globalization.NumberStyles * IFormatProvider * single -&gt; bool" Usage="System.single.TryParse (s, style, provider, result)" />
      <MemberType>Method</MemberType>
      <AssemblyInfo>
        <AssemblyName>System.Runtime</AssemblyName>
        <AssemblyVersion>4.0.0.0</AssemblyVersion>
        <AssemblyVersion>4.0.10.0</AssemblyVersion>
        <AssemblyVersion>4.0.20.0</AssemblyVersion>
        <AssemblyVersion>4.1.0.0</AssemblyVersion>
        <AssemblyVersion>4.2.0.0</AssemblyVersion>
        <AssemblyVersion>4.2.1.0</AssemblyVersion>
      </AssemblyInfo>
      <AssemblyInfo>
        <AssemblyName>mscorlib</AssemblyName>
        <AssemblyVersion>2.0.0.0</AssemblyVersion>
        <AssemblyVersion>2.0.5.0</AssemblyVersion>
        <AssemblyVersion>4.0.0.0</AssemblyVersion>
      </AssemblyInfo>
      <AssemblyInfo>
        <AssemblyName>netstandard</AssemblyName>
        <AssemblyVersion>2.0.0.0</AssemblyVersion>
        <AssemblyVersion>2.1.0.0</AssemblyVersion>
      </AssemblyInfo>
      <Attributes>
        <Attribute FrameworkAlternate="netframework-4.0">
          <AttributeName>System.Security.SecuritySafeCritical</AttributeName>
        </Attribute>
      </Attributes>
      <ReturnValue>
        <ReturnType>System.Boolean</ReturnType>
      </ReturnValue>
      <Parameters>
        <Parameter Name="s" Type="System.String" Index="0" FrameworkAlternate="dotnet-uwp-10.0;netcore-1.0;netcore-1.1;netcore-2.0;netcore-2.1;netcore-2.2;netcore-3.0;netframework-2.0;netframework-3.0;netframework-3.5;netframework-4.0;netframework-4.5;netframework-4.5.1;netframework-4.5.2;netframework-4.6;netframework-4.6.1;netframework-4.6.2;netframework-4.7;netframework-4.7.1;netframework-4.7.2;netframework-4.8;netstandard-1.0;netstandard-1.1;netstandard-1.2;netstandard-1.3;netstandard-1.4;netstandard-1.5;netstandard-1.6;netstandard-2.0;netstandard-2.1;xamarinandroid-7.1;xamarinios-10.8;xamarinmac-3.0" />
        <Parameter Name="style" Type="System.Globalization.NumberStyles" Index="1" FrameworkAlternate="dotnet-uwp-10.0;netcore-1.0;netcore-1.1;netcore-2.0;netcore-2.1;netcore-2.2;netcore-3.0;netframework-2.0;netframework-3.0;netframework-3.5;netframework-4.0;netframework-4.5;netframework-4.5.1;netframework-4.5.2;netframework-4.6;netframework-4.6.1;netframework-4.6.2;netframework-4.7;netframework-4.7.1;netframework-4.7.2;netframework-4.8;netstandard-1.0;netstandard-1.1;netstandard-1.2;netstandard-1.3;netstandard-1.4;netstandard-1.5;netstandard-1.6;netstandard-2.0;netstandard-2.1;xamarinandroid-7.1;xamarinios-10.8;xamarinmac-3.0" />
        <Parameter Name="provider" Type="System.IFormatProvider" Index="2" FrameworkAlternate="dotnet-uwp-10.0;netcore-1.0;netcore-1.1;netcore-2.0;netcore-2.1;netcore-2.2;netcore-3.0;netframework-2.0;netframework-3.0;netframework-3.5;netframework-4.0;netframework-4.5;netframework-4.5.1;netframework-4.5.2;netframework-4.6;netframework-4.6.1;netframework-4.6.2;netframework-4.7;netframework-4.7.1;netframework-4.7.2;netframework-4.8;netstandard-1.0;netstandard-1.1;netstandard-1.2;netstandard-1.3;netstandard-1.4;netstandard-1.5;netstandard-1.6;netstandard-2.0;netstandard-2.1;xamarinandroid-7.1;xamarinios-10.8;xamarinmac-3.0" />
        <Parameter Name="result" Type="System.Single" RefType="out" Index="3" FrameworkAlternate="dotnet-uwp-10.0;netcore-1.0;netcore-1.1;netcore-2.0;netcore-2.1;netcore-2.2;netcore-3.0;netframework-2.0;netframework-3.0;netframework-3.5;netframework-4.0;netframework-4.5;netframework-4.5.1;netframework-4.5.2;netframework-4.6;netframework-4.6.1;netframework-4.6.2;netframework-4.7;netframework-4.7.1;netframework-4.7.2;netframework-4.8;netstandard-1.0;netstandard-1.1;netstandard-1.2;netstandard-1.3;netstandard-1.4;netstandard-1.5;netstandard-1.6;netstandard-2.0;netstandard-2.1;xamarinandroid-7.1;xamarinios-10.8;xamarinmac-3.0" />
      </Parameters>
      <Docs>
        <param name="s">A string representing a number to convert.</param>
        <param name="style">A bitwise combination of enumeration values that indicates the permitted format of <paramref name="s" />. A typical value to specify is <see cref="F:System.Globalization.NumberStyles.Float" /> combined with <see cref="F:System.Globalization.NumberStyles.AllowThousands" />.</param>
        <param name="provider">An object that supplies culture-specific formatting information about <paramref name="s" />.</param>
        <param name="result">When this method returns, contains the single-precision floating-point number equivalent to the numeric value or symbol contained in <paramref name="s" />, if the conversion succeeded, or zero if the conversion failed. The conversion fails if the <paramref name="s" /> parameter is <see langword="null" /> or <see cref="F:System.String.Empty" />, is not in a format compliant with <paramref name="style" />, or if <paramref name="style" /> is not a valid combination of <see cref="T:System.Globalization.NumberStyles" /> enumeration constants. It also fails on .NET Framework or .NET Core 2.2 and earlier versions if <paramref name="s" /> represents a number less than <see cref="F:System.Single.MinValue" /> or greater than <see cref="F:System.Single.MaxValue" />. This parameter is passed uninitialized; any value originally supplied in <paramref name="result" /> will be overwritten.</param>
        <summary>Converts the string representation of a number in a specified style and culture-specific format to its single-precision floating-point number equivalent. A return value indicates whether the conversion succeeded or failed.</summary>
        <returns><see langword="true" /> if <paramref name="s" /> was converted successfully; otherwise, <see langword="false" />.</returns>
        <remarks>
          <format type="text/markdown"><![CDATA[  
  
## Remarks  
 This overload differs from the <xref:System.Single.Parse%28System.String%2CSystem.Globalization.NumberStyles%2CSystem.IFormatProvider%29> method by returning a Boolean value that indicates whether the parse operation succeeded instead of returning the parsed numeric value. It eliminates the need to use exception handling to test for a <xref:System.FormatException> in the event that `s` is invalid and cannot be successfully parsed.  
  
 The `style` parameter defines the allowable format of the `s` parameter for the parse operation to succeed. It must be a combination of bit flags from the <xref:System.Globalization.NumberStyles> enumeration. The following <xref:System.Globalization.NumberStyles> members are not supported:  
  
-   <xref:System.Globalization.NumberStyles.AllowHexSpecifier?displayProperty=nameWithType>  
  
-   <xref:System.Globalization.NumberStyles.HexNumber?displayProperty=nameWithType>  
  
 The `s` parameter can contain <xref:System.Globalization.NumberFormatInfo.PositiveInfinitySymbol%2A>, <xref:System.Globalization.NumberFormatInfo.NegativeInfinitySymbol%2A>, <xref:System.Globalization.NumberFormatInfo.NaNSymbol%2A> for the culture indicated by `provider`. In addition, depending on the value of `style`, the `s` parameter may include the following elements:  
  
 [ws] [$] [sign][integral-digits,]integral-digits[.fractional-digits][e[sign]exponential-digits][ws]  
  
 Elements in square brackets ([ and ]) are optional. The following table describes each element.  
  
|Element|Description|  
|-------------|-----------------|  
|*ws*|Optional white space. White space can appear at the beginning of `s` if `style` includes the <xref:System.Globalization.NumberStyles.AllowLeadingWhite?displayProperty=nameWithType> flag. It can appear at the end of `s` if `style` includes the <xref:System.Globalization.NumberStyles.AllowTrailingWhite?displayProperty=nameWithType> flag.|  
|*$*|A culture-specific currency symbol. Its position in the string is defined by the <xref:System.Globalization.NumberFormatInfo.CurrencyNegativePattern%2A?displayProperty=nameWithType> or <xref:System.Globalization.NumberFormatInfo.CurrencyPositivePattern%2A?displayProperty=nameWithType> properties of the <xref:System.Globalization.NumberFormatInfo> object returned by the <xref:System.IFormatProvider.GetFormat%2A?displayProperty=nameWithType> method of the `provider` parameter. The currency symbol can appear in `s` if `style` includes the <xref:System.Globalization.NumberStyles.AllowCurrencySymbol?displayProperty=nameWithType> flag.|  
|*sign*|An optional sign. The sign can appear at the beginning of `s` if `style` includes the <xref:System.Globalization.NumberStyles.AllowLeadingSign?displayProperty=nameWithType> flag, and it can appear at the end of `s` if `style` includes the <xref:System.Globalization.NumberStyles.AllowTrailingSign?displayProperty=nameWithType> flag. Parentheses can be used in `s` to indicate a negative value if `style` includes the <xref:System.Globalization.NumberStyles.AllowParentheses?displayProperty=nameWithType> flag.|  
|*integral-digits*|A series of digits ranging from 0 to 9 that specify the integral part of the number. Integral-digits can be absent if there are fractional-digits.|  
|*,*|A culture-specific thousands separator symbol. The current culture's thousands separator symbol can appear in `s` if `style` includes the <xref:System.Globalization.NumberStyles.AllowThousands?displayProperty=nameWithType> flag.|  
|*.*|A culture-specific decimal point symbol. The current culture's decimal point symbol can appear in `s` if `style` includes the <xref:System.Globalization.NumberStyles.AllowDecimalPoint?displayProperty=nameWithType> flag.|  
|*fractional-digits*|A series of digits ranging from 0 to 9 that specify the fractional part of the number. Fractional digits can appear in `s` if `style` includes the <xref:System.Globalization.NumberStyles.AllowDecimalPoint?displayProperty=nameWithType> flag.|  
|*e*|The e or E character, which indicates that `s` can represent a number using exponential notation. The `s` parameter can represent a number in exponential notation if style includes the <xref:System.Globalization.NumberStyles.AllowExponent?displayProperty=nameWithType> flag.|  
|*exponential-digits*|A series of digits ranging from 0 to 9 that specify an exponent.|  
  
> [!NOTE]
> Any terminating NUL (U+0000) characters in `s` are ignored by the parsing operation, regardless of the value of the `style` argument.

 A string with digits only (which corresponds to the <xref:System.Globalization.NumberStyles.None?displayProperty=nameWithType> style) always parses successfully if it is in the range of the <xref:System.Single> type. The remaining <xref:System.Globalization.NumberStyles?displayProperty=nameWithType> members control elements that may be but are not required to be present in the input string. The following table indicates how individual <xref:System.Globalization.NumberStyles> flags affect the elements that may be present in `s`.  
  
|NumberStyles value|Elements permitted in s in addition to digits|  
|------------------------|---------------------------------------------------|  
|<xref:System.Globalization.NumberStyles.None>|The *integral-digits* element only.|  
|<xref:System.Globalization.NumberStyles.AllowDecimalPoint>|The *.* and *fractional-digits* elements.|  
|<xref:System.Globalization.NumberStyles.AllowExponent>|The `s` parameter can also use exponential notation. This flag by itself supports values in the form *integral-digits*E*exponential-digits*; additional flags are needed to successfully parse strings in exponential notation with such elements as positive or negative signs and decimal point symbols.|  
|<xref:System.Globalization.NumberStyles.AllowLeadingWhite>|The *ws* element at the beginning of `s`.|  
|<xref:System.Globalization.NumberStyles.AllowTrailingWhite>|The *ws* element at the end of `s`.|  
|<xref:System.Globalization.NumberStyles.AllowLeadingSign>|The *sign* element at the beginning of `s`.|  
|<xref:System.Globalization.NumberStyles.AllowTrailingSign>|The *sign* element at the end of `s`.|  
|<xref:System.Globalization.NumberStyles.AllowParentheses>|The *sign* element in the form of parentheses enclosing the numeric value.|  
|<xref:System.Globalization.NumberStyles.AllowThousands>|The *,* element.|  
|<xref:System.Globalization.NumberStyles.AllowCurrencySymbol>|The *$* element.|  
|<xref:System.Globalization.NumberStyles.Currency>|All. The `s` parameter cannot represent a hexadecimal number or a number in exponential notation.|  
|<xref:System.Globalization.NumberStyles.Float>|The *ws* element at the beginning or end of `s`, *sign* at the beginning of `s`, and the *.* symbol. The `s` parameter can also use exponential notation.|  
|<xref:System.Globalization.NumberStyles.Number>|The `ws`, `sign`, thousands separator (*,),* and decimal point (*.*) elements.|  
|<xref:System.Globalization.NumberStyles.Any>|All styles, except `s` cannot represent a hexadecimal number.|  
  
 The `provider` parameter is an <xref:System.IFormatProvider> implementation whose <xref:System.IFormatProvider.GetFormat%2A> method returns a <xref:System.Globalization.NumberFormatInfo> object that provides culture-specific formatting information. When the <xref:System.Single.TryParse%28System.String%2CSystem.Globalization.NumberStyles%2CSystem.IFormatProvider%2CSystem.Single%40%29> method is invoked, it calls the `provider` parameter's <xref:System.IFormatProvider.GetFormat%2A> method and passes it a <xref:System.Type> object that represents the <xref:System.Globalization.NumberFormatInfo> type. The <xref:System.IFormatProvider.GetFormat%2A> method then returns the <xref:System.Globalization.NumberFormatInfo> object that provides information about the format of the `s` parameter. There are three ways to use the `provider` parameter to supply custom formatting information to the parse operation:  
  
-   You can pass a <xref:System.Globalization.CultureInfo> object that represents the culture that supplies formatting information. Its <xref:System.Globalization.CultureInfo.GetFormat%2A> method returns the <xref:System.Globalization.NumberFormatInfo> object that provides numeric formatting information for that culture.  
  
-   You can pass the actual <xref:System.Globalization.NumberFormatInfo> object that provides numeric formatting information. (Its implementation of <xref:System.Globalization.NumberFormatInfo.GetFormat%2A> just returns itself.)  
  
-   You can pass a custom object that implements <xref:System.IFormatProvider>. Its <xref:System.IFormatProvider.GetFormat%2A> method instantiates and returns the <xref:System.Globalization.NumberFormatInfo> object that provides formatting information.  
  
 If `provider` is `null`, the formatting of `s` is interpreted based on the <xref:System.Globalization.NumberFormatInfo> object of the current culture.  

If `s` is out of range of the <xref:System.Single> data type, the method throws an <xref:System.OverflowException> on .NET Framework and .NET Core 2.2 and earlier versions. On .NET Core 3.0 and later versions, it returns <xref:System.Single.NegativeInfinity?displayProperty=nameWithType> if `s` is less than <xref:System.Single.MinValue?displayProperty=nameWithType> and <xref:System.Single.PositiveInfinity?displayProperty=nameWithType> if `s` is greater than <xref:System.Single.MaxValue?displayProperty=nameWithType>.

 If a separator is encountered in the `s` parameter during a parse operation, and the applicable currency or number decimal and group separators are the same, the parse operation assumes that the separator is a decimal separator rather than a group separator. For more information about separators, see <xref:System.Globalization.NumberFormatInfo.CurrencyDecimalSeparator%2A>, <xref:System.Globalization.NumberFormatInfo.NumberDecimalSeparator%2A>, <xref:System.Globalization.NumberFormatInfo.CurrencyGroupSeparator%2A>, and <xref:System.Globalization.NumberFormatInfo.NumberGroupSeparator%2A>.  
 
## Examples  
 The following example demonstrates the use of the <xref:System.Single.TryParse%28System.String%2CSystem.Globalization.NumberStyles%2CSystem.IFormatProvider%2CSystem.Single%40%29?displayProperty=nameWithType> method to parse the string representation of numbers that have a particular style and are formatted using the conventions of a particular culture.  
  
 [!code-csharp[System.Single.TryParse#2](~/samples/snippets/csharp/VS_Snippets_CLR_System/system.single.tryparse/cs/tryparse1.cs#2)]
 [!code-vb[System.Single.TryParse#2](~/samples/snippets/visualbasic/VS_Snippets_CLR_System/system.single.tryparse/vb/tryparse1.vb#2)]  
  
 ]]></format>
        </remarks>
        <exception cref="T:System.ArgumentException">
          <paramref name="style" /> is not a <see cref="T:System.Globalization.NumberStyles" /> value.  
  
 -or-  
  
 <paramref name="style" /> is the <see cref="F:System.Globalization.NumberStyles.AllowHexSpecifier" /> value.</exception>
        <altmember cref="M:System.Single.Parse(System.String)" />
        <altmember cref="M:System.Single.ToString" />
        <related type="Article" href="~/docs/standard/base-types/parsing-numeric.md">Parsing Numeric Strings in .NET</related>
      </Docs>
    </Member>
  </Members>
</Type><|MERGE_RESOLUTION|>--- conflicted
+++ resolved
@@ -2162,7 +2162,6 @@
         <Parameter Name="provider" Type="System.IFormatProvider" Index="2" FrameworkAlternate="netcore-2.1;netcore-2.2;netcore-3.0;netstandard-2.1" />
       </Parameters>
       <Docs>
-<<<<<<< HEAD
         <param name="s">A character span that contains the number to convert.</param>
         <param name="style">A bitwise combination of enumeration values that indicate the style elements that can be present in <paramref name="s" />.  A typical value to specify is <see cref="F:System.Globalization.NumberStyles.Float" /> combined with <see cref="F:System.Globalization.NumberStyles.AllowThousands" />.</param>
         <param name="provider">An object that supplies culture-specific formatting information about <paramref name="s" />.</param>
@@ -2183,14 +2182,6 @@
 -or-  
   
 <paramref name="style" /> is the <see cref="F:System.Globalization.NumberStyles.AllowHexSpecifier" /> value.</exception>
-=======
-        <param name="s">A span containing the characters representing the number to convert.</param>
-        <param name="style">A bitwise combination of enumeration values that indicates the style elements that can be present in <paramref name="s" />. A typical value to specify is <see cref="F:System.Globalization.NumberStyles.Float" /> combined with <see cref="F:System.Globalization.NumberStyles.AllowThousands" />.</param>
-        <param name="provider">An object that supplies culture-specific formatting information about <paramref name="s" />.</param>
-        <summary>Converts the span representation of a number in a specified style and culture-specific format to its single-precision floating-point number equivalent.</summary>
-        <returns>A single-precision floating-point number equivalent to the numeric value or symbol specified in <paramref name="s" />.</returns>
-        <remarks>To be added.</remarks>
->>>>>>> 901a783c
       </Docs>
     </Member>
     <Member MemberName="Parse">
@@ -3670,15 +3661,9 @@
         <Parameter Name="result" Type="System.Single" RefType="out" Index="1" FrameworkAlternate="netcore-2.1;netcore-2.2;netcore-3.0;netstandard-2.1" />
       </Parameters>
       <Docs>
-<<<<<<< HEAD
         <param name="s">>A character span that contains the string representation of the number to convert.</param>
-        <param name="result">>When this method returns, contains the single-precision floating-point number equivalent of the <paramref name="s" /> parameter, if the conversion succeeded, or zero if the conversion failed. The conversion fails if the <paramref name="s" /> parameter is an empty read-only character span or is not a number in a valid format. If <parmref name="s" /> is a valid number less than <see cref="F:System.Single.MinValue" />, <paramref name="result" /> is <see cref="F:System.Single.NegativeInfinity" />; if <parmref name="s" /> is a valid number greater than <see cref="F:System.Single.MaxValue" />, <paramref name="result" /> is <see cref="F:System.Single.PositiveInfinity" />. This parameter is passed uninitialized; any value originally supplied in <paramref name="result" /> will be overwritten.</param>
+        <param name="result">>When this method returns, contains the single-precision floating-point number equivalent of the <paramref name="s" /> parameter, if the conversion succeeded, or zero if the conversion failed. The conversion fails if the <paramref name="s" /> parameter is <see langword="null" /> or empty or is not a number in a valid format. If <parmref name="s" /> is a valid number less than <see cref="F:System.Single.MinValue" />, <paramref name="result" /> is <see cref="F:System.Single.NegativeInfinity" />. If <parmref name="s" /> is a valid number greater than <see cref="F:System.Single.MaxValue" />, <paramref name="result" /> is <see cref="F:System.Single.PositiveInfinity" />. This parameter is passed uninitialized; any value originally supplied in <paramref name="result" /> will be overwritten.</param>
         <summary>Converts the string representation of a number in a character span to its single-precision floating-point number equivalent. A return value indicates whether the conversion succeeded or failed.</summary>
-=======
-        <param name="s">A span containing the characters representing a number to convert.</param>
-        <param name="result">When this method returns, contains single-precision floating-point number equivalent to the numeric value or symbol contained in <paramref name="s" />, if the conversion succeeded, or zero if the conversion failed. The conversion fails if the <paramref name="s" /> parameter is <see langword="null" /> or <see cref="F:System.String.Empty" />, is not a number in a valid format, or represents a number less than <see cref="F:System.Single.MinValue" /> or greater than <see cref="F:System.Single.MaxValue" />. This parameter is passed uninitialized; any value originally supplied in <paramref name="result" /> will be overwritten.</param>
-        <summary>Converts the span representation of a number to its single-precision floating-point number equivalent. A return value indicates whether the conversion succeeded or failed.</summary>
->>>>>>> 901a783c
         <returns><see langword="true" /> if <paramref name="s" /> was converted successfully; otherwise, <see langword="false" />.</returns>
         <remarks>To be added.</remarks>
       </Docs>
@@ -3805,19 +3790,11 @@
         <Parameter Name="result" Type="System.Single" RefType="out" Index="3" FrameworkAlternate="netcore-2.1;netcore-2.2;netcore-3.0;netstandard-2.1" />
       </Parameters>
       <Docs>
-<<<<<<< HEAD
-        <param name="s">A read-only character span that contains the number to convert.</param>
-        <param name="style">A bitwise combination of enumeration values that indicates the permitted format of <paramref name="s" />. A typical value to specify is <see cref="F:System.Globalization.NumberStyles.Float" /> combined with <see cref="F:System.Globalization.NumberStyles.AllowThousands" />.</param>
-        <param name="provider">An object that supplies culture-specific formatting information about <paramref name="s" />.</param>
-        <param name="result">When this method returns, contains the single-precision floating-point number equivalent of the <paramref name="s" /> parameter, if the conversion succeeded, or zero if the conversion failed. The conversion fails if the <paramref name="s" /> parameter is an empty read-only character span or is not a number in a valid format. If <parmref name="s" /> is a valid number less than <see cref="F:System.Single.MinValue" />, <paramref name="result" /> is <see cref="F:System.Single.NegativeInfinity" />; if <parmref name="s" /> is a valid number greater than <see cref="F:System.Single.MaxValue" />, <paramref name="result" /> is <see cref="F:System.Single.PositiveInfinity" />. This parameter is passed uninitialized; any value originally supplied in <paramref name="result" /> will be overwritten.</param>
-        <summary>Converts a character span containing the string representation of a number in a specified style and culture-specific format to its single-precision floating-point number equivalent. A return value indicates whether the conversion succeeded or failed.</summary>
-=======
-        <param name="s">A span containing the characters representing a number to convert. The span is interpreted using the style specified by <paramref name="style" /></param>
+        <param name="s">A read-only character span that contains the number to convert. The span is interpreted using the style specified by <paramref name="style" /></param>
         <param name="style">A bitwise combination of enumeration values that indicates the permitted format of <paramref name="s" />. A typical value to specify is <see cref="F:System.Globalization.NumberStyles.Float" /> combined with <see cref="F:System.Globalization.NumberStyles.AllowThousands" />.</param>
         <param name="provider">An object that supplies culture-specific formatting information about <paramref name="s" />.</param>
         <param name="result">When this method returns, contains the single-precision floating-point number equivalent to the numeric value or symbol contained in <paramref name="s" />, if the conversion succeeded, or zero if the conversion failed. The conversion fails if the <paramref name="s" /> parameter is <see langword="null" /> or <see cref="F:System.String.Empty" />, is not in a format compliant with <paramref name="style" />, represents a number less than <see cref="F:System.Single.MinValue" /> or greater than <see cref="F:System.Single.MaxValue" />, or if <paramref name="style" /> is not a valid combination of <see cref="T:System.Globalization.NumberStyles" /> enumerated constants. This parameter is passed uninitialized; any value originally supplied in <paramref name="result" /> will be overwritten.</param>
         <summary>Converts the span representation of a number in a specified style and culture-specific format to its single-precision floating-point number equivalent. A return value indicates whether the conversion succeeded or failed.</summary>
->>>>>>> 901a783c
         <returns><see langword="true" /> if <paramref name="s" /> was converted successfully; otherwise, <see langword="false" />.</returns>
         <remarks>To be added.</remarks>
       </Docs>
